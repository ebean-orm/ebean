--- conflicted
+++ resolved
@@ -23,8 +23,6 @@
       <groupId>io.ebean</groupId>
       <artifactId>ebean-core</artifactId>
       <version>13.10.1-SNAPSHOT</version>
-<<<<<<< HEAD
-=======
     </dependency>
 
     <dependency>
@@ -43,7 +41,6 @@
       <groupId>io.ebean</groupId>
       <artifactId>ebean-jackson-mapper</artifactId>
       <version>13.10.1-SNAPSHOT</version>
->>>>>>> 7152cf65
     </dependency>
 
     <dependency>
