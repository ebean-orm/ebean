<?xml version="1.0" encoding="UTF-8"?>
<project xmlns="http://maven.apache.org/POM/4.0.0" xmlns:xsi="http://www.w3.org/2001/XMLSchema-instance" xsi:schemaLocation="http://maven.apache.org/POM/4.0.0 http://maven.apache.org/xsd/maven-4.0.0.xsd">
  <modelVersion>4.0.0</modelVersion>
  <parent>
    <artifactId>ebean-parent</artifactId>
    <groupId>io.ebean</groupId>
    <version>13.22.0</version>
<<<<<<< HEAD
=======
    <relativePath>../..</relativePath>
>>>>>>> 9223796f
  </parent>

  <name>ebean (all platforms)</name>
  <description>composite of common runtime dependencies for all platforms</description>
  <artifactId>ebean</artifactId>

  <dependencies>

    <dependency>
      <groupId>io.ebean</groupId>
      <artifactId>ebean-api</artifactId>
      <version>13.22.0</version>
    </dependency>

    <dependency>
      <groupId>io.ebean</groupId>
      <artifactId>ebean-core</artifactId>
      <version>13.22.0</version>
    </dependency>

    <dependency>
      <groupId>io.ebean</groupId>
      <artifactId>ebean-joda-time</artifactId>
      <version>13.18.0</version>
    </dependency>

    <dependency>
      <groupId>io.ebean</groupId>
      <artifactId>ebean-jackson-jsonnode</artifactId>
      <version>13.18.0</version>
    </dependency>

    <dependency>
      <groupId>io.ebean</groupId>
      <artifactId>ebean-jackson-mapper</artifactId>
      <version>13.22.0</version>
    </dependency>

    <dependency>
      <groupId>io.ebean</groupId>
      <artifactId>ebean-datasource</artifactId>
      <version>${ebean-datasource.version}</version>
    </dependency>

    <dependency>
      <groupId>io.ebean</groupId>
      <artifactId>ebean-migration</artifactId>
      <version>${ebean-migration.version}</version>
    </dependency>

    <!-- Technically optional but most expected to use query beans -->
    <dependency>
      <groupId>io.ebean</groupId>
      <artifactId>ebean-querybean</artifactId>
      <version>13.22.0</version>
    </dependency>

    <dependency>
      <groupId>io.ebean</groupId>
      <artifactId>ebean-platform-all</artifactId>
      <version>13.22.0</version>
    </dependency>

  </dependencies>
</project><|MERGE_RESOLUTION|>--- conflicted
+++ resolved
@@ -5,10 +5,7 @@
     <artifactId>ebean-parent</artifactId>
     <groupId>io.ebean</groupId>
     <version>13.22.0</version>
-<<<<<<< HEAD
-=======
     <relativePath>../..</relativePath>
->>>>>>> 9223796f
   </parent>
 
   <name>ebean (all platforms)</name>
