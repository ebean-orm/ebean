--- conflicted
+++ resolved
@@ -54,15 +54,12 @@
       <groupId>io.ebean</groupId>
       <artifactId>ebean-platform-postgres</artifactId>
       <version>13.25.0-jakarta</version>
-<<<<<<< HEAD
-=======
     </dependency>
 
     <dependency>
       <groupId>io.ebean</groupId>
       <artifactId>ebean-postgis-types</artifactId>
       <version>13.25.0-jakarta</version>
->>>>>>> ff1c73e2
     </dependency>
 
     <dependency>
