<project xmlns="http://maven.apache.org/POM/4.0.0" xmlns:xsi="http://www.w3.org/2001/XMLSchema-instance" xsi:schemaLocation="http://maven.apache.org/POM/4.0.0 http://maven.apache.org/xsd/maven-4.0.0.xsd">
  <modelVersion>4.0.0</modelVersion>
  <parent>
    <artifactId>ebean-parent</artifactId>
    <groupId>io.ebean</groupId>
<<<<<<< HEAD
    <version>12.12.4-FOC1-SNAPSHOT</version>
=======
    <version>12.13.1-SNAPSHOT</version>
>>>>>>> 5807874c
  </parent>

  <artifactId>ebean-core</artifactId>
  <packaging>jar</packaging>

  <name>ebean core</name>
  <description>ebean core module</description>
  <url>https://ebean.io/</url>

  <scm>
    <developerConnection>scm:git:git@github.com:ebean-orm/ebean.git</developerConnection>
    <tag>HEAD</tag>
  </scm>

  <dependencies>

    <dependency>
      <groupId>io.ebean</groupId>
      <artifactId>ebean-ddl-runner</artifactId>
      <version>1.2</version>
    </dependency>

    <dependency>
      <groupId>io.avaje</groupId>
      <artifactId>classpath-scanner</artifactId>
      <version>6.2</version>
    </dependency>

    <dependency>
      <groupId>io.ebean</groupId>
      <artifactId>ebean-migration-auto</artifactId>
      <version>1.1</version>
    </dependency>

    <dependency>
      <groupId>io.ebean</groupId>
      <artifactId>ebean-api</artifactId>
<<<<<<< HEAD
      <version>12.12.4-FOC1-SNAPSHOT</version>
=======
      <version>12.13.1-SNAPSHOT</version>
>>>>>>> 5807874c
    </dependency>

    <dependency>
      <groupId>io.ebean</groupId>
      <artifactId>ebean-core-type</artifactId>
<<<<<<< HEAD
      <version>12.12.4-FOC1-SNAPSHOT</version>
=======
      <version>12.13.1-SNAPSHOT</version>
>>>>>>> 5807874c
    </dependency>

    <dependency>
      <groupId>io.ebean</groupId>
      <artifactId>ebean-externalmapping-api</artifactId>
<<<<<<< HEAD
      <version>12.12.4-FOC1-SNAPSHOT</version>
=======
      <version>12.13.1-SNAPSHOT</version>
>>>>>>> 5807874c
    </dependency>

    <dependency>
      <groupId>org.antlr</groupId>
      <artifactId>antlr4-runtime</artifactId>
      <version>4.8-1</version>
    </dependency>

    <!--
    Class retention Nonnull and Nullable annotations
    to assist with IDE auto-completion with Ebean API
    -->
    <dependency>
      <groupId>io.avaje</groupId>
      <artifactId>avaje-jsr305-x</artifactId>
      <version>1.1</version>
      <scope>provided</scope>
    </dependency>

    <!-- Provided scope so that the H2HistoryTrigger can live in Ebean core
         and not require a separate module for it -->
    <dependency>
      <groupId>com.h2database</groupId>
      <artifactId>h2</artifactId>
      <version>1.4.199</version>
      <scope>provided</scope>
    </dependency>

    <dependency>
      <groupId>javax.transaction</groupId>
      <artifactId>javax.transaction-api</artifactId>
      <version>1.3</version>
      <optional>true</optional>
    </dependency>

    <!-- validation annotations Size etc -->
    <dependency>
      <groupId>javax.validation</groupId>
      <artifactId>validation-api</artifactId>
      <version>2.0.1.Final</version>
      <optional>true</optional>
    </dependency>
    <dependency>
      <groupId>jakarta.validation</groupId>
      <artifactId>jakarta.validation-api</artifactId>
      <version>3.0.0</version>
      <optional>true</optional>
    </dependency>

    <dependency>
      <groupId>joda-time</groupId>
      <artifactId>joda-time</artifactId>
      <version>2.9.7</version>
      <optional>true</optional>
    </dependency>

<!--    <dependency>-->
<!--      <groupId>javax.annotation</groupId>-->
<!--      <artifactId>javax.annotation-api</artifactId>-->
<!--      <version>1.3.2</version>-->
<!--      <optional>true</optional>-->
<!--    </dependency>-->

    <!-- Jackson core used internally by Ebean -->
    <dependency>
      <groupId>com.fasterxml.jackson.core</groupId>
      <artifactId>jackson-core</artifactId>
      <version>${jackson.version}</version>
      <optional>true</optional>
    </dependency>

    <dependency>
      <groupId>com.fasterxml.jackson.core</groupId>
      <artifactId>jackson-databind</artifactId>
      <version>${jackson.version}</version>
      <optional>true</optional>
    </dependency>

    <!-- Provided scope for Postgres JSON/JSONB support -->
    <dependency>
      <groupId>org.postgresql</groupId>
      <artifactId>postgresql</artifactId>
      <version>42.2.24</version>
      <optional>true</optional>
    </dependency>

    <!-- Test scope -->

    <dependency>
      <groupId>io.ebean</groupId>
      <artifactId>ebean-datasource</artifactId>
      <version>${ebean-datasource.version}</version>
      <scope>test</scope>
    </dependency>

    <dependency>
      <groupId>io.avaje</groupId>
      <artifactId>junit</artifactId>
      <version>1.0</version>
      <scope>test</scope>
    </dependency>

  </dependencies>

  <build>
    <plugins>

      <plugin>
        <groupId>io.ebean</groupId>
        <artifactId>ebean-maven-plugin</artifactId>
        <version>${ebean-maven-plugin.version}</version>
        <executions>
          <execution>
            <id>test</id>
            <phase>process-test-classes</phase>
            <configuration>
              <transformArgs>debug=0</transformArgs>
            </configuration>
            <goals>
              <goal>testEnhance</goal>
            </goals>
          </execution>
        </executions>
      </plugin>

      <plugin>
        <groupId>org.apache.maven.plugins</groupId>
        <artifactId>maven-surefire-plugin</artifactId>
        <version>3.0.0-M4</version>
        <configuration>
          <useSystemClassLoader>false</useSystemClassLoader>
          <trimStackTrace>false</trimStackTrace>
          <failIfNoTests>false</failIfNoTests>
          <includes>
            <include>**/Test*.java</include>
            <include>**/*Test.java</include>
            <include>**/*Tests.java</include>
          </includes>
          <systemProperties>
            <property>
              <!-- transfer datasource.default parameter -->
              <name>datasource.default</name>
              <value>${datasource.default}</value>
            </property>
            <property>
              <!-- transfer dbClockDelta parameter -->
              <name>dbClockDelta</name>
              <value>${dbClockDelta}</value>
            </property>
          </systemProperties>
        </configuration>
      </plugin>

      <plugin>
        <groupId>org.apache.maven.plugins</groupId>
        <artifactId>maven-javadoc-plugin</artifactId>
        <version>3.1.1</version>
        <configuration>
          <doctitle>Ebean 12</doctitle>
          <overview>src/main/java/io/ebean/overview.html</overview>
          <excludePackageNames>io.ebeaninternal.*:io.ebeanservice:io.ebean.common:io.ebean.bean:io.ebean.service:io.ebean.metric:io.ebean.util:io.ebean.config.properties:io.ebean.config.dbplatform</excludePackageNames>
          <linksource>true</linksource>
          <overview>src/main/java/com/avaje/ebean/overview.html</overview>
        </configuration>
        <executions>
          <execution>
            <id>attach-javadocs</id>
            <goals>
              <goal>jar</goal>
            </goals>
          </execution>
        </executions>
      </plugin>

      <plugin>
        <groupId>io.repaint.maven</groupId>
        <artifactId>tiles-maven-plugin</artifactId>
        <version>2.24</version>
        <extensions>true</extensions>
        <configuration>
          <tiles>
            <tile>io.avaje.tile:moditech-module:1.0</tile>
          </tiles>
        </configuration>
      </plugin>

    </plugins>

  </build>

</project><|MERGE_RESOLUTION|>--- conflicted
+++ resolved
@@ -3,11 +3,7 @@
   <parent>
     <artifactId>ebean-parent</artifactId>
     <groupId>io.ebean</groupId>
-<<<<<<< HEAD
-    <version>12.12.4-FOC1-SNAPSHOT</version>
-=======
     <version>12.13.1-SNAPSHOT</version>
->>>>>>> 5807874c
   </parent>
 
   <artifactId>ebean-core</artifactId>
@@ -45,31 +41,19 @@
     <dependency>
       <groupId>io.ebean</groupId>
       <artifactId>ebean-api</artifactId>
-<<<<<<< HEAD
-      <version>12.12.4-FOC1-SNAPSHOT</version>
-=======
       <version>12.13.1-SNAPSHOT</version>
->>>>>>> 5807874c
     </dependency>
 
     <dependency>
       <groupId>io.ebean</groupId>
       <artifactId>ebean-core-type</artifactId>
-<<<<<<< HEAD
-      <version>12.12.4-FOC1-SNAPSHOT</version>
-=======
       <version>12.13.1-SNAPSHOT</version>
->>>>>>> 5807874c
     </dependency>
 
     <dependency>
       <groupId>io.ebean</groupId>
       <artifactId>ebean-externalmapping-api</artifactId>
-<<<<<<< HEAD
-      <version>12.12.4-FOC1-SNAPSHOT</version>
-=======
       <version>12.13.1-SNAPSHOT</version>
->>>>>>> 5807874c
     </dependency>
 
     <dependency>
