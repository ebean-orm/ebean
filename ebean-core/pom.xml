<project xmlns="http://maven.apache.org/POM/4.0.0" xmlns:xsi="http://www.w3.org/2001/XMLSchema-instance" xsi:schemaLocation="http://maven.apache.org/POM/4.0.0 http://maven.apache.org/xsd/maven-4.0.0.xsd">
  <modelVersion>4.0.0</modelVersion>
  <parent>
    <artifactId>ebean-parent</artifactId>
    <groupId>io.ebean</groupId>
<<<<<<< HEAD
    <version>12.13.1-FOC6-SNAPSHOT</version>
=======
    <version>12.13.3-SNAPSHOT</version>
>>>>>>> 5fddc370
  </parent>

  <artifactId>ebean-core</artifactId>
  <packaging>jar</packaging>

  <name>ebean core</name>
  <description>ebean core module</description>
  <url>https://ebean.io/</url>

  <scm>
    <developerConnection>scm:git:git@github.com:FOCONIS/ebean.git</developerConnection>
    <tag>ebean-parent-12.13.1-FOC1</tag>
  </scm>

  <dependencies>

    <dependency>
      <groupId>io.ebean</groupId>
      <artifactId>ebean-ddl-runner</artifactId>
      <version>1.2</version>
    </dependency>

    <dependency>
      <groupId>io.avaje</groupId>
      <artifactId>classpath-scanner</artifactId>
      <version>6.2</version>
    </dependency>

    <dependency>
      <groupId>io.ebean</groupId>
      <artifactId>ebean-migration-auto</artifactId>
      <version>1.1</version>
    </dependency>

    <dependency>
      <groupId>io.ebean</groupId>
      <artifactId>ebean-api</artifactId>
<<<<<<< HEAD
      <version>12.13.1-FOC6-SNAPSHOT</version>
=======
      <version>12.13.3-SNAPSHOT</version>
>>>>>>> 5fddc370
    </dependency>

    <dependency>
      <groupId>io.ebean</groupId>
      <artifactId>ebean-core-type</artifactId>
<<<<<<< HEAD
      <version>12.13.1-FOC6-SNAPSHOT</version>
=======
      <version>12.13.3-SNAPSHOT</version>
>>>>>>> 5fddc370
    </dependency>

    <dependency>
      <groupId>io.ebean</groupId>
      <artifactId>ebean-externalmapping-api</artifactId>
<<<<<<< HEAD
      <version>12.13.1-FOC6-SNAPSHOT</version>
=======
      <version>12.13.3-SNAPSHOT</version>
>>>>>>> 5fddc370
    </dependency>

    <dependency>
      <groupId>org.antlr</groupId>
      <artifactId>antlr4-runtime</artifactId>
      <version>4.8-1</version>
    </dependency>

    <!--
    Class retention Nonnull and Nullable annotations
    to assist with IDE auto-completion with Ebean API
    -->
    <dependency>
      <groupId>io.avaje</groupId>
      <artifactId>avaje-jsr305-x</artifactId>
      <version>1.1</version>
      <scope>provided</scope>
    </dependency>

    <!-- Provided scope so that the H2HistoryTrigger can live in Ebean core
         and not require a separate module for it -->
    <dependency>
      <groupId>com.h2database</groupId>
      <artifactId>h2</artifactId>
      <version>1.4.199</version>
      <scope>provided</scope>
    </dependency>

    <dependency>
      <groupId>javax.transaction</groupId>
      <artifactId>javax.transaction-api</artifactId>
      <version>1.3</version>
      <optional>true</optional>
    </dependency>

    <!-- validation annotations Size etc -->
    <dependency>
      <groupId>javax.validation</groupId>
      <artifactId>validation-api</artifactId>
      <version>2.0.1.Final</version>
      <optional>true</optional>
    </dependency>
    <dependency>
      <groupId>jakarta.validation</groupId>
      <artifactId>jakarta.validation-api</artifactId>
      <version>3.0.0</version>
      <optional>true</optional>
    </dependency>

    <dependency>
      <groupId>joda-time</groupId>
      <artifactId>joda-time</artifactId>
      <version>2.9.7</version>
      <optional>true</optional>
    </dependency>

<!--    <dependency>-->
<!--      <groupId>javax.annotation</groupId>-->
<!--      <artifactId>javax.annotation-api</artifactId>-->
<!--      <version>1.3.2</version>-->
<!--      <optional>true</optional>-->
<!--    </dependency>-->

    <!-- Jackson core used internally by Ebean -->
    <dependency>
      <groupId>com.fasterxml.jackson.core</groupId>
      <artifactId>jackson-core</artifactId>
      <version>${jackson.version}</version>
      <optional>true</optional>
    </dependency>

    <dependency>
      <groupId>com.fasterxml.jackson.core</groupId>
      <artifactId>jackson-databind</artifactId>
      <version>${jackson.version}</version>
      <optional>true</optional>
    </dependency>

    <!-- Provided scope for Postgres JSON/JSONB support -->
    <dependency>
      <groupId>org.postgresql</groupId>
      <artifactId>postgresql</artifactId>
      <version>42.2.24</version>
      <optional>true</optional>
    </dependency>

    <!-- Test scope -->

    <dependency>
      <groupId>io.ebean</groupId>
      <artifactId>ebean-datasource</artifactId>
      <version>${ebean-datasource.version}</version>
      <scope>test</scope>
    </dependency>

    <dependency>
      <groupId>io.avaje</groupId>
      <artifactId>junit</artifactId>
      <version>1.0</version>
      <scope>test</scope>
    </dependency>

  </dependencies>

  <build>
    <plugins>

      <plugin>
        <groupId>io.ebean</groupId>
        <artifactId>ebean-maven-plugin</artifactId>
        <version>${ebean-maven-plugin.version}</version>
        <executions>
          <execution>
            <id>test</id>
            <phase>process-test-classes</phase>
            <configuration>
              <transformArgs>debug=0</transformArgs>
            </configuration>
            <goals>
              <goal>testEnhance</goal>
            </goals>
          </execution>
        </executions>
      </plugin>

      <plugin>
        <groupId>org.apache.maven.plugins</groupId>
        <artifactId>maven-surefire-plugin</artifactId>
        <version>3.0.0-M4</version>
        <configuration>
          <useSystemClassLoader>false</useSystemClassLoader>
          <trimStackTrace>false</trimStackTrace>
          <failIfNoTests>false</failIfNoTests>
          <includes>
            <include>**/Test*.java</include>
            <include>**/*Test.java</include>
            <include>**/*Tests.java</include>
          </includes>
          <systemProperties>
            <property>
              <!-- transfer datasource.default parameter -->
              <name>datasource.default</name>
              <value>${datasource.default}</value>
            </property>
            <property>
              <!-- transfer dbClockDelta parameter -->
              <name>dbClockDelta</name>
              <value>${dbClockDelta}</value>
            </property>
          </systemProperties>
        </configuration>
      </plugin>

      <plugin>
        <groupId>org.apache.maven.plugins</groupId>
        <artifactId>maven-javadoc-plugin</artifactId>
        <version>3.1.1</version>
        <configuration>
          <doctitle>Ebean 12</doctitle>
          <overview>src/main/java/io/ebean/overview.html</overview>
          <excludePackageNames>io.ebeaninternal.*:io.ebeanservice:io.ebean.common:io.ebean.bean:io.ebean.service:io.ebean.metric:io.ebean.util:io.ebean.config.properties:io.ebean.config.dbplatform</excludePackageNames>
          <linksource>true</linksource>
          <overview>src/main/java/com/avaje/ebean/overview.html</overview>
        </configuration>
        <executions>
          <execution>
            <id>attach-javadocs</id>
            <goals>
              <goal>jar</goal>
            </goals>
          </execution>
        </executions>
      </plugin>

      <plugin>
        <groupId>io.repaint.maven</groupId>
        <artifactId>tiles-maven-plugin</artifactId>
        <version>2.24</version>
        <extensions>true</extensions>
        <configuration>
          <tiles>
            <tile>io.avaje.tile:moditech-module:1.0</tile>
          </tiles>
        </configuration>
      </plugin>

    </plugins>

  </build>

</project><|MERGE_RESOLUTION|>--- conflicted
+++ resolved
@@ -3,11 +3,7 @@
   <parent>
     <artifactId>ebean-parent</artifactId>
     <groupId>io.ebean</groupId>
-<<<<<<< HEAD
-    <version>12.13.1-FOC6-SNAPSHOT</version>
-=======
     <version>12.13.3-SNAPSHOT</version>
->>>>>>> 5fddc370
   </parent>
 
   <artifactId>ebean-core</artifactId>
@@ -18,8 +14,8 @@
   <url>https://ebean.io/</url>
 
   <scm>
-    <developerConnection>scm:git:git@github.com:FOCONIS/ebean.git</developerConnection>
-    <tag>ebean-parent-12.13.1-FOC1</tag>
+    <developerConnection>scm:git:git@github.com:ebean-orm/ebean.git</developerConnection>
+    <tag>HEAD</tag>
   </scm>
 
   <dependencies>
@@ -45,31 +41,19 @@
     <dependency>
       <groupId>io.ebean</groupId>
       <artifactId>ebean-api</artifactId>
-<<<<<<< HEAD
-      <version>12.13.1-FOC6-SNAPSHOT</version>
-=======
       <version>12.13.3-SNAPSHOT</version>
->>>>>>> 5fddc370
     </dependency>
 
     <dependency>
       <groupId>io.ebean</groupId>
       <artifactId>ebean-core-type</artifactId>
-<<<<<<< HEAD
-      <version>12.13.1-FOC6-SNAPSHOT</version>
-=======
       <version>12.13.3-SNAPSHOT</version>
->>>>>>> 5fddc370
     </dependency>
 
     <dependency>
       <groupId>io.ebean</groupId>
       <artifactId>ebean-externalmapping-api</artifactId>
-<<<<<<< HEAD
-      <version>12.13.1-FOC6-SNAPSHOT</version>
-=======
       <version>12.13.3-SNAPSHOT</version>
->>>>>>> 5fddc370
     </dependency>
 
     <dependency>
