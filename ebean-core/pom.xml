--- conflicted
+++ resolved
@@ -49,21 +49,6 @@
       <version>14.0.1</version>
     </dependency>
 
-<<<<<<< HEAD
-=======
-    <dependency>
-      <groupId>io.ebean</groupId>
-      <artifactId>ebean-externalmapping-api</artifactId>
-      <version>14.0.0</version>
-    </dependency>
-
-    <dependency>
-      <groupId>org.antlr</groupId>
-      <artifactId>antlr4-runtime</artifactId>
-      <version>4.13.1</version>
-    </dependency>
-
->>>>>>> 6ce42b1c
     <!--
     Class retention Nonnull and Nullable annotations
     to assist with IDE auto-completion with Ebean API
