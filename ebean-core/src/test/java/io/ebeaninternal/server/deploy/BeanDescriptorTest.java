--- conflicted
+++ resolved
@@ -58,34 +58,6 @@
   }
 
   @Test
-<<<<<<< HEAD
-=======
-  public void createReference_with_inheritance() {
-    initTables();
-
-    Cat cat = new Cat();
-    cat.setName("Puss");
-    DB.save(cat);
-
-    Dog dog = new Dog();
-    dog.setRegistrationNumber("DOGGIE");
-    DB.save(dog);
-
-    AnimalShelter shelter = new AnimalShelter();
-    shelter.setName("My Animal Shelter");
-    shelter.getAnimals().add(cat);
-    shelter.getAnimals().add(dog);
-
-    DB.save(shelter);
-
-    BeanDescriptor<Animal> animalDesc = spiEbeanServer().descriptor(Animal.class);
-
-    Animal bean = animalDesc.createReference(false, false, dog.getId(), null);
-    assertThat(bean.getId()).isEqualTo(dog.getId());
-  }
-
-  @Test
->>>>>>> 7be72df7
   public void allProperties() {
 
     BeanDescriptor<Order> desc = getBeanDescriptor(Order.class);
