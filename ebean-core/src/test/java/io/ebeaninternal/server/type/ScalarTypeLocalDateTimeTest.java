package io.ebeaninternal.server.type;

import com.fasterxml.jackson.core.JsonFactory;
import com.fasterxml.jackson.core.JsonGenerator;
import com.fasterxml.jackson.core.JsonParser;
import io.ebean.config.JsonConfig;

import org.junit.jupiter.api.Disabled;
import org.junit.jupiter.api.Test;

import java.io.IOException;
import java.io.StringWriter;
import java.sql.Timestamp;
import java.time.LocalDateTime;
import java.util.TimeZone;

import static org.assertj.core.api.Assertions.assertThat;
import static org.junit.jupiter.api.Assertions.assertEquals;
import static org.junit.jupiter.api.Assertions.assertNotNull;
import static org.junit.jupiter.api.Assertions.assertTrue;

public class ScalarTypeLocalDateTimeTest {

  private final ScalarTypeLocalDateTime type = new ScalarTypeLocalDateTime(JsonConfig.DateTime.MILLIS);

  private final JsonFactory factory = new JsonFactory();

  // warm up
  private final LocalDateTime warmUp = LocalDateTime.now();

  @Test
  public void testNowToMillis() {

    warmUp.hashCode();

    long now = System.currentTimeMillis();
    long toMillis = type.convertToMillis(LocalDateTime.now());
    assertTrue(toMillis - now < 30);
  }

  @Test
  public void testConvertToMillis() {

    LocalDateTime now = LocalDateTime.now().withNano(123_000_000); // jdk11 workaround
    long asMillis = type.convertToMillis(now);
    LocalDateTime fromMillis = type.convertFromMillis(asMillis);

    assertEquals(now, fromMillis);
  }

  @Test
  public void testConvertFromTimestamp() {

    Timestamp now = new Timestamp(System.currentTimeMillis());

    LocalDateTime localDateTime = type.convertFromTimestamp(now);
    Timestamp timestamp = type.convertToTimestamp(localDateTime);

    assertEquals(now, timestamp);
  }


  @Test
  public void testToJdbcType() throws Exception {

    Object jdbcType = type.toJdbcType(LocalDateTime.now());
    assertTrue(jdbcType instanceof Timestamp);

    jdbcType = type.toJdbcType(new Timestamp(System.currentTimeMillis()));
    assertTrue(jdbcType instanceof Timestamp);
  }

  @Test
  public void testToBeanType() throws Exception {

    Timestamp timestamp = new Timestamp(System.currentTimeMillis());
    LocalDateTime val1 = type.toBeanType(timestamp);
    assertNotNull(val1);

    LocalDateTime val2 = type.toBeanType(timestamp.toLocalDateTime());
    assertNotNull(val2);

    Timestamp timestamp1 = type.convertToTimestamp(val1);
    assertEquals(timestamp, timestamp1);
  }


  @Test
  public void testJsonRaw() throws Exception {

    final LocalDateTime of = LocalDateTime.of(2020, 5, 4, 13, 20, 40);

    ScalarTypeLocalDateTime typeIso = new ScalarTypeLocalDateTime(JsonConfig.DateTime.ISO8601);

    StringWriter writer = new StringWriter();
    JsonGenerator generator = factory.createGenerator(writer);

    typeIso.jsonWrite(generator, of);
    generator.flush();

    assertThat(of.toString()).isEqualTo("2020-05-04T13:20:40");
    assertThat(writer.toString()).isEqualTo("\"2020-05-04T13:20:40\"");
  }

  @Test
  public void testJson() throws Exception {

    LocalDateTime now = LocalDateTime.now().withNano(123_000_000); // jdk11 workaround

    JsonTester<LocalDateTime> jsonTester = new JsonTester<>(type);
    jsonTester.test(now);

    ScalarTypeLocalDateTime typeNanos = new ScalarTypeLocalDateTime(JsonConfig.DateTime.NANOS);
    jsonTester = new JsonTester<>(typeNanos);
    jsonTester.test(now);

    ScalarTypeLocalDateTime typeIso = new ScalarTypeLocalDateTime(JsonConfig.DateTime.ISO8601);
    jsonTester = new JsonTester<>(typeIso);
    jsonTester.test(now);
  }

  @Test
  public void isoJsonFormatParse() {

    ScalarTypeLocalDateTime typeIso = new ScalarTypeLocalDateTime(JsonConfig.DateTime.ISO8601);

    LocalDateTime localDateTime = LocalDateTime.now();
    String asJson = typeIso.toJsonISO8601(localDateTime);

    LocalDateTime value = typeIso.fromJsonISO8601(asJson);
    assertThat(localDateTime).isEqualToIgnoringNanos(value);
  }
<<<<<<< HEAD
  
  @Test
  @Disabled("Does not work @github due different timezone")
  // Expecting actual:
  //  2018-02-03T03:05:06 (java.time.LocalDateTime)
  // to have same year, month, day, hour, minute and second as:
  //  2018-02-03T04:05:06 (java.time.LocalDateTime)
  public void testParseEbean11() {

    ScalarTypeLocalDateTime typeDefault = new ScalarTypeLocalDateTime(JsonConfig.DateTime.ISO8601);

    LocalDateTime fromMillis = typeDefault.parse("1517627106000");
    LocalDateTime fromIso= typeDefault.parse("2018-02-03T04:05:06");
    
    assertThat(fromMillis).isEqualToIgnoringNanos(fromIso);
=======

  @Test
  public void testParseEbean11() throws IOException {
    ScalarTypeLocalDateTime type = new ScalarTypeLocalDateTime(JsonConfig.DateTime.ISO8601);
    JsonFactory factory = new JsonFactory();
    JsonParser parser11 = factory.createParser("1517627106000"); // its a number!
    JsonParser parser13 = factory.createParser("\"2022-01-01T01:00:00\"");

    // test parsing an ebean 11/13 timestamp, we do not expect an exception
    LocalDateTime p = type.parse("1517627106000");
    parser11.nextToken();
    LocalDateTime q = type.jsonRead(parser11);
    assertThat(p).isEqualTo(q);

    p = type.parse("2022-01-01T01:00:00");
    parser13.nextToken();
    q =  type.jsonRead(parser13);
    assertThat(p).isEqualTo(q);
    TimeZone tz = TimeZone.getDefault();
    try {
      // Adjust Timezone to run on build server
      // Note Millis and Iso have a time offset according to TZ
      TimeZone.setDefault(TimeZone.getTimeZone("Europe/Berlin"));
      LocalDateTime fromMillis = type.parse("0");
      LocalDateTime fromIso = type.parse("1970-01-01T01:00");

      assertThat(fromMillis).isEqualToIgnoringNanos(fromIso);
    } finally {
      TimeZone.setDefault(tz);
    }
>>>>>>> 2cac3cd0
  }
}<|MERGE_RESOLUTION|>--- conflicted
+++ resolved
@@ -4,8 +4,6 @@
 import com.fasterxml.jackson.core.JsonGenerator;
 import com.fasterxml.jackson.core.JsonParser;
 import io.ebean.config.JsonConfig;
-
-import org.junit.jupiter.api.Disabled;
 import org.junit.jupiter.api.Test;
 
 import java.io.IOException;
@@ -130,23 +128,6 @@
     LocalDateTime value = typeIso.fromJsonISO8601(asJson);
     assertThat(localDateTime).isEqualToIgnoringNanos(value);
   }
-<<<<<<< HEAD
-  
-  @Test
-  @Disabled("Does not work @github due different timezone")
-  // Expecting actual:
-  //  2018-02-03T03:05:06 (java.time.LocalDateTime)
-  // to have same year, month, day, hour, minute and second as:
-  //  2018-02-03T04:05:06 (java.time.LocalDateTime)
-  public void testParseEbean11() {
-
-    ScalarTypeLocalDateTime typeDefault = new ScalarTypeLocalDateTime(JsonConfig.DateTime.ISO8601);
-
-    LocalDateTime fromMillis = typeDefault.parse("1517627106000");
-    LocalDateTime fromIso= typeDefault.parse("2018-02-03T04:05:06");
-    
-    assertThat(fromMillis).isEqualToIgnoringNanos(fromIso);
-=======
 
   @Test
   public void testParseEbean11() throws IOException {
@@ -163,7 +144,7 @@
 
     p = type.parse("2022-01-01T01:00:00");
     parser13.nextToken();
-    q =  type.jsonRead(parser13);
+    q = type.jsonRead(parser13);
     assertThat(p).isEqualTo(q);
     TimeZone tz = TimeZone.getDefault();
     try {
@@ -177,6 +158,5 @@
     } finally {
       TimeZone.setDefault(tz);
     }
->>>>>>> 2cac3cd0
   }
 }