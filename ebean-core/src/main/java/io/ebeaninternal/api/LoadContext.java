package io.ebeaninternal.api;

import io.ebean.bean.BeanCollection;
import io.ebean.bean.EntityBeanIntercept;
import io.ebean.bean.ObjectGraphNode;
import io.ebean.bean.PersistenceContext;
import io.ebeaninternal.server.core.OrmQueryRequest;
import io.ebeaninternal.server.deploy.BeanPropertyAssocMany;
import io.ebeaninternal.server.deploy.BeanPropertyAssocOne;

/**
 * Controls the loading of reference objects for a query instance.
 */
public interface LoadContext {

  /**
   * Return the minimum batch size when using QueryIterator with query joins.
   */
  int secondaryQueriesMinBatchSize();

  /**
   * Execute any secondary (+query) queries if there are any defined.
   *
   * @param parentRequest the originating query request
   * @param forEach       set true when using findEach iteration
   */
  void executeSecondaryQueries(OrmQueryRequest<?> parentRequest, boolean forEach);

  /**
   * Return the node for a given path which is used by AutoTune profiling.
   */
  ObjectGraphNode objectGraphNode(String path);

  /**
   * Return the persistence context used by this query and future lazy loading.
   */
  PersistenceContext persistenceContext();

  /**
   * Register a Bean for lazy loading.
   */
  void register(String path, EntityBeanIntercept ebi);

  /**
   * Register a Bean with inheritance.
   */
  void register(String path, EntityBeanIntercept ebi, BeanPropertyAssocOne<?> property);

  /**
   * Register a collection for lazy loading.
   */
  void register(String path, BeanPropertyAssocMany<?> many, BeanCollection<?> bc);

<<<<<<< HEAD
=======
  /**
   * Use soft-references for streaming queries, so unreachable entries can be garbage collected.
   */
  void useReferences(boolean useReferences);

  /**
   * Return true to include a many as a secondary query for unmodified.
   */
  boolean includeSecondary(BeanPropertyAssocMany<?> many);
>>>>>>> 7be72df7
}<|MERGE_RESOLUTION|>--- conflicted
+++ resolved
@@ -51,8 +51,6 @@
    */
   void register(String path, BeanPropertyAssocMany<?> many, BeanCollection<?> bc);
 
-<<<<<<< HEAD
-=======
   /**
    * Use soft-references for streaming queries, so unreachable entries can be garbage collected.
    */
@@ -62,5 +60,4 @@
    * Return true to include a many as a secondary query for unmodified.
    */
   boolean includeSecondary(BeanPropertyAssocMany<?> many);
->>>>>>> 7be72df7
 }