package io.ebeaninternal.server.query;

import io.ebean.util.SplitName;
import io.ebeaninternal.api.CoreLog;
import io.ebeaninternal.api.ManyWhereJoins;
import io.ebeaninternal.api.PropertyJoin;
import io.ebeaninternal.api.SpiQuery;
import io.ebeaninternal.api.SpiQuery.Type;
import io.ebeaninternal.server.core.OrmQueryRequest;
import io.ebeaninternal.server.deploy.TableJoin;
import io.ebeaninternal.server.querydefn.OrmQueryDetail;
import io.ebeaninternal.server.querydefn.OrmQueryProperties;
import jakarta.persistence.PersistenceException;

import java.util.*;

import static java.lang.System.Logger.Level.ERROR;

/**
 * Factory for SqlTree.
 */
public final class SqlTreeBuilder {

  private static final System.Logger log = CoreLog.internal;

  private final SpiQuery<?> query;
  private final STreeType desc;
  private final OrmQueryDetail queryDetail;
  private final CQueryPredicates predicates;
  private final boolean subQuery;
  private final boolean distinctOnPlatform;
  /**
   * Property if resultSet contains master and detail rows.
   */
  private STreePropertyAssocMany manyProperty;
  private final SqlTreeAlias alias;
  private final DefaultDbSqlContext ctx;
  private final HashSet<String> selectIncludes = new HashSet<>();
  private final ManyWhereJoins manyWhereJoins;
  private final TableJoin includeJoin;
  private final boolean rawSql;
  /**
   * rawNoId true if the RawSql does not include the @Id property
   */
  private final boolean rawNoId;
  private final boolean disableLazyLoad;
  private final boolean readOnly;
  private final SpiQuery.TemporalMode temporalMode;
  private final SqlTreeNode rootNode;
  private boolean sqlDistinct;
  private final boolean platformDistinctNoLobs;
  private final SqlTreeCommon common;

  /**
   * Construct for RawSql query.
   */
  SqlTreeBuilder(OrmQueryRequest<?> request, CQueryPredicates predicates, OrmQueryDetail queryDetail, boolean rawNoId) {
    this.rawSql = true;
    this.desc = request.descriptor();
    this.rawNoId = rawNoId;
    this.disableLazyLoad = request.query().isDisableLazyLoading();
    this.readOnly = Boolean.TRUE.equals(request.query().isReadOnly());
    this.query = null;
    this.subQuery = false;
    this.distinctOnPlatform = false;
    this.platformDistinctNoLobs = false;
    this.queryDetail = queryDetail;
    this.predicates = predicates;
    this.temporalMode = SpiQuery.TemporalMode.CURRENT;
    this.includeJoin = null;
    this.manyWhereJoins = null;
    this.alias = null;
    this.ctx = null;
    this.common = new SqlTreeCommon(temporalMode, disableLazyLoad, readOnly, null);
    this.rootNode = buildRootNode(desc);
  }

  /**
   * The predicates are used to determine if 'extra' joins are required to
   * support the where and/or order by clause. If so these extra joins are added
   * to the root node.
   */
  SqlTreeBuilder(String columnAliasPrefix, CQueryBuilder builder, OrmQueryRequest<?> request, CQueryPredicates predicates) {
    this.rawSql = false;
    this.rawNoId = false;
    this.desc = request.descriptor();
    this.query = request.query();
    this.temporalMode = SpiQuery.TemporalMode.of(query);
    this.disableLazyLoad = query.isDisableLazyLoading();
    this.readOnly = Boolean.TRUE.equals(query.isReadOnly());
    this.subQuery = Type.SQ_EXISTS == query.type()
      || Type.SQ_EX == query.type()
      || Type.ID_LIST == query.type()
      || Type.DELETE == query.type()
      || query.isCountDistinct();
    this.includeJoin = query.m2mIncludeJoin();
    this.manyWhereJoins = query.manyWhereJoins();
    this.queryDetail = query.detail();
    this.predicates = predicates;
    this.alias = new SqlTreeAlias(request.baseTableAlias(), temporalMode);
    this.distinctOnPlatform = builder.isPlatformDistinctOn();
    this.platformDistinctNoLobs = builder.isPlatformDistinctNoLobs();
    this.common = new SqlTreeCommon(temporalMode, disableLazyLoad, readOnly, includeJoin);
    this.rootNode = buildRootNode(desc);
    String fromForUpdate = builder.fromForUpdate(query);
    CQueryHistorySupport historySupport = builder.historySupport(query);
<<<<<<< HEAD
    String colAlias = subQuery ? null : columnAliasPrefix;
    this.ctx = new DefaultDbSqlContext(alias, colAlias, historySupport, fromForUpdate);
    this.common = new SqlTreeCommon(temporalMode, disableLazyLoad, readOnly, includeJoin);
=======
    CQueryDraftSupport draftSupport = builder.draftSupport(query);
    String colAlias = subQuery || rootNode.isSingleProperty() ? null : columnAliasPrefix;
    this.ctx = new DefaultDbSqlContext(alias, colAlias, historySupport, draftSupport, fromForUpdate);
>>>>>>> ad18b657
  }

  /**
   * Build based on the includes and using the BeanJoinTree.
   */
  public SqlTree build() {
    // build the appropriate chain of SelectAdapter's
    // build the actual String
    String distinctOn = null;
    String selectSql = null;
    String fromSql = null;
    String inheritanceWhereSql = null;
    String groupBy = null;
    STreeProperty[] encryptedProps = null;
    if (!rawSql) {
      selectSql = buildSelectClause();
      fromSql = buildFromClause();
      inheritanceWhereSql = buildWhereClause();
      groupBy = buildGroupByClause();
      distinctOn = buildDistinctOn();
      encryptedProps = ctx.encryptedProps();
      query.incrementAsOfTableCount(ctx.asOfTableCount());
    }

    boolean includeJoins = alias != null && alias.isIncludeJoins();
    return new SqlTree(rootNode, distinctOn, selectSql, fromSql, groupBy, inheritanceWhereSql, encryptedProps, manyProperty, includeJoins);
  }

  private String buildSelectClause() {
    if (rawSql) {
      return "Not Used";
    }
    if (query.type() == Type.SQ_EXISTS) {
      // effective query is "where exists (select 1 from ...)"
      return "1";
    }
    rootNode.appendSelect(ctx, subQuery);
    return trimComma(ctx.content());
  }

  private String buildGroupByClause() {
    if (rawSql || (!rootNode.isAggregation() && query.havingExpressions() == null)) {
      return null;
    }
    ctx.startGroupBy();
    rootNode.appendGroupBy(ctx, subQuery);
    return trimComma(ctx.content());
  }

  private String buildDistinctOn() {
    String distinctOn = predicates.dbDistinctOn();
    if (distinctOn != null) {
      return distinctOn;
    }
    if (rawSql || !distinctOnPlatform || !sqlDistinct || Type.COUNT == query.type()) {
      return null;
    }
    ctx.startGroupBy();
    rootNode.appendDistinctOn(ctx, subQuery);
    String idCols = trimComma(ctx.content());
    return idCols == null ? null : mergeOnDistinct(idCols, predicates.dbOrderBy());
  }

  static String mergeOnDistinct(String idCols, String dbOrderBy) {
    if (dbOrderBy == null) {
      return idCols;
    }
    dbOrderBy = DbOrderByTrim.trim(dbOrderBy);
    StringBuilder sb = new StringBuilder(dbOrderBy.length() + idCols.length() + 2);
    sb.append(dbOrderBy);
    String[] split = idCols.split(",");
    for (String col : split) {
      col = col.trim();
      if (!DbOrderByTrim.contains(dbOrderBy, col)) {
        sb.append(", ").append(col);
      }
    }
    return sb.toString();
  }

  /**
   * Trim the first comma.
   */
  private String trimComma(String groupBy) {
    if (groupBy.length() < SqlTreeNode.COMMA.length()) {
      return null;
    } else {
      return groupBy.substring(SqlTreeNode.COMMA.length());
    }
  }

  private String buildWhereClause() {
    if (rawSql) {
      return "Not Used";
    }
    rootNode.appendWhere(ctx);
    return ctx.content();
  }

  private String buildFromClause() {
    if (rawSql) {
      return "Not Used";
    }
    rootNode.appendFrom(ctx, SqlJoinType.AUTO);
    return ctx.content();
  }

  private SqlTreeNode buildRootNode(STreeType desc) {
    SqlTreeNode root = buildSelectChain(null, null, desc, null);
    if (!rawSql) {
      alias.addJoin(queryDetail.getFetchPaths(), desc);
      alias.addJoin(predicates.predicateIncludes(), desc);
      alias.addManyWhereJoins(manyWhereJoins.propertyNames());
      // build set of table alias
      alias.buildAlias();
      predicates.parseTableAlias(alias);
    }
    return root;
  }

  /**
   * Recursively build the query tree depending on what leaves in the tree
   * should be included.
   */
  private SqlTreeNode buildSelectChain(String prefix, STreePropertyAssoc prop, STreeType desc, List<SqlTreeNode> joinList) {
    List<SqlTreeNode> myJoinList = new ArrayList<>();
    List<STreePropertyAssocOne> extraProps = new ArrayList<>();
    for (STreePropertyAssocOne one : desc.propsOne()) {
      String propPrefix = SplitName.add(prefix, one.name());
      if (isIncludeBean(propPrefix)) {
        selectIncludes.add(propPrefix);
        if (!one.hasForeignKey()) {
          extraProps.add(one);
        }
        buildSelectChain(propPrefix, one, one.target(), myJoinList);
      }
    }

    for (STreePropertyAssocMany many : desc.propsMany()) {
      String propPrefix = SplitName.add(prefix, many.name());
      if (isIncludeMany(propPrefix, many)) {
        selectIncludes.add(propPrefix);
        buildSelectChain(propPrefix, many, many.target(), myJoinList);
      }
    }

    OrmQueryProperties queryProps = queryDetail.getChunk(prefix, false);
    SqlTreeProperties props = getBaseSelect(desc, queryProps);

    if (prefix == null && !rawSql) {
      if (props.requireSqlDistinct(manyWhereJoins)) {
        sqlDistinct = true;
      }
      addManyWhereJoins(myJoinList);
    }
    extraProps.forEach(props::addExtra);

    if (!rawSql && manyWhereJoins.isFormulaWithJoin(prefix)) {
      for (String property : manyWhereJoins.formulaJoinProperties(prefix)) {
        final STreeProperty beanProperty = desc.findPropertyFromPath(property);
        myJoinList.add(new SqlTreeNodeFormulaWhereJoin(beanProperty, SqlJoinType.OUTER, null));
      }
    }

    SqlTreeNode selectNode = buildNode(prefix, prop, desc, myJoinList, props);
    if (joinList != null) {
      joinList.add(selectNode);
    }
    if (sqlDistinct && platformDistinctNoLobs) {
      selectNode.unselectLobsForPlatform();
    }
    return selectNode;
  }

  /**
   * Add joins used to support where clause predicates on 'many' properties.
   * <p>
   * These joins are effectively independent of any fetch joins on 'many'
   * properties.
   * </p>
   */
  private void addManyWhereJoins(List<SqlTreeNode> myJoinList) {
    Collection<PropertyJoin> includes = manyWhereJoins.propertyJoins();
    for (PropertyJoin joinProp : includes) {
      STreePropertyAssoc beanProperty = (STreePropertyAssoc) desc.findPropertyFromPath(joinProp.property());
      SqlTreeNodeManyWhereJoin nodeJoin = new SqlTreeNodeManyWhereJoin(joinProp.property(), beanProperty, joinProp.sqlJoinType(), temporalMode);
      myJoinList.add(nodeJoin);
      if (manyWhereJoins.isFormulaWithJoin(joinProp.property())) {
        for (String property : manyWhereJoins.formulaJoinProperties(joinProp.property())) {
          STreeProperty beanProperty2 = desc.findPropertyFromPath(SplitName.add(joinProp.property(), property));
          myJoinList.add(new SqlTreeNodeFormulaWhereJoin(beanProperty2, SqlJoinType.OUTER, joinProp.property()));
        }
      }
    }
  }

  private SqlTreeNode buildNode(String prefix, STreePropertyAssoc prop, STreeType desc, List<SqlTreeNode> myList, SqlTreeProperties props) {
    if (prefix == null) {
      buildExtraJoins(desc, myList);

      // Optional many property for lazy loading query
      STreePropertyAssocMany lazyLoadMany = (query == null) ? null : query.lazyLoadMany();
      boolean withId = !rawNoId && !subQuery && (query == null || query.isWithId());

      String baseTable = (query == null) ? null : query.baseTable();
      if (baseTable == null) {
        baseTable = desc.baseTable(temporalMode);
      }
      return new SqlTreeNodeRoot(desc, props, myList, withId, lazyLoadMany, common, sqlDistinct, baseTable);

    } else if (prop instanceof STreePropertyAssocMany) {
      return new SqlTreeNodeManyRoot(prefix, (STreePropertyAssocMany) prop, props, myList, withId(), common);

    } else {
      return new SqlTreeNodeBean(prefix, prop, props, myList, withId(), common);
    }
  }

  boolean withId() {
    return isNotSingleAttribute() && !subQuery;
  }

  /**
   * Return true if the Id property should be excluded (as it is automatically included).
   */
  private boolean excludeIdProperty() {
    return query == null || !query.isSingleAttribute() && !query.isManualId();
  }

  /**
   * Return true if the query is not a single attribute query.
   */
  private boolean isNotSingleAttribute() {
    return query == null || !query.isSingleAttribute();
  }

  /**
   * Build extra joins to support properties used in where clause but not
   * already in select clause.
   */
  private void buildExtraJoins(STreeType desc, List<SqlTreeNode> myList) {
    if (rawSql) {
      return;
    }
    Set<String> predicateIncludes = predicates.predicateIncludes();
    if (predicateIncludes == null) {
      return;
    }

    // Note includes - basically means joins.
    // The selectIncludes is the set of joins that are required to support
    // the 'select' part of the query. We may need to add other joins to
    // support the predicates or order by clauses.

    // remove ManyWhereJoins from the predicateIncludes
    predicateIncludes.removeAll(manyWhereJoins.propertyNames());
    predicateIncludes.addAll(predicates.orderByIncludes());

    // look for predicateIncludes that are not in selectIncludes and add
    // them as extra joins to the query
    IncludesDistiller extraJoinDistill = new IncludesDistiller(desc, selectIncludes, predicateIncludes, manyWhereJoins, temporalMode);
    Collection<SqlTreeNodeExtraJoin> extraJoins = extraJoinDistill.getExtraJoinRootNodes();
    if (!extraJoins.isEmpty()) {
      // add extra joins required to support predicates
      // and/or order by clause
      for (SqlTreeNodeExtraJoin extraJoin : extraJoins) {
        myList.add(extraJoin);
        if (extraJoin.isManyJoin()) {
          // as we are now going to join to the many then we need
          // to add the distinct to the sql query to stop duplicate
          // rows...
          sqlDistinct = true;
        }
      }
    }
  }

  /**
   * A subQuery has slightly different rules in that it just generates SQL (into
   * the where clause) and its properties are not required to read the resultSet
   * etc.
   * <p>
   * This means it can included individual properties of an embedded bean.
   * </p>
   */
  private void addPropertyToSubQuery(SqlTreeProperties selectProps, STreeType desc, String propName, String path) {
    STreeProperty p = desc.findPropertyWithDynamic(propName, path);
    if (p == null) {
      log.log(ERROR, "property [{0}] not found on {1} for query - excluding it.", propName, desc);
      return;
    } else if (p instanceof STreePropertyAssoc && p.isEmbedded()) {
      // if the property is embedded we need to lookup the real column name
      int pos = propName.indexOf('.');
      if (pos > -1) {
        String name = propName.substring(pos + 1);
        p = ((STreePropertyAssoc) p).target().findProperty(name);
      }
    }
    selectProps.add(p);
  }

  private void addProperty(SqlTreeProperties selectProps, STreeType desc, OrmQueryProperties queryProps, String propName) {
    if (subQuery) {
      addPropertyToSubQuery(selectProps, desc, propName, queryProps.getPath());
      return;
    }

    int basePos = propName.indexOf('.');
    if (basePos > -1 && !propName.contains(" as ")) {
      // property on an embedded bean. Embedded beans do not yet
      // support being partially populated so we include the
      // 'base' property and make sure we only do that once
      String baseName = propName.substring(0, basePos);

      // make sure we only included the base/embedded bean once
      if (!selectProps.containsProperty(baseName)) {
        STreeProperty p = desc.findPropertyWithDynamic(baseName, null);
        if (p == null) {
          // maybe dynamic formula with schema prefix
          p = desc.findPropertyWithDynamic(propName, null);
          if (p != null) {
            selectProps.add(p);
          } else {
            log.log(ERROR, "property [{0}] not found on {1} for query - excluding it.", propName, desc);
          }
        } else if (p.isEmbedded() || (p instanceof STreePropertyAssoc && !queryProps.isIncludedBeanJoin(p.name()))) {
          // add the embedded bean or the *ToOne assoc bean.  We skip the check that the *ToOne propName maps to Id property ...
          selectProps.add(p);
        } else {
          log.log(ERROR, "property [{0}] expected to be an embedded or *ToOne bean for query - excluding it.", p.fullName());
        }
      }

    } else {
      // find the property including searching the
      STreeProperty p = desc.findPropertyWithDynamic(propName, queryProps.getPath());
      if (p == null) {
        throw new PersistenceException("Property not found - " + SplitName.add(queryProps.getPath(), propName));

      } else if (p.isId() && excludeIdProperty()) {
        // do not bother to include id for normal queries as the
        // id is always added (except for subQueries)

      } else if (p instanceof STreePropertyAssoc) {
        // need to check if this property should be
        // excluded. This occurs when this property is
        // included as a bean join. With a bean join
        // the property should be excluded as the bean
        // join has its own node in the SqlTree.
        if (!queryProps.isIncludedBeanJoin(p.name())) {
          // include the property... which basically
          // means include the foreign key column(s)
          selectProps.add(p);
        }
      } else {
        selectProps.add(p);
        if (p.isAggregationManyToOne()) {
          p.extraIncludes(predicates.predicateIncludes());
        }
      }
    }
  }

  private SqlTreeProperties getBaseSelectPartial(STreeType desc, OrmQueryProperties queryProps) {
    SqlTreeProperties selectProps = new SqlTreeProperties();
    // add properties in the order in which they appear
    // in the query. Gives predictable sql/properties for
    // use with SqlSelect type queries.

    // Also note that this can include transient properties.
    // This makes sense for transient properties used to
    // hold sum() count() type values (with SqlSelect)
    final Set<String> selectInclude = queryProps.getIncluded();
    for (String propName : selectInclude) {
      if (!propName.isEmpty()) {
        addProperty(selectProps, desc, queryProps, propName);
      }
    }

    if (!selectProps.isAggregationManyToOne()) {
      final Set<String> selectQueryJoin = queryProps.getSelectQueryJoin();
      if (selectQueryJoin != null) {
        for (String joinProperty : selectQueryJoin) {
          if (!selectInclude.contains(joinProperty)) {
            addProperty(selectProps, desc, queryProps, joinProperty);
          }
        }
      }
    }

    return selectProps;
  }

  private SqlTreeProperties getBaseSelect(STreeType desc, OrmQueryProperties queryProps) {
    boolean partial = queryProps != null && !queryProps.allProperties();
    if (partial) {
      return getBaseSelectPartial(desc, queryProps);
    }

    SqlTreeProperties selectProps = new SqlTreeProperties();
    selectProps.setAllProperties();

    // normal simple properties of the bean
    selectProps.add(desc.propsBaseScalar());
    selectProps.add(desc.propsEmbedded());

    for (STreePropertyAssocOne propertyAssocOne : desc.propsOne()) {
      //noinspection StatementWithEmptyBody
      if (queryProps != null
        && queryProps.isIncludedBeanJoin(propertyAssocOne.name())
        && propertyAssocOne.hasForeignKey()
        && !propertyAssocOne.isFormula()) {
        // if it is a joined bean with FK constraint... then don't add the property
        // as it will have its own entire Node in the SqlTree
      } else {
        selectProps.add(propertyAssocOne);
      }
    }
    return selectProps;
  }

  /**
   * Return true if this many node should be included in the query.
   */
  private boolean isIncludeMany(String propName, STreePropertyAssocMany manyProp) {
    if (queryDetail.isJoinsEmpty()) {
      return false;
    }
    if (queryDetail.includesPath(propName)) {
      if (manyProperty != null) {
        // only one many associated allowed to be included in fetch
        return false;
      }
      manyProperty = manyProp;
      return true;
    }
    return false;
  }

  /**
   * Test to see if we are including this node into the query.
   * <p>
   * Return true if this node is FULLY included resulting in table join. If the
   * node is not included but its parent has been included then a "bean proxy"
   * is added and false is returned.
   */
  private boolean isIncludeBean(String prefix) {
    if (queryDetail.includesPath(prefix)) {
      // explicitly included
      String[] splitNames = SplitName.split(prefix);
      queryDetail.includeBeanJoin(splitNames[0], splitNames[1]);
      return true;
    }

    return false;
  }

  /**
   * Takes the select includes and the predicates includes and determines the
   * extra joins required to support the predicates (that are not already
   * supported by the select includes).
   * <p>
   * This returns ONLY the leaves. The joins for the leaves
   * </p>
   */
  private static class IncludesDistiller {

    private final STreeType desc;
    private final Set<String> selectIncludes;
    private final Set<String> predicateIncludes;
    private final SpiQuery.TemporalMode temporalMode;
    private final ManyWhereJoins manyWhereJoins;

    private final Map<String, SqlTreeNodeExtraJoin> joinRegister = new HashMap<>();
    private final Map<String, SqlTreeNodeExtraJoin> rootRegister = new HashMap<>();

    private IncludesDistiller(STreeType desc, Set<String> selectIncludes,
                              Set<String> predicateIncludes, ManyWhereJoins manyWhereJoins, SpiQuery.TemporalMode temporalMode) {
      this.desc = desc;
      this.selectIncludes = selectIncludes;
      this.predicateIncludes = predicateIncludes;
      this.manyWhereJoins = manyWhereJoins;
      this.temporalMode = temporalMode;
    }

    /**
     * Build the collection of extra joins returning just the roots.
     * <p>
     * each root returned here could contain a little tree of joins. This
     * follows the more natural pattern and allows for forcing outer joins from
     * a join to a 'many' down through the rest of its tree.
     * </p>
     */
    private Collection<SqlTreeNodeExtraJoin> getExtraJoinRootNodes() {
      String[] extras = findExtras();
      if (extras.length == 0) {
        return rootRegister.values();
      }
      // sort so we process only getting the leaves
      // excluding nodes between root and the leaf
      Arrays.sort(extras);
      // reverse order so get the leaves first...
      for (String extra : extras) {
        createExtraJoin(extra);
      }
      return rootRegister.values();
    }

    private void createExtraJoin(String includeProp) {
      SqlTreeNodeExtraJoin extraJoin = createJoinLeaf(includeProp);
      if (extraJoin != null) {
        // add the extra join...

        // add many where joins
        if (manyWhereJoins.isFormulaWithJoin(includeProp)) {
          for (String property : manyWhereJoins.formulaJoinProperties(includeProp)) {
            STreeProperty beanProperty = desc.findPropertyFromPath(SplitName.add(includeProp, property));
            extraJoin.addChild(new SqlTreeNodeFormulaWhereJoin(beanProperty, SqlJoinType.OUTER, null));
          }
        }

        // find root of this extra join... linking back to the
        // parents (creating the tree) as it goes.
        SqlTreeNodeExtraJoin root = findExtraJoinRoot(includeProp, extraJoin);
        // register the root because these are the only ones we
        // return back.
        rootRegister.put(root.name(), root);
      }
    }

    /**
     * Create a SqlTreeNodeExtraJoin, register and return it.
     */
    private SqlTreeNodeExtraJoin createJoinLeaf(String propertyName) {
      ExtraJoin extra = desc.extraJoin(propertyName);
      if (extra == null) {
        return null;
      } else {
        SqlTreeNodeExtraJoin extraJoin = new SqlTreeNodeExtraJoin(propertyName, extra.property(), extra.isContainsMany(), temporalMode);
        joinRegister.put(propertyName, extraJoin);
        return extraJoin;
      }
    }

    /**
     * Find the root the this extra join tree.
     * <p>
     * This may need to create a parent join implicitly if a predicate join
     * 'skips' a level. e.g. where details.user.id = 1 (maybe join to details is
     * not specified and is implicitly created.
     * </p>
     */
    private SqlTreeNodeExtraJoin findExtraJoinRoot(String includeProp, SqlTreeNodeExtraJoin childJoin) {
      while (true) {
        int dotPos = includeProp.lastIndexOf('.');
        if (dotPos == -1) {
          // no parent possible(parent is root)
          return childJoin;

        } else {
          // look in register ...
          String parentPropertyName = includeProp.substring(0, dotPos);
          if (selectIncludes.contains(parentPropertyName)) {
            // parent already handled by select
            return childJoin;
          }

          SqlTreeNodeExtraJoin parentJoin = joinRegister.get(parentPropertyName);
          if (parentJoin == null) {
            // we need to create this the parent implicitly...
            parentJoin = createJoinLeaf(parentPropertyName);
          }

          parentJoin.addChild(childJoin);
          childJoin = parentJoin;
          includeProp = parentPropertyName;
        }
      }
    }

    /**
     * Find the extra joins required by predicates and not already taken care of
     * by the select.
     */
    private String[] findExtras() {
      List<String> extras = new ArrayList<>();
      for (String predProp : predicateIncludes) {
        if (!selectIncludes.contains(predProp)) {
          extras.add(predProp);
        }
      }
      return extras.toArray(new String[0]);
    }
  }

}<|MERGE_RESOLUTION|>--- conflicted
+++ resolved
@@ -104,15 +104,8 @@
     this.rootNode = buildRootNode(desc);
     String fromForUpdate = builder.fromForUpdate(query);
     CQueryHistorySupport historySupport = builder.historySupport(query);
-<<<<<<< HEAD
-    String colAlias = subQuery ? null : columnAliasPrefix;
+    String colAlias = subQuery || rootNode.isSingleProperty() ? null : columnAliasPrefix;
     this.ctx = new DefaultDbSqlContext(alias, colAlias, historySupport, fromForUpdate);
-    this.common = new SqlTreeCommon(temporalMode, disableLazyLoad, readOnly, includeJoin);
-=======
-    CQueryDraftSupport draftSupport = builder.draftSupport(query);
-    String colAlias = subQuery || rootNode.isSingleProperty() ? null : columnAliasPrefix;
-    this.ctx = new DefaultDbSqlContext(alias, colAlias, historySupport, draftSupport, fromForUpdate);
->>>>>>> ad18b657
   }
 
   /**
