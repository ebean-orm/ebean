package io.ebeaninternal.server.query;

import io.ebean.util.SplitName;
import io.ebeaninternal.api.SpiQuery;
import io.ebeaninternal.server.deploy.DbSqlContext;
import io.ebeaninternal.server.deploy.TableJoin;
import io.ebeaninternal.server.deploy.id.IdBinder;

import java.util.*;

/**
 * Normal bean included in the query.
 */
class SqlTreeNodeBean implements SqlTreeNode {

  private static final SqlTreeLoad[] NO_LOAD_CHILDREN = new SqlTreeLoad[0];

  final STreeType desc;
  final IdBinder idBinder;
  /**
   * The children which will be other SelectBean or SelectProxyBean.
   */
  final List<SqlTreeNode> children;
  /**
   * Set to true if this is a partial object fetch.
   */
  boolean partialObject;
  STreeProperty[] properties;
  /**
   * Extra where clause added by Where annotation on associated many.
   */
  final String extraWhere;
  final STreePropertyAssoc nodeBeanProp;
  /**
   * False if report bean and has no id property.
   */
  final boolean readId;
  final boolean readIdNormal;
  final boolean disableLazyLoad;
<<<<<<< HEAD
  final boolean readOnly;
=======
  final boolean unmodifiable;
  final InheritInfo inheritInfo;
>>>>>>> 7be72df7
  final String prefix;
  final Map<String, String> pathMap;
  final STreePropertyAssocMany lazyLoadParent;
  final SpiQuery.TemporalMode temporalMode;
  final boolean temporalVersions;
  final IdBinder lazyLoadParentIdBinder;
  String baseTableAlias;
  /**
   * Table alias set if this bean node includes a join to a intersection
   * table and that table has history support.
   */
  boolean intersectionAsOfTableAlias;
  final boolean aggregation;

  /**
   * Construct for leaf node.
   */
  SqlTreeNodeBean(String prefix, STreePropertyAssoc beanProp, SqlTreeProperties props,
                  List<SqlTreeNode> myChildren, boolean withId, SqlTreeCommon common) {
    this(prefix, beanProp, beanProp.target(), props, myChildren, withId, null, common);
  }

  /**
   * Construct for root node.
   */
  SqlTreeNodeBean(STreeType desc, SqlTreeProperties props, List<SqlTreeNode> myList, boolean withId,
                  STreePropertyAssocMany many, SqlTreeCommon common) {
    this(null, null, desc, props, myList, withId, many, common);
  }

  /**
   * Create with the appropriate node.
   */
  private SqlTreeNodeBean(String prefix, STreePropertyAssoc beanProp, STreeType desc, SqlTreeProperties props,
                          List<SqlTreeNode> myChildren, boolean withId, STreePropertyAssocMany lazyLoadParent,
                          SqlTreeCommon common) {
    this.lazyLoadParent = lazyLoadParent;
    this.lazyLoadParentIdBinder = (lazyLoadParent == null) ? null : lazyLoadParent.idBinder();
    this.prefix = prefix;
    this.desc = desc;
    this.idBinder = desc.idBinder();
    this.temporalMode = common.temporalMode();
    this.temporalVersions = temporalMode == SpiQuery.TemporalMode.VERSIONS;
    this.nodeBeanProp = beanProp;
    this.extraWhere = (beanProp == null) ? null : beanProp.extraWhere();
    this.aggregation = props.isAggregation();
    boolean aggregationRoot = props.isAggregationRoot();
    // the bean has an Id property and we want to use it
    this.readId = !aggregationRoot && withId && desc.hasId();
    this.readIdNormal = readId && !temporalVersions;
    this.disableLazyLoad = common.disableLazyLoad() || !readIdNormal || desc.isRawSqlBased();
    this.unmodifiable = common.unmodifiable();
    this.partialObject = props.isPartialObject();
    this.properties = props.props();
    this.children = myChildren == null ? Collections.emptyList() : myChildren;
    this.pathMap = createPathMap(prefix, desc);
  }

  @Override
  public SqlTreeLoad createLoad() {
    return new SqlTreeLoadBean(this);
  }

  protected SqlTreeLoad[] createLoadChildren() {
    if (children.isEmpty()) {
      return NO_LOAD_CHILDREN;
    }
    List<SqlTreeLoad> loadChildren = new ArrayList<>(children.size());
    for (SqlTreeNode child : children) {
      SqlTreeLoad load = child.createLoad();
      if (load != null) {
        loadChildren.add(load);
      }
    }
    return loadChildren.toArray(new SqlTreeLoad[0]);
  }

  @Override
  public final boolean isSingleProperty() {
    return properties != null && properties.length == 1 && children.isEmpty();
  }

  private Map<String, String> createPathMap(String prefix, STreeType desc) {
    return prefix == null ? Collections.emptyMap() : desc.pathMap(prefix);
  }

  private String path(String prefix, String propertyName) {
    return prefix == null ? propertyName : prefix + "." + propertyName;
  }

  @Override
  public final void buildRawSqlSelectChain(List<String> selectChain) {
    if (readId) {
      idBinder.buildRawSqlSelectChain(prefix, selectChain);
    }
    for (STreeProperty property : properties) {
      property.buildRawSqlSelectChain(prefix, selectChain);
    }
    // recursively continue reading...
    for (SqlTreeNode child : children) {
      // read each child... and let them set their
      // values back to this localBean
      child.buildRawSqlSelectChain(selectChain);
    }
  }

  @Override
  public final void appendGroupBy(DbSqlContext ctx, boolean subQuery) {
    ctx.pushJoin(prefix);
    ctx.pushTableAlias(prefix);
    if (lazyLoadParent != null) {
      lazyLoadParent.addSelectExported(ctx, prefix);
    }
    if (readId) {
      appendSelectId(ctx, idBinder.beanProperty());
    }
    for (STreeProperty property : properties) {
      if (!property.isAggregation()) {
        property.appendGroupBy(ctx, subQuery);
      }
    }
    for (SqlTreeNode child : children) {
      child.appendGroupBy(ctx, subQuery);
    }
    ctx.popTableAlias();
    ctx.popJoin();
  }

  /**
   * Append the property columns to the buffer.
   */
  @Override
  public void appendDistinctOn(DbSqlContext ctx, boolean subQuery) {
    for (SqlTreeNode child : children) {
      child.appendDistinctOn(ctx, subQuery);
    }
  }

  /**
   * Append the property columns to the buffer.
   */
  @Override
  public final void appendSelect(DbSqlContext ctx, boolean subQuery) {
    ctx.pushJoin(prefix);
    ctx.pushTableAlias(prefix);
    if (temporalVersions) {
      // select sys_period lower and upper columns
      ctx.appendHistorySysPeriod();
    }
    if (lazyLoadParent != null) {
      lazyLoadParent.addSelectExported(ctx, prefix);
    }
    if (readId) {
      appendSelectId(ctx, idBinder.beanProperty());
    }
    appendSelect(ctx, subQuery, properties);
    for (SqlTreeNode child : children) {
      child.appendSelect(ctx, subQuery);
    }
    ctx.popTableAlias();
    ctx.popJoin();
  }

  @Override
  public final boolean isAggregation() {
    if (aggregation) {
      return true;
    }
    for (SqlTreeNode child : children) {
      if (child.isAggregation()) {
        return true;
      }
    }
    return false;
  }

  /**
   * Append the properties to the buffer.
   */
  private void appendSelect(DbSqlContext ctx, boolean subQuery, STreeProperty[] props) {
    for (STreeProperty prop : props) {
      prop.appendSelect(ctx, subQuery);
    }
  }

  final void appendSelectId(DbSqlContext ctx, STreeProperty prop) {
    if (prop != null) {
      prop.appendSelect(ctx, false);
    }
  }

  @Override
  public final void appendWhere(DbSqlContext ctx) {
    appendExtraWhere(ctx);
    for (SqlTreeNode child : children) {
      child.appendWhere(ctx);
    }
  }

  void appendExtraWhere(DbSqlContext ctx) {
    if (extraWhere != null) {
      if (ctx.length() > 0) {
        ctx.append(" and");
      }
      String ta = ctx.tableAlias(prefix);
      ctx.append(" ").append(extraWhere.replace("${ta}", ta));
    }
  }

  /**
   * Append to the FROM clause for this node.
   */
  @Override
  public void appendFrom(DbSqlContext ctx, SqlJoinType joinType) {
    if (nodeBeanProp != null && nodeBeanProp.isFormula()) {
      // add joins for formula beans
      nodeBeanProp.appendFrom(ctx, joinType, null);
    }
    ctx.pushJoin(prefix);
    ctx.pushTableAlias(prefix);

    baseTableAlias = ctx.tableAlias(prefix);
    // join and return SqlJoinType to use for child joins
    joinType = appendFromBaseTable(ctx, joinType);
    for (STreeProperty property : properties) {
      // usually nothing... except for 1-1 Exported
      property.appendFrom(ctx, joinType, null);
    }
    for (SqlTreeNode child : children) {
      child.appendFrom(ctx, joinType);
    }
    ctx.flushExtraJoins();
    ctx.popTableAlias();
    ctx.popJoin();
  }

  @Override
  public final void addSoftDeletePredicate(SpiQuery<?> query) {
    if (desc.isSoftDelete()) {
      query.addSoftDeletePredicate(desc.softDeletePredicate(baseTableAlias));
    }
  }

  @Override
  public void addAsOfTableAlias(SpiQuery<?> query) {
    // do nothing for non-root, handled by DbSqlContext for joins
  }

  @Override
  public void dependentTables(Set<String> tables) {
    tables.add(nodeBeanProp.target().baseTable(temporalMode));
    for (SqlTreeNode child : children) {
      child.dependentTables(tables);
    }
  }

  /**
   * Join to base table for this node. This includes a join to the intersection
   * table if this is a ManyToMany node.
   */
  SqlJoinType appendFromBaseTable(DbSqlContext ctx, SqlJoinType joinType) {
    SqlJoinType sqlJoinType = appendFromAsJoin(ctx, joinType);
    if (desc.isSoftDelete() && temporalMode != SpiQuery.TemporalMode.SOFT_DELETED) {
      ctx.append(" and ").append(desc.softDeletePredicate(ctx.tableAlias(prefix)));
    }
    return sqlJoinType;
  }

  SqlJoinType appendFromAsJoin(DbSqlContext ctx, SqlJoinType joinType) {
    if (nodeBeanProp instanceof STreePropertyAssocMany) {
      STreePropertyAssocMany manyProp = (STreePropertyAssocMany) nodeBeanProp;
      if (manyProp.hasJoinTable()) {

        String alias = ctx.tableAlias(prefix);
        String[] split = SplitName.split(prefix);
        String parentAlias = ctx.tableAlias(split[0]);
        String alias2 = alias + "z_";

        // adding the additional join to the intersection table
        TableJoin manyToManyJoin = manyProp.intersectionTableJoin();
        manyToManyJoin.addJoin(joinType, parentAlias, alias2, ctx);
        if (!manyProp.isExcludedFromHistory()) {
          intersectionAsOfTableAlias = true;
        }
        return nodeBeanProp.addJoin(joinType, alias2, alias, ctx);
      }
    }
    return nodeBeanProp.addJoin(joinType, prefix, ctx);
  }

  /**
   * Summary description.
   */
  @Override
  public String toString() {
    return "SqlTreeNodeBean: " + desc;
  }


  @Override
  public boolean hasMany() {
    for (SqlTreeNode child : children) {
      if (child.hasMany()) {
        return true;
      }
    }
    return false;
  }


  @Override
  public void unselectLobsForPlatform() {
    if (children != null) {
      for (SqlTreeNode child : children) {
        child.unselectLobsForPlatform();
      }
    }
    if (hasLob()) {
      List<STreeProperty> lst = new ArrayList<>();
      for (STreeProperty prop : properties) {
        if (!prop.isLobForPlatform()) {
          lst.add(prop);
        }
      }
      properties = lst.toArray(new STreeProperty[0]);
      partialObject = true;
    }
  }

  private boolean hasLob() {
    for (STreeProperty prop : properties) {
      if (prop.isLobForPlatform()) {
        return true;
      }
    }
    return false;
  }
}<|MERGE_RESOLUTION|>--- conflicted
+++ resolved
@@ -37,12 +37,7 @@
   final boolean readId;
   final boolean readIdNormal;
   final boolean disableLazyLoad;
-<<<<<<< HEAD
-  final boolean readOnly;
-=======
   final boolean unmodifiable;
-  final InheritInfo inheritInfo;
->>>>>>> 7be72df7
   final String prefix;
   final Map<String, String> pathMap;
   final STreePropertyAssocMany lazyLoadParent;
