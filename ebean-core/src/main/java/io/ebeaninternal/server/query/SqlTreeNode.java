package io.ebeaninternal.server.query;

import io.ebeaninternal.api.SpiQuery;
import io.ebeaninternal.server.deploy.DbSqlContext;

import java.util.List;
import java.util.Set;

interface SqlTreeNode {

  String COMMA = ", ";

  /**
   * Build the select chain for a RawSql query.
   */
  void buildRawSqlSelectChain(List<String> selectChain);

  default boolean isSqlDistinct() {
    return false;
  }

  /**
   * Return true if this node includes an aggregation.
   */
  boolean isAggregation();

  /**
   * Append the distinct on clause (Id properties of root and many root only).
   */
  void appendDistinctOn(DbSqlContext ctx, boolean subQuery);

  /**
   * Append the required column information to the select clause.
   */
  void appendSelect(DbSqlContext ctx, boolean subQuery);

  /**
   * Append the group by clause.
   */
  void appendGroupBy(DbSqlContext ctx, boolean subQuery);

  /**
   * Append to the FROM part of the sql.
   */
  void appendFrom(DbSqlContext ctx, SqlJoinType joinType);

  /**
   * Append any where predicates for inheritance.
   */
  void appendWhere(DbSqlContext ctx);

  /**
   * Recurse through the tree adding an table alias' for @History entity beans.
   */
  void addAsOfTableAlias(SpiQuery<?> query);

  /**
   * Recurse through the tree adding soft delete predicates if necessary.
   */
  void addSoftDeletePredicate(SpiQuery<?> query);

  /**
   * Return true if the query has a many join.
   */
  boolean hasMany();

  /**
   * Return true if the query is known to only have a single property selected.
   */
  boolean isSingleProperty();

  /**
   * Add dependent tables to the given set.
   */
  void dependentTables(Set<String> tables);

  /**
   * Create the loader for this node.
   */
  SqlTreeLoad createLoad();
<<<<<<< HEAD
  
  default void unselectLobs() {};
=======

  /**
   * Unselect lobs (for distinct queries on DB2 and Oracle).
   */
  default void unselectLobs() {
  };
>>>>>>> 69a753fc
}<|MERGE_RESOLUTION|>--- conflicted
+++ resolved
@@ -78,15 +78,10 @@
    * Create the loader for this node.
    */
   SqlTreeLoad createLoad();
-<<<<<<< HEAD
-  
-  default void unselectLobs() {};
-=======
 
   /**
    * Unselect lobs (for distinct queries on DB2 and Oracle).
    */
   default void unselectLobs() {
   };
->>>>>>> 69a753fc
 }