--- conflicted
+++ resolved
@@ -30,11 +30,7 @@
   boolean isId();
   
   /**
-<<<<<<< HEAD
-   * Returns true, if this is a lob property.
-=======
    * Returns true, if this is a lob property from db-perspective.
->>>>>>> 69a753fc
    */
   boolean isDbLob();
 
