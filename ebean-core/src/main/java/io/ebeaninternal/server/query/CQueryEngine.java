package io.ebeaninternal.server.query;

import io.ebean.QueryIterator;
import io.ebean.ValuePair;
import io.ebean.Version;
import io.ebean.annotation.Platform;
import io.ebean.bean.BeanCollection;
import io.ebean.bean.EntityBean;
import io.ebean.bean.ObjectGraphNode;
import io.ebean.DatabaseBuilder;
import io.ebean.config.dbplatform.DatabasePlatform;
import io.ebean.util.JdbcClose;
import io.ebean.util.StringHelper;
import io.ebeaninternal.api.SpiQuery;
import io.ebeaninternal.api.SpiTransaction;
import io.ebeaninternal.server.core.DiffHelp;
import io.ebeaninternal.server.core.OrmQueryRequest;
import io.ebeaninternal.server.core.SpiResultSet;
import io.ebeaninternal.server.deploy.BeanDescriptor;
import io.ebeaninternal.server.persist.Binder;

import jakarta.persistence.PersistenceException;
import java.sql.ResultSet;
import java.sql.SQLException;
import java.util.*;

/**
 * Handles the Object Relational fetching.
 */
public final class CQueryEngine {

  private static final String T0 = "t0";

  private final int defaultFetchSizeFindList;
  private final int defaultFetchSizeFindEach;
  private final boolean forwardOnlyHintOnFindIterate;
  private final CQueryBuilder queryBuilder;
  private final CQueryHistorySupport historySupport;
  private final DatabasePlatform dbPlatform;

<<<<<<< HEAD
  public CQueryEngine(DatabaseConfig config, DatabasePlatform dbPlatform, Binder binder, Map<String, String> asOfTableMapping) {
=======
  public CQueryEngine(DatabaseBuilder.Settings config, DatabasePlatform dbPlatform, Binder binder, Map<String, String> asOfTableMapping, Map<String, String> draftTableMap) {
>>>>>>> 5d54a238
    this.dbPlatform = dbPlatform;
    this.defaultFetchSizeFindEach = config.getJdbcFetchSizeFindEach();
    this.defaultFetchSizeFindList = config.getJdbcFetchSizeFindList();
    this.forwardOnlyHintOnFindIterate = dbPlatform.forwardOnlyHintOnFindIterate();
    this.historySupport = new CQueryHistorySupport(dbPlatform.historySupport(), asOfTableMapping, config.getAsOfSysPeriod());
    this.queryBuilder = new CQueryBuilder(dbPlatform, binder, historySupport);
  }

  public int forwardOnlyFetchSize() {
    Platform base = dbPlatform.platform().base();
    return Platform.MYSQL == base ? Integer.MIN_VALUE : 1;
  }

  public <T> CQuery<T> buildQuery(OrmQueryRequest<T> request) {
    return queryBuilder.buildQuery(request);
  }

  public <T> int delete(OrmQueryRequest<T> request) {
    CQueryUpdate query = queryBuilder.buildUpdateQuery(true, request);
    request.setCancelableQuery(query);
    return executeUpdate(request, query);
  }

  public <T> int update(OrmQueryRequest<T> request) {
    CQueryUpdate query = queryBuilder.buildUpdateQuery(false, request);
    request.setCancelableQuery(query);
    return executeUpdate(request, query);
  }

  private <T> int executeUpdate(OrmQueryRequest<T> request, CQueryUpdate query) {
    try {
      int rows = query.execute();
      if (request.logSql()) {
        request.logSql("{0}; --bind({1}) --micros({2}) --rows({3})", query.generatedSql(), query.bindLog(), query.micros(), rows);
      }
      return rows;
    } catch (SQLException e) {
      throw translate(request, query.bindLog(), query.generatedSql(), e);
    }
  }

  /**
   * Build and execute the findSingleAttributeList query.
   */
  public <A extends Collection<?>> A findSingleAttributeList(OrmQueryRequest<?> request, A collection) {
    CQueryFetchSingleAttribute rcQuery = queryBuilder.buildFetchAttributeQuery(request);
    request.setCancelableQuery(rcQuery);
    return findAttributeCollection(request, rcQuery, collection);
  }

  @SuppressWarnings("unchecked")
  private <A extends Collection<?>> A findAttributeCollection(OrmQueryRequest<?> request, CQueryFetchSingleAttribute rcQuery, A collection) {
    try {
      rcQuery.findCollection(collection);
      if (request.logSql()) {
        logGeneratedSql(request, rcQuery.generatedSql(), rcQuery.bindLog(), rcQuery.micros());
      }
      if (request.logSummary()) {
        request.transaction().logSummary(rcQuery.summary());
      }
      if (request.isQueryCachePut()) {
        request.addDependentTables(rcQuery.dependentTables());
        if (collection instanceof List) {
          collection = (A) Collections.unmodifiableList((List<?>) collection);
          request.putToQueryCache(collection);
          if (Boolean.FALSE.equals(request.query().isReadOnly())) {
            collection = (A) new ArrayList<>(collection);
          }
        } else if (collection instanceof Set) {
          collection = (A) Collections.unmodifiableSet((Set<?>) collection);
          request.putToQueryCache(collection);
          if (Boolean.FALSE.equals(request.query().isReadOnly())) {
            collection = (A) new LinkedHashSet<>(collection);
          }
        }
      }
      return collection;
    } catch (SQLException e) {
      throw translate(request, rcQuery.bindLog(), rcQuery.generatedSql(), e);
    }
  }

  /**
   * Translate the SQLException into a PersistenceException.
   */
  <T> PersistenceException translate(OrmQueryRequest<T> request, String bindLog, String sql, SQLException e) {
    SpiTransaction t = request.transaction();
    if (t.isLogSummary()) {
      // log the error to the transaction log
      t.logSummary("ERROR executing query, bindLog[{0}] error:{1}", bindLog, StringHelper.removeNewLines(e.getMessage()));
    }
    // ensure 'rollback' is logged if queryOnly transaction
    t.connection();
    // build a decent error message for the exception
    return dbPlatform.translate("Query threw SQLException:" + e.getMessage() + " Bind values:[" + bindLog + "] Query was:" + sql, e);
  }

  /**
   * Build and execute the find Id's query.
   */
  public <A> List<A> findIds(OrmQueryRequest<?> request) {
    CQueryFetchSingleAttribute rcQuery = queryBuilder.buildFetchIdsQuery(request);
    request.setCancelableQuery(rcQuery);
    return findAttributeCollection(request, rcQuery, new ArrayList<>());
  }

  private <T> void logGeneratedSql(OrmQueryRequest<T> request, String sql, String bindLog, long micros) {
    request.logSql("{0}; --bind({1}) --micros({2})", sql, bindLog, micros);
  }

  /**
   * Build and execute the row count query.
   */
  public <T> int findCount(OrmQueryRequest<T> request) {
    CQueryRowCount rcQuery = queryBuilder.buildRowCountQuery(request);
    request.setCancelableQuery(rcQuery);
    try {
      int count = rcQuery.findCount();
      if (request.logSql()) {
        logGeneratedSql(request, rcQuery.generatedSql(), rcQuery.bindLog(), rcQuery.micros());
      }
      if (request.logSummary()) {
        request.transaction().logSummary(rcQuery.summary());
      }
      if (request.isQueryCachePut()) {
        request.addDependentTables(rcQuery.dependentTables());
        request.putToQueryCache(count);
      }
      return count;
    } catch (SQLException e) {
      throw translate(request, rcQuery.bindLog(), rcQuery.generatedSql(), e);
    }
  }

  /**
   * Read many beans using an iterator (except you need to close() the iterator
   * when you have finished).
   */
  public <T> QueryIterator<T> findIterate(OrmQueryRequest<T> request) {
    CQuery<T> cquery = queryBuilder.buildQuery(request);
    request.setCancelableQuery(cquery);
    try {
      if (defaultFetchSizeFindEach > 0) {
        request.setDefaultFetchBuffer(defaultFetchSizeFindEach);
      }
      if (!cquery.prepareBindExecuteQueryForwardOnly(forwardOnlyHintOnFindIterate)) {
        // query has been cancelled already
        return null;
      }
      if (request.logSql()) {
        logSql(cquery);
      }
      // first check batch sizes set on query joins
      int iterateBufferSize = request.secondaryQueriesMinBatchSize();
      if (iterateBufferSize < 1) {
        // not set on query joins so check if batch size set on query itself
        int queryBatch = request.query().lazyLoadBatchSize();
        if (queryBatch > 0) {
          iterateBufferSize = queryBatch;
        } else {
          iterateBufferSize = 100;
        }
      }

      QueryIterator<T> readIterate = cquery.readIterate(iterateBufferSize, request);
      if (request.logSummary()) {
        logFindManySummary(cquery);
      }
      return readIterate;

    } catch (SQLException e) {
      try {
        PersistenceException pex = cquery.createPersistenceException(e);
        // create exception before closing connection
        cquery.close();
        throw pex;
      } finally {
        request.rollbackTransIfRequired();
      }
    }
  }

  /**
   * Execute the find versions query returning version beans.
   */
  public <T> List<Version<T>> findVersions(OrmQueryRequest<T> request) {
    SpiQuery<T> query = request.query();
    String sysPeriodLower = getSysPeriodLower(query);
    if (query.isVersionsBetween() && !historySupport.isStandardsBased()) {
      query.where().lt(sysPeriodLower, query.versionEnd());
      query.where().geOrNull(getSysPeriodUpper(query), query.versionStart());
    }

    // order by lower sys period desc
    query.order().desc(sysPeriodLower);
    CQuery<T> cquery = queryBuilder.buildQuery(request);
    request.setCancelableQuery(cquery);
    try {
      cquery.prepareBindExecuteQuery();
      if (request.logSql()) {
        logSql(cquery);
      }
      List<Version<T>> versions = cquery.readVersions();
      // just order in memory rather than use NULLS LAST as that
      // is not universally supported, not expect huge list here
      versions.sort(OrderVersionDesc.INSTANCE);
      deriveVersionDiffs(versions, request);
      if (request.logSummary()) {
        logFindManySummary(cquery);
      }
      return versions;

    } catch (SQLException e) {
      throw cquery.createPersistenceException(e);
    } finally {
      cquery.close();
    }
  }

  private <T> void deriveVersionDiffs(List<Version<T>> versions, OrmQueryRequest<T> request) {
    BeanDescriptor<T> descriptor = request.descriptor();
    if (!versions.isEmpty()) {
      Version<T> current = versions.get(0);
      if (versions.size() > 1) {
        for (int i = 1; i < versions.size(); i++) {
          Version<T> next = versions.get(i);
          deriveVersionDiff(current, next, descriptor);
          current = next;
        }
      }
      // put an empty map into the last one
      current.setDiff(new LinkedHashMap<>());
    }
  }

  private <T> void deriveVersionDiff(Version<T> current, Version<T> prior, BeanDescriptor<T> descriptor) {
    Map<String, ValuePair> diff = DiffHelp.diff(current.getBean(), prior.getBean(), descriptor);
    current.setDiff(diff);
  }

  private <T> String getSysPeriodLower(SpiQuery<T> query) {
    return historySupport.sysPeriodLower(query.getAlias(T0));
  }

  private <T> String getSysPeriodUpper(SpiQuery<T> query) {
    return historySupport.sysPeriodUpper(query.getAlias(T0));
  }

  /**
   * Execute returning the ResultSet and PreparedStatement for processing (by DTO query usually).
   */
  public <T> SpiResultSet findResultSet(OrmQueryRequest<T> request) {
    CQuery<T> cquery = queryBuilder.buildQuery(request);
    request.setCancelableQuery(cquery);
    try {
      boolean fwdOnly;
      if (request.isFindIterate()) {
        // findEach ...
        fwdOnly = forwardOnlyHintOnFindIterate;
        if (defaultFetchSizeFindEach > 0) {
          request.setDefaultFetchBuffer(defaultFetchSizeFindEach);
        }
      } else {
        // findList - aggressive fetch
        fwdOnly = false;
        if (defaultFetchSizeFindList > 0) {
          request.setDefaultFetchBuffer(defaultFetchSizeFindList);
        }
      }
      ResultSet resultSet = cquery.prepareResultSet(fwdOnly);
      if (request.logSql()) {
        logSql(cquery);
      }
      return new SpiResultSet(cquery.pstmt(), resultSet);

    } catch (SQLException e) {
      JdbcClose.close(cquery.pstmt());
      throw cquery.createPersistenceException(e);
    }
  }

  /**
   * Find a list/map/set of beans.
   */
  <T> BeanCollection<T> findMany(OrmQueryRequest<T> request) {
    CQuery<T> cquery = queryBuilder.buildQuery(request);
    request.setCancelableQuery(cquery);
    try {
      if (defaultFetchSizeFindList > 0) {
        request.setDefaultFetchBuffer(defaultFetchSizeFindList);
      }
      if (!cquery.prepareBindExecuteQuery()) {
        // query has been cancelled already
        return null;
      }
      if (request.logSql()) {
        logSql(cquery);
      }
      BeanCollection<T> beanCollection = cquery.readCollection();
      if (request.logSummary()) {
        logFindManySummary(cquery);
      }
      request.executeSecondaryQueries(false);
      if (request.isQueryCachePut()) {
        request.addDependentTables(cquery.dependentTables());
      }
      return beanCollection;

    } catch (SQLException e) {
      throw cquery.createPersistenceException(e);
    } finally {
      cquery.close();
    }
  }

  /**
   * Find and return a single bean using its unique id.
   */
  @SuppressWarnings("unchecked")
  public <T> T find(OrmQueryRequest<T> request) {
    EntityBean bean = null;
    CQuery<T> cquery = queryBuilder.buildQuery(request);
    request.setCancelableQuery(cquery);
    try {
      cquery.prepareBindExecuteQuery();
      if (request.logSql()) {
        logSql(cquery);
      }
      if (cquery.readBean()) {
        bean = cquery.next();
      }
      if (request.logSummary()) {
        logFindBeanSummary(cquery);
      }
      request.executeSecondaryQueries(false);
      return (T) bean;
    } catch (SQLException e) {
      throw cquery.createPersistenceException(e);
    } finally {
      cquery.close();
    }
  }

  /**
   * Log the generated SQL to the transaction log.
   */
  private void logSql(CQuery<?> query) {
    query.transaction().logSql("{0}; --bind({1}) --micros({2})", query.generatedSql(), query.bindLog(), query.micros());
  }

  /**
   * Log the FindById summary to the transaction log.
   */
  private void logFindBeanSummary(CQuery<?> q) {
    SpiQuery<?> query = q.request().query();
    String loadMode = query.loadMode();
    String loadDesc = query.loadDescription();
    String lazyLoadProp = query.lazyLoadProperty();
    ObjectGraphNode node = query.parentNode();
    String originKey;
    if (node == null || node.origin() == null) {
      originKey = null;
    } else {
      originKey = node.origin().key();
    }

    StringBuilder msg = new StringBuilder(200);
    msg.append("FindBean ");
    if (loadMode != null) {
      msg.append("mode[").append(loadMode).append("] ");
    }
    msg.append("type[").append(q.beanName()).append("] ");
    if (query.isAutoTuned()) {
      msg.append("tuned[true] ");
    }
    if (originKey != null) {
      msg.append("origin[").append(originKey).append("] ");
    }
    if (lazyLoadProp != null) {
      msg.append("lazyLoadProp[").append(lazyLoadProp).append("] ");
    }
    if (loadDesc != null) {
      msg.append("load[").append(loadDesc).append("] ");
    }
    msg.append("exeMicros[").append(q.queryExecutionTimeMicros());
    msg.append("] rows[").append(q.loadedRowDetail());
    msg.append("] bind[").append(q.bindLog()).append(']');
    q.transaction().logSummary(msg.toString());
  }

  /**
   * Log the FindMany to the transaction log.
   */
  private void logFindManySummary(CQuery<?> q) {
    SpiQuery<?> query = q.request().query();
    String loadMode = query.loadMode();
    String loadDesc = query.loadDescription();
    String lazyLoadProp = query.lazyLoadProperty();
    ObjectGraphNode node = query.parentNode();

    String originKey;
    if (node == null || node.origin() == null) {
      originKey = null;
    } else {
      originKey = node.origin().key();
    }

    StringBuilder msg = new StringBuilder(200);
    msg.append("FindMany ");
    if (loadMode != null) {
      msg.append("mode[").append(loadMode).append("] ");
    }
    msg.append("type[").append(q.beanName()).append("] ");
    if (query.isAutoTuned()) {
      msg.append("tuned[true] ");
    }
    if (originKey != null) {
      msg.append("origin[").append(originKey).append("] ");
    }
    if (lazyLoadProp != null) {
      msg.append("lazyLoadProp[").append(lazyLoadProp).append("] ");
    }
    if (loadDesc != null) {
      msg.append("load[").append(loadDesc).append("] ");
    }
    msg.append("exeMicros[").append(q.queryExecutionTimeMicros());
    msg.append("] rows[").append(q.loadedRowDetail());
    msg.append("] predicates[").append(q.logWhereSql());
    msg.append("] bind[").append(q.bindLog()).append(']');
    q.transaction().logSummary(msg.toString());
  }
}<|MERGE_RESOLUTION|>--- conflicted
+++ resolved
@@ -38,11 +38,7 @@
   private final CQueryHistorySupport historySupport;
   private final DatabasePlatform dbPlatform;
 
-<<<<<<< HEAD
-  public CQueryEngine(DatabaseConfig config, DatabasePlatform dbPlatform, Binder binder, Map<String, String> asOfTableMapping) {
-=======
-  public CQueryEngine(DatabaseBuilder.Settings config, DatabasePlatform dbPlatform, Binder binder, Map<String, String> asOfTableMapping, Map<String, String> draftTableMap) {
->>>>>>> 5d54a238
+  public CQueryEngine(DatabaseBuilder.Settings config, DatabasePlatform dbPlatform, Binder binder, Map<String, String> asOfTableMapping) {
     this.dbPlatform = dbPlatform;
     this.defaultFetchSizeFindEach = config.getJdbcFetchSizeFindEach();
     this.defaultFetchSizeFindList = config.getJdbcFetchSizeFindList();
