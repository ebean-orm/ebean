package io.ebeaninternal.server.query;

import io.ebean.*;
import io.ebean.annotation.Platform;
import io.ebean.config.dbplatform.DatabasePlatform;
import io.ebean.config.dbplatform.SqlLimitRequest;
import io.ebean.config.dbplatform.SqlLimitResponse;
import io.ebean.config.dbplatform.SqlLimiter;
import io.ebean.text.PathProperties;
import io.ebean.util.SplitName;
import io.ebeaninternal.api.SpiQuery;
import io.ebeaninternal.server.core.OrmQueryRequest;
import io.ebeaninternal.server.deploy.BeanDescriptor;
import io.ebeaninternal.server.deploy.BeanProperty;
import io.ebeaninternal.server.deploy.BeanPropertyAssocOne;
import io.ebeaninternal.server.el.ElPropertyValue;
import io.ebeaninternal.server.persist.Binder;
import io.ebeaninternal.server.querydefn.OrmQueryDetail;
import io.ebeaninternal.server.querydefn.OrmQueryLimitRequest;
import io.ebeaninternal.server.rawsql.SpiRawSql;
import io.ebeaninternal.server.rawsql.SpiRawSql.ColumnMapping;
import io.ebeaninternal.server.rawsql.SpiRawSql.ColumnMapping.Column;

import jakarta.persistence.PersistenceException;
import java.sql.Connection;
import java.sql.PreparedStatement;
import java.sql.ResultSet;
import java.sql.ResultSetMetaData;
import java.sql.SQLException;
import java.util.ArrayList;
import java.util.Iterator;
import java.util.List;

import static java.util.Objects.requireNonNullElse;

/**
 * Generates the SQL SELECT statements taking into account the physical
 * deployment properties.
 */
final class CQueryBuilder {

  private final String columnAliasPrefix;
  private final SqlLimiter sqlLimiter;
  private final CQueryBuilderRawSql rawSqlHandler;
  private final Binder binder;
  private final boolean selectCountWithAlias;
  private final CQueryHistorySupport historySupport;
  private final DatabasePlatform dbPlatform;
  private final boolean selectCountWithColumnAlias;
  private final boolean includeLabelInSql;

  /**
   * Create the SqlGenSelect.
   */
<<<<<<< HEAD
  CQueryBuilder(DatabasePlatform dbPlatform, Binder binder, CQueryHistorySupport historySupport) {
=======
  CQueryBuilder(DatabaseBuilder.Settings config, DatabasePlatform dbPlatform, Binder binder, CQueryHistorySupport historySupport, CQueryDraftSupport draftSupport) {
    this.includeLabelInSql = config.isIncludeLabelInSql();
>>>>>>> ab45ad34
    this.dbPlatform = dbPlatform;
    this.binder = binder;
    this.historySupport = historySupport;
    this.columnAliasPrefix = dbPlatform.columnAliasPrefix();
    this.sqlLimiter = dbPlatform.sqlLimiter();
    this.rawSqlHandler = new CQueryBuilderRawSql(sqlLimiter, dbPlatform);
    this.selectCountWithAlias = dbPlatform.selectCountWithAlias();
    this.selectCountWithColumnAlias = dbPlatform.selectCountWithColumnAlias();
  }

  /**
   * split the order by claus on the field delimiter and prefix each field with
   * the relation name
   */
  static String prefixOrderByFields(String name, String orderBy) {
    StringBuilder sb = new StringBuilder();
    for (String token : orderBy.split(",")) {
      if (sb.length() > 0) {
        sb.append(", ");
      }
      sb.append(name);
      sb.append('.');
      sb.append(token.trim());
    }
    return sb.toString();
  }

  /**
   * Build the delete query.
   */
  <T> CQueryUpdate buildUpdateQuery(boolean deleteRequest, OrmQueryRequest<T> request) {
    SpiQuery<T> query = request.query();
    String rootTableAlias = query.alias();
    query.setupForDeleteOrUpdate();

    CQueryPredicates predicates = new CQueryPredicates(binder, request);
    CQueryPlan queryPlan = request.queryPlan();
    if (queryPlan != null) {
      // skip building the SqlTree and Sql string
      predicates.prepare(false);
      return new CQueryUpdate(request, predicates, queryPlan);
    }

    predicates.prepare(true);
    SqlTree sqlTree = createSqlTree(request, predicates);

    String sql;
    if (deleteRequest) {
      sql = buildDeleteSql(request, rootTableAlias, predicates, sqlTree);
    } else {
      sql = buildUpdateSql(request, rootTableAlias, predicates, sqlTree);
    }
    // cache the query plan
    queryPlan = new CQueryPlan(request, sql, sqlTree.plan(), predicates.logWhereSql());
    request.putQueryPlan(queryPlan);
    return new CQueryUpdate(request, predicates, queryPlan);
  }

  private <T> String buildDeleteSql(OrmQueryRequest<T> request, String rootTableAlias, CQueryPredicates predicates, SqlTree sqlTree) {
    String alias = alias(rootTableAlias);
    if (sqlTree.noJoins() && !request.query().hasMaxRowsOrFirstRow()) {
      if (dbPlatform.supportsDeleteTableAlias()) {
        // delete from table <alias> ...
        return aliasReplace(buildSqlDelete("delete", request, predicates, sqlTree).getSql(), alias);
      } else if (isMySql(dbPlatform.platform())) {
        return aliasReplace(buildSqlDelete("delete " + alias, request, predicates, sqlTree).getSql(), alias);
      } else {
        // simple - delete from table ...
        return aliasStrip(buildSqlDelete("delete", request, predicates, sqlTree).getSql());
      }
    }
    // wrap as - delete from table where id in (select id ...)
    String sql = buildSqlDelete(null, request, predicates, sqlTree).getSql();
    sql = request.descriptor().deleteByIdInSql() + "in (" + sql + ")";
    sql = aliasReplace(sql, alias);
    return sql;
  }

  private boolean isMySql(Platform platform) {
    return platform.base() == Platform.MYSQL;
  }

  private String alias(String rootTableAlias) {
    return (rootTableAlias == null) ? "t0" : rootTableAlias;
  }

  private <T> String buildUpdateSql(OrmQueryRequest<T> request, String rootTableAlias, CQueryPredicates predicates, SqlTree sqlTree) {
    StringBuilder sb = new StringBuilder(200);
    sb.append("update ").append(request.descriptor().baseTable());
    if (rootTableAlias != null) {
      sb.append(' ').append(rootTableAlias);
    }
    sb.append(" set ").append(predicates.dbUpdateClause());
    String updateClause = sb.toString();
    if (sqlTree.noJoins() && request.isInlineSqlUpdateLimit()) {
      // simple - update table set ... where ...
      return aliasStrip(buildSqlUpdate(updateClause, request, predicates, sqlTree).getSql());
    }
    // wrap as - update table set ... where id in (select id ...)
    String sql = buildSqlUpdate(null, request, predicates, sqlTree).getSql();
    sql = updateClause + " " + request.descriptor().whereIdInSql() + "in (" + sql + ")";
    sql = aliasReplace(sql, alias(rootTableAlias));
    return sql;
  }

  /**
   * Strip the root table alias.
   */
  private String aliasStrip(String sql) {
    return sql.replace("${RTA}.", "").replace(" ${RTA}", "");
  }

  /**
   * Replace the root table alias.
   */
  private String aliasReplace(String sql, String replaceWith) {
    return sql.replace("${RTA}.", replaceWith + ".").replace("${RTA}", replaceWith);
  }

  CQueryFetchSingleAttribute buildFetchAttributeQuery(OrmQueryRequest<?> request) {
    SpiQuery<?> query = request.query();
    if (!query.isIncludeSoftDeletes()) {
      BeanDescriptor<?> desc = request.descriptor();
      if (desc.isSoftDelete()) {
        query.addSoftDeletePredicate(desc.softDeletePredicate(alias(query.alias())));
      }
    }
    CQueryPredicates predicates = new CQueryPredicates(binder, request);
    CQueryPlan queryPlan = request.queryPlan();
    if (queryPlan != null) {
      predicates.prepare(false);
      return new CQueryFetchSingleAttribute(request, predicates, queryPlan, query.isCountDistinct());
    }

    // use RawSql or generated Sql
    predicates.prepare(true);
    SqlTree sqlTree = createSqlTree(request, predicates);
    SqlLimitResponse s = buildSql(null, request, predicates, sqlTree);

    queryPlan = new CQueryPlan(request, s.getSql(), sqlTree.plan(), predicates.logWhereSql());
    request.putQueryPlan(queryPlan);
    return new CQueryFetchSingleAttribute(request, predicates, queryPlan, query.isCountDistinct());
  }

  /**
   * Build the find ids query.
   */
  <T> CQueryFetchSingleAttribute buildFetchIdsQuery(OrmQueryRequest<T> request) {
    SpiQuery<T> query = request.query();
    query.setSelectId();
    BeanDescriptor<T> desc = request.descriptor();
    if (!query.isIncludeSoftDeletes() && desc.isSoftDelete()) {
      query.addSoftDeletePredicate(desc.softDeletePredicate(alias(query.alias())));
    }
    return buildFetchAttributeQuery(request);
  }

  /**
   * Return the history support if this query needs it (is a 'as of' type query).
   */
  <T> CQueryHistorySupport historySupport(SpiQuery<T> query) {
    return query.temporalMode().isHistory() ? historySupport : null;
  }

  /**
   * Build the row count query.
   */
  <T> CQueryRowCount buildRowCountQuery(OrmQueryRequest<T> request) {
    SpiQuery<T> query = request.query();
    // always set the order by to null for row count query
    query.setOrder(null);
    query.setFirstRow(0);
    query.setMaxRows(0);

    boolean countDistinct = query.isDistinct();
    boolean withAgg = false;
    if (!countDistinct) {
      withAgg = includesAggregation(request, query);
      if (!withAgg) {
        // minimise select clause for standard count
        query.setSelectId();
      }
    }

    CQueryPredicates predicates = new CQueryPredicates(binder, request);
    CQueryPlan queryPlan = request.queryPlan();
    if (queryPlan != null) {
      // skip building the SqlTree and Sql string
      predicates.prepare(false);
      return new CQueryRowCount(queryPlan, request, predicates);
    }

    predicates.prepare(true);
    SqlTree sqlTree = createSqlTree(request, predicates, selectCountWithColumnAlias && withAgg);
    if (SpiQuery.TemporalMode.CURRENT == query.temporalMode()) {
      sqlTree.addSoftDeletePredicate(query);
    }

    boolean wrap = sqlTree.hasMany() || withAgg;
    String sqlSelect = null;
    if (countDistinct) {
      if (sqlTree.isSingleProperty()) {
        request.setInlineCountDistinct();
      }
    } else if (!wrap) {
      sqlSelect = "select count(*)";
    }

    SqlLimitResponse s = buildSql(sqlSelect, request, predicates, sqlTree);
    String sql = s.getSql();
    if (!request.isInlineCountDistinct()) {
      if (countDistinct) {
        sql = wrapSelectCount(sql);
      } else if (wrap || query.isRawSql()) {
        // remove order by - mssql does not accept order by in subqueries
        int pos = sql.lastIndexOf(" order by ");
        if (pos != -1) {
          sql = sql.substring(0, pos);
        }
        sql = wrapSelectCount(sql);
      }
    }
    // cache the query plan
    queryPlan = new CQueryPlan(request, sql, sqlTree.plan(), predicates.logWhereSql());
    request.putQueryPlan(queryPlan);
    return new CQueryRowCount(queryPlan, request, predicates);
  }

  /**
   * Return true if the query includes an aggregation property.
   */
  private <T> boolean includesAggregation(OrmQueryRequest<T> request, SpiQuery<T> query) {
    return request.descriptor().includesAggregation(query.detail());
  }

  private String wrapSelectCount(String sql) {
    sql = "select count(*) from ( " + sql + ")";
    if (selectCountWithAlias) {
      sql += " as c";
    }
    return sql;
  }

  /**
   * Return the SQL Select statement as a String. Converts logical property
   * names to physical deployment column names.
   */
  <T> CQuery<T> buildQuery(OrmQueryRequest<T> request) {
    CQueryPredicates predicates = new CQueryPredicates(binder, request);
    CQueryPlan queryPlan = request.queryPlan();
    if (queryPlan != null) {
      // Reuse the query plan so skip generating SqlTree and SQL.
      // We do prepare and bind the new parameters
      predicates.prepare(false);
      return new CQuery<>(request, predicates, queryPlan);
    }

    // RawSql or Generated Sql query
    // Prepare the where, having and order by clauses.
    // This also parses them from logical property names to
    // database columns and determines 'includes'.
    // We need to check these 'includes' for extra joins
    // that are not included via select
    predicates.prepare(true);
    // Build the tree structure that represents the query.
    SpiQuery<T> query = request.query();
    SqlTree sqlTree = createSqlTree(request, predicates);
    if (query.isAsOfQuery()) {
      sqlTree.addAsOfTableAlias(query);
    } else if (SpiQuery.TemporalMode.CURRENT == query.temporalMode()) {
      sqlTree.addSoftDeletePredicate(query);
    }

    SqlLimitResponse res = buildSql(null, request, predicates, sqlTree);
    boolean rawSql = request.isRawSql();
    if (rawSql) {
      queryPlan = new CQueryPlanRawSql(request, res, sqlTree, predicates.logWhereSql());
    } else {
      queryPlan = new CQueryPlan(request, res, sqlTree.plan(), false, predicates.logWhereSql());
    }
    // cache the query plan because we can reuse it and also
    // gather query performance statistics based on it.
    request.putQueryPlan(queryPlan);
    return new CQuery<>(request, predicates, queryPlan);
  }

  /**
   * Build the SqlTree.
   * <p>
   * The SqlTree is immutable after construction and so is safe to use by
   * concurrent threads.
   * <p>
   * The predicates is used to add additional joins that come from the where or
   * order by clauses that are not already included for the select clause.
   */
  private SqlTree createSqlTree(OrmQueryRequest<?> request, CQueryPredicates predicates) {
    return createSqlTree(request, predicates, false);
  }

  private SqlTree createSqlTree(OrmQueryRequest<?> request, CQueryPredicates predicates, boolean forceColumnAlias) {
    if (request.isNativeSql()) {
      return createNativeSqlTree(request, predicates);
    }
    if (request.isRawSql()) {
      return createRawSqlSqlTree(request, predicates);
    }
    String colAliasPrefix = forceColumnAlias ? "c" : columnAliasPrefix;
    return new SqlTreeBuilder(colAliasPrefix, this, request, predicates).build();
  }

  private String nativeQueryPaging(SpiQuery<?> query, String sql) {
    return dbPlatform.basicSqlLimiter().limit(sql, query.getFirstRow(), query.getMaxRows());
  }

  /**
   * Create the SqlTree by reading the ResultSetMetaData and mapping table/columns to bean property paths.
   */
  private SqlTree createNativeSqlTree(OrmQueryRequest<?> request, CQueryPredicates predicates) {
    SpiQuery<?> query = request.query();
    // parse named parameters returning the final sql to execute
    String sql = predicates.parseBindParams(query.nativeSql());
    if (query.hasMaxRowsOrFirstRow()) {
      sql = nativeQueryPaging(query, sql);
    }
    query.setGeneratedSql(sql);
    Connection connection = request.transaction().internalConnection();
    BeanDescriptor<?> desc = request.descriptor();
    try {
      // For SqlServer we need either "selectMethod=cursor" in the connection string or fetch explicitly a cursorable
      // statement here by specifying ResultSet.CONCUR_UPDATABLE
      PreparedStatement statement = connection.prepareStatement(sql, ResultSet.TYPE_FORWARD_ONLY, dbPlatform.supportsResultSetConcurrencyModeUpdatable() ? ResultSet.CONCUR_UPDATABLE : ResultSet.CONCUR_READ_ONLY);
      predicates.bind(statement, connection);
      ResultSet resultSet = statement.executeQuery();
      ResultSetMetaData metaData = resultSet.getMetaData();

      int cols = 1 + metaData.getColumnCount();
      List<String> propertyNames = new ArrayList<>(cols - 1);
      for (int i = 1; i < cols; i++) {
        String schemaName = lower(metaData.getSchemaName(i));
        String tableName = lower(metaData.getTableName(i));
        String columnName = lower(metaData.getColumnName(i));
        String path = desc.findBeanPath(schemaName, tableName, columnName);
        propertyNames.add(requireNonNullElse(path, SpiRawSql.IGNORE_COLUMN));
      }
      RawSql rawSql = RawSqlBuilder.resultSet(resultSet, propertyNames.toArray(new String[0]));
      query.setRawSql(rawSql);
      return createRawSqlSqlTree(request, predicates);
    } catch (SQLException e) {
      throw new RuntimeException(e);
    }
  }

  private String lower(String value) {
    return value == null ? "" : value.toLowerCase();
  }

  private SqlTree createRawSqlSqlTree(OrmQueryRequest<?> request, CQueryPredicates predicates) {
    BeanDescriptor<?> descriptor = request.descriptor();
    ColumnMapping columnMapping = request.query().rawSql().getColumnMapping();
    PathProperties pathProps = new PathProperties();

    // convert list of columns into (tree like) PathProperties
    Iterator<Column> it = columnMapping.getColumns();
    while (it.hasNext()) {
      SpiRawSql.ColumnMapping.Column column = it.next();
      String propertyName = column.getPropertyName();
      if (!SpiRawSql.IGNORE_COLUMN.equals(propertyName)) {
        ElPropertyValue el = descriptor.elGetValue(propertyName);
        if (el == null && propertyName.endsWith("Id")) {
          // try default naming convention for foreign key columns
          String foreignIdPath = assocOneIdPath(propertyName);
          el = descriptor.elGetValue(foreignIdPath);
          if (el != null) {
            propertyName = foreignIdPath;
          }
        }
        if (el == null) {
          throw new PersistenceException("Property [" + propertyName + "] not found on " + descriptor.fullName());
        }
        addRawColumnMapping(pathProps, column, propertyName, el);
      }
    }

    OrmQueryDetail detail = new OrmQueryDetail();
    // transfer PathProperties into OrmQueryDetail
    for (PathProperties.Props props : pathProps.getPathProps()) {
      detail.fetch(props.getPath(), props.getProperties());
    }
    // check if @Id property included in RawSql
    boolean rawNoId = true;
    BeanProperty idProperty = descriptor.idProperty();
    if (idProperty != null && columnMapping.contains(idProperty.name())) {
      // contains the @Id property for the root level bean
      rawNoId = false;
    }
    // build SqlTree based on OrmQueryDetail of the RawSql
    return new SqlTreeBuilder(request, predicates, detail, rawNoId).build();
  }

  private void addRawColumnMapping(PathProperties pathProps, Column column, String propertyName, ElPropertyValue el) {
    BeanProperty beanProperty = el.beanProperty();
    if (beanProperty.isId()) {
      if (propertyName.contains(".")) {
        // For @Id properties we chop off the last part of the path
        propertyName = SplitName.parent(propertyName);
      }
    } else if (beanProperty.isDiscriminator()) {
      propertyName = SplitName.parent(propertyName);
    } else if (beanProperty instanceof BeanPropertyAssocOne<?>) {
      String msg = "Column " + column.getDbColumn() + " mapped to complex property " + propertyName +
        ". It should be mapped to a simple property (probably the Id property).";
      throw new PersistenceException(msg);
    }
    if (propertyName != null) {
      boolean assocProperty = el.isAssocProperty();
      if (!assocProperty) {
        pathProps.addToPath(null, propertyName);
      } else {
        String[] pathProp = SplitName.split(propertyName);
        pathProps.addToPath(pathProp[0], pathProp[1]);
      }
    }
  }

  /**
   * Return a path for a foreign key property using the default naming convention.
   */
  private String assocOneIdPath(String propertyName) {
    return propertyName.substring(0, propertyName.length() - 2) + ".id";
  }

  /**
   * Return the SQL response with row limiting (when not an update statement).
   */
  private SqlLimitResponse buildSql(String selectClause, OrmQueryRequest<?> request, CQueryPredicates predicates, SqlTree select) {
    SpiQuery<?> query = request.query();
    if (query.isNativeSql()) {
      return new SqlLimitResponse(query.getGeneratedSql());
    }
    if (query.isRawSql()) {
      return rawSqlHandler.buildSql(request, predicates, query.rawSql().getSql());
    }
    return new BuildReq(selectClause, request, predicates, select).buildSql();
  }

  private SqlLimitResponse buildSqlDelete(String selectClause, OrmQueryRequest<?> request, CQueryPredicates predicates, SqlTree select) {
    return new BuildReq(selectClause, request, predicates, select).buildSql();
  }

  private SqlLimitResponse buildSqlUpdate(String selectClause, OrmQueryRequest<?> request, CQueryPredicates predicates, SqlTree select) {
    return new BuildReq(selectClause, request, predicates, select, true).buildSql();
  }

  private class BuildReq {
    private final StringBuilder sb = new StringBuilder(500);
    private final String selectClause;
    private final OrmQueryRequest<?> request;
    private final SpiQuery<?> query;
    private final CQueryPredicates predicates;
    private final SqlTree select;
    private final boolean updateStatement;
    private final boolean distinct;
    private final boolean countSingleAttribute;
    private final String dbOrderBy;
    private boolean useSqlLimiter;
    private boolean hasWhere;

    private BuildReq(String selectClause, OrmQueryRequest<?> request, CQueryPredicates predicates, SqlTree select) {
      this(selectClause, request, predicates, select, false);
    }

    private BuildReq(String selectClause, OrmQueryRequest<?> request, CQueryPredicates predicates, SqlTree select, boolean updateStatement) {
      this.selectClause = selectClause;
      this.request = request;
      this.query = request.query();
      this.predicates = predicates;
      this.select = select;
      this.updateStatement = updateStatement;
      this.distinct = query.isDistinct() || select.isSqlDistinct();
      this.dbOrderBy = predicates.dbOrderBy();
      this.countSingleAttribute = query.isCountDistinct() && query.isSingleAttribute();
    }

    private void appendSelect() {
      if (selectClause != null) {
        sb.append(selectClause);
      } else {
        useSqlLimiter = (query.hasMaxRowsOrFirstRow() && (select.manyProperty() == null || query.isSingleAttribute()));
        if (!useSqlLimiter) {
          appendSelectDistinct();
        }
        if (countSingleAttribute) {
          sb.append("r1.attribute_, count(*) from (select ");
          if (distinct) {
            sb.append("distinct ");
            BeanProperty idProp = request.descriptor().idProperty();
            if (idProp.isEmbedded()) {
              BeanProperty[] props = ((BeanPropertyAssocOne<?>) idProp).properties();
              for (BeanProperty prop : props) {
                sb.append("t0.").append(prop.dbColumn()).append(", ");
              }
            } else {
              sb.append("t0.").append(idProp.dbColumn()).append(", ");
            }
          }
          sb.append(select.selectSql()).append(" as attribute_");
        } else {
          sb.append(select.selectSql());
        }
        if (request.isInlineCountDistinct()) {
          sb.append(')');
        }
        if (distinct && dbOrderBy != null) {
          // add the orderBy columns to the select clause (due to distinct)
          String[] tokens = DbOrderByTrim.trim(dbOrderBy).split(",");
          for (String token : tokens) {
            token = token.trim();
            if (!DbOrderByTrim.contains(select.selectSql(), token)) {
              sb.append(", ").append(token);
            }
          }
        }
      }
    }

    private void appendSelectDistinct() {
      sb.append("select ").append(hint()).append(inlineSqlComment());
      if (distinct && !countSingleAttribute) {
        if (request.isInlineCountDistinct()) {
          sb.append("count(");
        }
        sb.append("distinct ");
        String distinctOn = select.distinctOn();
        if (distinctOn != null) {
          sb.append("on (").append(distinctOn).append(") ");
        }
      }
    }

    private String hint() {
      String hint = query.hint();
      return hint == null ? "" : dbPlatform.inlineSqlHint(hint);
    }

    private String inlineSqlComment() {
      if (!includeLabelInSql) {
        return "";
      }
      SpiQuery.Type type = query.type();
      if (type == SpiQuery.Type.SQ_EX || type == SpiQuery.Type.SQ_EXISTS) {
        return "";
      }
      final var label = query.label();
      if (label != null) {
        return dbPlatform.inlineSqlComment(label);
      }
      final var profileLocation = query.profileLocation();
      if (profileLocation != null) {
        return dbPlatform.inlineSqlComment(profileLocation.label());
      }
      return "";
    }

    private void appendFrom() {
      if (selectClause == null || !selectClause.startsWith("update")) {
        sb.append(" from ");
        sb.append(select.fromSql());
      }
    }

    private void appendAndOrWhere() {
      if (hasWhere) {
        sb.append(" and ");
      } else {
        sb.append(" where ");
        hasWhere = true;
      }
    }

    private void appendInheritanceWhere() {
      String inheritanceWhere = select.inheritanceWhereSql();
      if (!inheritanceWhere.isEmpty()) {
        sb.append(" where");
        sb.append(inheritanceWhere);
        hasWhere = true;
      }
    }

    private void appendHistoryAsOfPredicate() {
      if (query.isAsOfBaseTable()) {
        query.incrementAsOfTableCount();
        if (!historySupport.isStandardsBased()) {
          appendAndOrWhere();
          sb.append(historySupport.asOfPredicate(request.baseTableAlias()));
        }
      }
    }

    private void appendFindId() {
      if (request.isFindById() || query.getId() != null) {
        appendAndOrWhere();
        BeanDescriptor<?> desc = request.descriptor();
        String idSql = desc.idBinderIdSql(query.alias());
        if (idSql.isEmpty()) {
          throw new IllegalStateException("Executing FindById query on entity bean " + desc.name()
            + " that doesn't have an @Id property??");
        }
        if (updateStatement) {
          // strip the table alias for use in update statement
          idSql = idSql.replace("t0.", "");
        }
        sb.append(idSql);
        hasWhere = true;
      }
    }

    private void appendToWhere(String predicate) {
      if (hasValue(predicate)) {
        appendAndOrWhere();
        sb.append(predicate);
      }
    }

    private void appendSoftDelete() {
      List<String> softDeletePredicates = query.softDeletePredicates();
      if (softDeletePredicates != null) {
        appendAndOrWhere();
        for (int i = 0; i < softDeletePredicates.size(); i++) {
          if (i > 0) {
            sb.append(" and ");
          }
          sb.append(softDeletePredicates.get(i));
        }
      }
    }

    private SqlLimitResponse buildSql() {
      appendSelect();
      appendFrom();
      appendInheritanceWhere();
      appendHistoryAsOfPredicate();
      appendFindId();
      appendToWhere(predicates.dbWhere());
      appendToWhere(predicates.dbFilterMany());
      if (!query.isIncludeSoftDeletes()) {
        appendSoftDelete();
      }
      String groupBy = select.groupBy();
      if (groupBy != null) {
        sb.append(" group by ").append(groupBy);
      }
      String dbHaving = predicates.dbHaving();
      if (hasValue(dbHaving)) {
        sb.append(" having ").append(dbHaving);
      }
      if (dbOrderBy != null && !query.isCountDistinct()) {
        sb.append(" order by ").append(dbOrderBy);
      }
      if (countSingleAttribute) {
        sb.append(") r1 group by r1.attribute_");
        sb.append(toSql(query.countDistinctOrder()));
      }
      if (useSqlLimiter) {
        // use LIMIT/OFFSET, ROW_NUMBER() or rownum type SQL query limitation
        SqlLimitRequest r = new OrmQueryLimitRequest(sb.toString(), dbOrderBy, query, dbPlatform, distinct);
        return sqlLimiter.limit(r);
      } else {
        if (updateStatement) {
          final int maxRows = query.getMaxRows();
          if (maxRows > 0) {
            // limit on update statement only support on platforms with supportsMaxRowsOnUpdate
            sb.append(" limit ").append(maxRows);
          }
        }
        return new SqlLimitResponse(dbPlatform.completeSql(sb.toString(), query));
      }
    }

    private String toSql(CountDistinctOrder orderBy) {
      switch (orderBy) {
        case ATTR_ASC:
          return " order by r1.attribute_";
        case ATTR_DESC:
          return " order by r1.attribute_ desc";
        case COUNT_ASC_ATTR_ASC:
          return " order by count(*), r1.attribute_";
        case COUNT_ASC_ATTR_DESC:
          return " order by count(*), r1.attribute_ desc";
        case COUNT_DESC_ATTR_ASC:
          return " order by count(*) desc, r1.attribute_";
        case COUNT_DESC_ATTR_DESC:
          return " order by count(*) desc, r1.attribute_ desc";
        case NO_ORDERING:
          return "";
        default:
          throw new IllegalArgumentException("Illegal enum: " + orderBy);
      }
    }

    private boolean hasValue(String s) {
      return s != null && !s.isEmpty();
    }
  }

  boolean isPlatformDistinctOn() {
    return dbPlatform.isPlatform(Platform.POSTGRES) || dbPlatform.isPlatform(Platform.YUGABYTE) || dbPlatform.isPlatform(Platform.COCKROACH);
  }

  boolean isPlatformDistinctNoLobs() {
    return dbPlatform.isPlatform(Platform.DB2); // CHECKME: Also oracle?
  }

  /**
   * Return the 'for update' FROM hint (sql server).
   */
  String fromForUpdate(SpiQuery<?> query) {
    Query.LockWait mode = query.getForUpdateLockWait();
    if (mode == null) {
      return null;
    } else {
      return dbPlatform.fromForUpdate(mode);
    }
  }
}<|MERGE_RESOLUTION|>--- conflicted
+++ resolved
@@ -52,12 +52,8 @@
   /**
    * Create the SqlGenSelect.
    */
-<<<<<<< HEAD
-  CQueryBuilder(DatabasePlatform dbPlatform, Binder binder, CQueryHistorySupport historySupport) {
-=======
-  CQueryBuilder(DatabaseBuilder.Settings config, DatabasePlatform dbPlatform, Binder binder, CQueryHistorySupport historySupport, CQueryDraftSupport draftSupport) {
+  CQueryBuilder(DatabaseBuilder.Settings config, DatabasePlatform dbPlatform, Binder binder, CQueryHistorySupport historySupport) {
     this.includeLabelInSql = config.isIncludeLabelInSql();
->>>>>>> ab45ad34
     this.dbPlatform = dbPlatform;
     this.binder = binder;
     this.historySupport = historySupport;
