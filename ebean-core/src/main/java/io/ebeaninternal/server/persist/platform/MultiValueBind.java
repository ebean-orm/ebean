package io.ebeaninternal.server.persist.platform;

import io.ebean.core.type.ScalarType;
import io.ebeaninternal.server.bind.DataBind;

import java.sql.SQLException;
import java.util.Collection;

/**
 * Default implementation for multi value help.
 */
public class MultiValueBind {

  @FunctionalInterface
  public interface BindOne {
    void bind(Object value) throws SQLException;
  }

  Object[] toArray(Collection<?> values, ScalarType<?> type) {
<<<<<<< HEAD
    if (type.binary()) {
      byte[][] array = new byte[values.size()][];
      int i = 0;
      for (Object value : values) {
        array[i++] = (byte[])type.toJdbcType(value);
      }
      return array;
    }
    Object[] array = new Object[values.size()];
=======
    Object[] array = type.binary() ? new byte[values.size()][] : new Object[values.size()];
>>>>>>> 72f1ab18
    int i = 0;
    for (Object value : values) {
      array[i++] = type.toJdbcType(value);
    }
    return array;
  }

  /**
   * Defaults to not supported and using a bind value per element.
   */
  public boolean isSupported() {
    return false;
  }

  /**
   * Defaults to not supported and using a bind value per element.
   */
  public boolean isTypeSupported(int jdbcType) {
    return false;
  }

  /**
   * Default for multi values. They are appended one by one.
   */
  public void bindMultiValues(DataBind dataBind, Collection<?> values, ScalarType<?> type, BindOne bindOne) throws SQLException {
    for (Object value : values) {
      if (!type.jdbcNative()) {
        value = type.toJdbcType(value);
      }
      bindOne.bind(value);
    }
  }

  /**
   * Appends the 'in' expression to the request. Must add leading & trailing space!
   */
  public String getInExpression(boolean not, ScalarType<?> type, int size) {
    StringBuilder sb = new StringBuilder();
    if (not) {
      sb.append(" not");
    }
    sb.append(" in (?");
    sb.append(",?".repeat(Math.max(0, size - 1)));
    sb.append(")");
    return sb.toString();
  }
}<|MERGE_RESOLUTION|>--- conflicted
+++ resolved
@@ -17,19 +17,7 @@
   }
 
   Object[] toArray(Collection<?> values, ScalarType<?> type) {
-<<<<<<< HEAD
-    if (type.binary()) {
-      byte[][] array = new byte[values.size()][];
-      int i = 0;
-      for (Object value : values) {
-        array[i++] = (byte[])type.toJdbcType(value);
-      }
-      return array;
-    }
-    Object[] array = new Object[values.size()];
-=======
     Object[] array = type.binary() ? new byte[values.size()][] : new Object[values.size()];
->>>>>>> 72f1ab18
     int i = 0;
     for (Object value : values) {
       array[i++] = type.toJdbcType(value);
