--- conflicted
+++ resolved
@@ -326,7 +326,6 @@
           CoreLog.log.log(System.Logger.Level.WARNING, m);
         } else {
           if (!many.hasImportedId(otherBean)) {
-<<<<<<< HEAD
             throw new PersistenceException("ManyToMany bean " + otherBean + " does not have an Id value.");
           } else if (many.getIntersectionFactory() != null) {
             // build a intersection bean for 'insert'
@@ -343,9 +342,7 @@
             if (queue) {
               transaction.depth(-100);
             }
-=======
             throw new PersistenceException("ManyToMany bean does not have an Id value? " + otherBean);
->>>>>>> 6e98486a
           } else {
             // build a intersection row for 'insert'
             IntersectionRow intRow = many.buildManyToManyMapBean(parentBean, otherBean, publish);
