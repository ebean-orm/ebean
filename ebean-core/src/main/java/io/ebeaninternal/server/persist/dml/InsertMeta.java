--- conflicted
+++ resolved
@@ -35,23 +35,13 @@
 
   InsertMeta(DatabasePlatform dbPlatform, BeanDescriptor<?> desc, Bindable shadowFKey, BindableId id, BindableList all) {
     this.platform = dbPlatform.platform();
-<<<<<<< HEAD
-=======
     this.options = InsertMetaPlatform.create(platform, desc, this);
-    this.discriminator = discriminator(desc);
->>>>>>> 187cc090
     this.id = id;
     this.all = all;
     this.shadowFKey = shadowFKey;
 
     String tableName = desc.baseTable();
-<<<<<<< HEAD
-    this.sqlWithId = genSql(false, tableName);
-=======
-    String draftTableName = desc.draftTable();
-    this.sqlWithId = sql(false, tableName, false);
-    this.sqlDraftWithId = desc.isDraftable() ? sql(false, draftTableName, true) : sqlWithId;
->>>>>>> 187cc090
+    this.sqlWithId = sql(false, tableName);
 
     // only available for single Id property
     if (id.isConcatenated()) {
@@ -74,12 +64,7 @@
         this.supportsGetGeneratedKeys = dbPlatform.dbIdentity().isSupportsGetGeneratedKeys();
         this.supportsSelectLastInsertedId = desc.supportsSelectLastInsertedId();
       }
-<<<<<<< HEAD
-      this.sqlNullId = genSql(true, tableName);
-=======
-      this.sqlNullId = sql(true, tableName, false);
-      this.sqlDraftNullId = desc.isDraftable() ? sql(true, draftTableName, true) : sqlNullId;
->>>>>>> 187cc090
+      this.sqlNullId = sql(true, tableName);
     }
   }
 
@@ -133,12 +118,9 @@
   /**
    * Return the sql for the given options.
    */
-<<<<<<< HEAD
-  public String getSql(boolean withId) {
-=======
-  public String sql(boolean withId, boolean publish, InsertOptions insertOptions) {
+  public String sql(boolean withId, InsertOptions insertOptions) {
     if (insertOptions == null) {
-      return sql(withId, publish);
+      return sqlFor(withId);
     }
     return options.sql(withId, insertOptions);
   }
@@ -147,36 +129,18 @@
     return withId ? sqlWithId : sqlNullId;
   }
 
-  private String sql(boolean withId, boolean publish) {
->>>>>>> 187cc090
-    if (withId) {
-      return sqlWithId;
-    } else {
-      return sqlNullId;
-    }
-  }
-
-<<<<<<< HEAD
-  private String genSql(boolean nullId, String table) {
-=======
-  private String sql(boolean nullId, String table, boolean draftTable) {
->>>>>>> 187cc090
+  private String sql(boolean nullId, String table) {
     GenerateDmlRequest request = new GenerateDmlRequest();
-    sql(request, nullId, table, draftTable);
+    sql(request, nullId, table);
     return request.toString();
   }
 
-  void sql(GenerateDmlRequest request, boolean nullId, String table, boolean draftTable) {
+  void sql(GenerateDmlRequest request, boolean nullId, String table) {
     request.setInsertSetMode();
     request.append("insert into ").append(table);
-<<<<<<< HEAD
     if (nullId && noColumnsForInsert()) {
-      return request.append(defaultValues()).toString();
-=======
-    if (nullId && noColumnsForInsert(draftTable)) {
       request.append(defaultValues());
       return;
->>>>>>> 187cc090
     }
     request.append(" (");
     if (!nullId) {
