--- conflicted
+++ resolved
@@ -177,22 +177,14 @@
 
   private String defaultValues() {
     switch (platform.base()) {
-<<<<<<< HEAD
-    case MYSQL:
-    case MARIADB:
-      return " values (default)";
-    case DB2:
-      return " (" + id.getIdentityColumn() + ") values (default)";
-    default:
-      return " default values";
-=======
       case MYSQL:
       case MARIADB:
       case ORACLE:
         return " values (default)";
+      case DB2:
+        return " (" + id.getIdentityColumn() + ") values (default)";
       default:
         return " default values";
->>>>>>> 78a647a7
     }
   }
 
