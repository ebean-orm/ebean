--- conflicted
+++ resolved
@@ -4,7 +4,6 @@
 import io.ebean.util.StringHelper;
 import io.ebeaninternal.server.core.PersistRequestBean;
 import io.ebeaninternal.server.persist.BeanPersister;
-import io.ebeaninternal.server.type.DataBindCapture;
 
 import java.sql.SQLException;
 
@@ -71,11 +70,7 @@
       }
     } catch (SQLException e) {
       // log the error to the transaction log
-<<<<<<< HEAD
-      String msg = "Error[" + StringHelper.removeNewLines(e.getMessage()) + "] " + handler;
-=======
       String msg = "Error: " + StringHelper.removeNewLines(e.getMessage());
->>>>>>> 7152cf65
       if (request.transaction().isLogSummary()) {
         request.transaction().logSummary(msg);
       }
