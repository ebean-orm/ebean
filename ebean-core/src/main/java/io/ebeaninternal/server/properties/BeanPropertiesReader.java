--- conflicted
+++ resolved
@@ -1,13 +1,9 @@
 package io.ebeaninternal.server.properties;
 
-<<<<<<< HEAD
 import io.ebean.bean.ExtensionAccessor;
 import io.ebean.bean.ExtensionAccessors;
 
 import java.lang.reflect.Field;
-import java.util.Arrays;
-=======
->>>>>>> ff1c73e2
 import java.util.HashMap;
 import java.util.Map;
 
@@ -27,7 +23,6 @@
   public Integer propertyIndex(String property) {
     return propertyIndexMap.get(property);
   }
-<<<<<<< HEAD
 
   private String[] concat(String[] arr1, String[] arr2) {
     String[] ret = new String[arr1.length + arr2.length];
@@ -49,6 +44,4 @@
       throw new IllegalStateException("Error getting _ebean_props field on type " + clazz, e);
     }
   }
-=======
->>>>>>> ff1c73e2
 }