package io.ebeaninternal.server.text.json;

import com.fasterxml.jackson.core.JsonParser;
import com.fasterxml.jackson.core.JsonToken;
import com.fasterxml.jackson.databind.ObjectMapper;
import io.ebean.bean.EntityBean;
import io.ebean.bean.EntityBeanIntercept;
import io.ebean.bean.PersistenceContext;
import io.ebean.text.json.JsonReadBeanVisitor;
import io.ebean.text.json.JsonReadOptions;
import io.ebeaninternal.api.LoadContext;
import io.ebeaninternal.api.json.SpiJsonReader;
import io.ebeaninternal.server.deploy.BeanDescriptor;
import io.ebeaninternal.server.loadcontext.DLoadContext;
import io.ebeaninternal.server.transaction.DefaultPersistenceContext;

import java.io.IOException;
import java.util.Map;

/**
 * Context for JSON read processing.
 */
public final class ReadJson implements SpiJsonReader {

  private final BeanDescriptor<?> rootDesc;
  private final JsonParser parser;
  private final PathStack pathStack;
  /**
   * Map of the JsonReadBeanVisitor keyed by path.
   */
  private final Map<String, JsonReadBeanVisitor<?>> visitorMap;
  private final Object objectMapper;
  private final PersistenceContext persistenceContext;
  private final LoadContext loadContext;
  private final boolean intercept;
<<<<<<< HEAD
=======
  private final boolean enableLazyLoading;
>>>>>>> 4cc012b9

  /**
   * Construct with parser and readOptions.
   */
  public ReadJson(BeanDescriptor<?> desc, JsonParser parser, JsonReadOptions readOptions, Object objectMapper, boolean intercept) {
    this.rootDesc = desc;
    this.parser = parser;
    this.objectMapper = objectMapper;
    this.persistenceContext = initPersistenceContext(readOptions);
    this.loadContext = initLoadContext(desc, readOptions);
    this.enableLazyLoading = readOptions != null && readOptions.isEnableLazyLoading();
    // only create visitorMap, pathStack if needed ...
    this.visitorMap = (readOptions == null) ? null : readOptions.getVisitorMap();
    this.pathStack = (visitorMap == null && loadContext == null) ? null : new PathStack();
    this.intercept = intercept;
  }

  /**
   * Construct when transferring load context, persistence context, object mapper etc to a new ReadJson instance.
   */
  private ReadJson(JsonParser moreJson, ReadJson source) {
    this.parser = moreJson;
    this.rootDesc = source.rootDesc;
    this.pathStack = source.pathStack;
    this.visitorMap = source.visitorMap;
    this.objectMapper = source.objectMapper;
    this.persistenceContext = source.persistenceContext;
    this.loadContext = source.loadContext;
    this.intercept = source.intercept;
<<<<<<< HEAD
=======
    this.enableLazyLoading = source.enableLazyLoading;
>>>>>>> 4cc012b9
  }

  private LoadContext initLoadContext(BeanDescriptor<?> desc, JsonReadOptions readOptions) {
    if (readOptions == null) return null;
    if (readOptions.isEnableLazyLoading() && readOptions.getLoadContext() == null) {
      return new DLoadContext(desc, persistenceContext);
    } else {
      return (LoadContext) readOptions.getLoadContext();
    }
  }

  private PersistenceContext initPersistenceContext(JsonReadOptions readOptions) {
    if (readOptions != null && readOptions.getPersistenceContext() != null) {
      return readOptions.getPersistenceContext();
    }
    return new DefaultPersistenceContext();
  }

  /**
   * Return the persistence context being used if any.
   */
  @Override
  public PersistenceContext getPersistenceContext() {
    return persistenceContext;
  }

  /**
   * Return a new instance of ReadJson using the existing context but with a new JsonParser.
   */
  @Override
  public SpiJsonReader forJson(JsonParser moreJson) {
    return new ReadJson(moreJson, this);
  }

  /**
   * Add the bean to the persistence context.
   */
  @Override
  public <T> void persistenceContextPut(Object beanId, T currentBean) {
    persistenceContextPutIfAbsent(beanId, (EntityBean) currentBean, rootDesc);
  }

  /**
   * Put the bean into the persistence context. If there is already a matching bean in the
   * persistence context then return that instance else return null.
   */
  @Override
  public Object persistenceContextPutIfAbsent(Object id, EntityBean bean, BeanDescriptor<?> beanDesc) {
    if (!enableLazyLoading) {
      bean._ebean_getIntercept().setDisableLazyLoad(true);
    }
    if (persistenceContext == null) {
      // no persistenceContext means no lazy loading either
      return null;
    }
    Object existing = beanDesc.contextPutIfAbsent(persistenceContext, id, bean);
    if (existing != null) {
      beanDesc.merge(bean, (EntityBean) existing);
    } else {
      if (loadContext != null) {
        EntityBeanIntercept ebi = bean._ebean_getIntercept();
        if (ebi.isPartial()) {
          // register for further lazy loading
          String path = pathStack.peekWithNull();
          loadContext.register(path, ebi);
          beanDesc.lazyLoadRegister(path, ebi, bean, loadContext);
        }
        ebi.setLoaded();
      }
      return null;
    }
    return existing;
  }

  /**
   * Return the objectMapper used for this request.
   */
  @Override
  public ObjectMapper getObjectMapper() {
    if (objectMapper == null) {
      throw new IllegalStateException(
        "Jackson ObjectMapper required but has not set. The ObjectMapper can be set on"
          + " either the DatabaseConfig or on JsonReadOptions.");
    }
    return (ObjectMapper) objectMapper;
  }

  /**
   * Return the JsonParser.
   */
  @Override
  public JsonParser getParser() {
    return parser;
  }

  /**
   * Return the next JsonToken from the underlying parser.
   */
  @Override
  public JsonToken nextToken() throws IOException {
    return parser.nextToken();
  }

  /**
   * Push the path onto the stack (traversing a 1-M or M-1 etc)
   */
  @Override
  public void pushPath(String path) {
    if (pathStack != null) {
      pathStack.pushPathKey(path);
    }
  }

  /**
   * Pop the path stack.
   */
  @Override
  public void popPath() {
    if (pathStack != null) {
      pathStack.pop();
    }
  }

  /**
   * If there is a JsonReadBeanVisitor registered to the current path then
   * call it's visit method with the bean and unmappedProperties.
   */
  @Override
  @SuppressWarnings({ "unchecked", "rawtypes" })
  public void beanVisitor(Object bean, Map<String, Object> unmappedProperties) {
    if (visitorMap != null) {
      JsonReadBeanVisitor visitor = visitorMap.get(pathStack.peekWithNull());
      if (visitor != null) {
        visitor.visit(bean, unmappedProperties);
      }
    }
  }

  /**
   * Read the property value using Jackson ObjectMapper.
   * <p/>
   * Typically this is used to read Transient properties where the type is unknown to Ebean.
   */
  @Override
  public Object readValueUsingObjectMapper(Class<?> propertyType) throws IOException {
    return getObjectMapper().readValue(parser, propertyType);
  }

  /**
   * Do we have to set values via intercept or not.
   */
  @Override
  public boolean isIntercept() {
    return intercept;
  }
}<|MERGE_RESOLUTION|>--- conflicted
+++ resolved
@@ -33,10 +33,7 @@
   private final PersistenceContext persistenceContext;
   private final LoadContext loadContext;
   private final boolean intercept;
-<<<<<<< HEAD
-=======
   private final boolean enableLazyLoading;
->>>>>>> 4cc012b9
 
   /**
    * Construct with parser and readOptions.
@@ -66,10 +63,7 @@
     this.persistenceContext = source.persistenceContext;
     this.loadContext = source.loadContext;
     this.intercept = source.intercept;
-<<<<<<< HEAD
-=======
     this.enableLazyLoading = source.enableLazyLoading;
->>>>>>> 4cc012b9
   }
 
   private LoadContext initLoadContext(BeanDescriptor<?> desc, JsonReadOptions readOptions) {
