package io.ebeaninternal.server.querydefn;

import io.ebeaninternal.server.util.DSelectColumnsParser;

import java.util.Set;

/**
 * Parses the path properties string.
 */
final class OrmQueryPropertiesParser {

  private static final Response EMPTY = new Response(false, null);
  private static final Response ALL = new Response(true, null);

  /**
   * Immutable response of the parsed properties and options.
   */
  static class Response {

    final boolean allProperties;
    final Set<String> included;

    private Response(boolean allProperties, Set<String> included) {
      this.allProperties = allProperties;
      this.included = included;
    }
  }

  /**
   * Parses the path properties string returning the parsed properties and options.
   * In general it is comma delimited with some special strings like +lazy(20).
   */
  static Response parse(String rawProperties) {
    if (rawProperties == null || rawProperties.isEmpty()) {
      return EMPTY;
    }
    if (rawProperties.equals("*")) {
      return ALL;
    }
    final Set<String> included = splitRawSelect(rawProperties);
    if (included.contains("*")) {
<<<<<<< HEAD
        return ALL;
      }
=======
      return ALL;
    }
>>>>>>> 86d805c9
    return new Response(false, included);
  }

  /**
   * Split allowing 'dynamic function based properties'.
   */
  private static Set<String> splitRawSelect(String inputProperties) {
    return DSelectColumnsParser.parse(inputProperties);
  }

}<|MERGE_RESOLUTION|>--- conflicted
+++ resolved
@@ -39,13 +39,8 @@
     }
     final Set<String> included = splitRawSelect(rawProperties);
     if (included.contains("*")) {
-<<<<<<< HEAD
-        return ALL;
-      }
-=======
       return ALL;
     }
->>>>>>> 86d805c9
     return new Response(false, included);
   }
 
