--- conflicted
+++ resolved
@@ -465,21 +465,13 @@
   }
 
   @Override
-<<<<<<< HEAD
-  public final SpiQuerySecondary convertJoins() {
+  public final SpiQueryManyJoin convertJoins() {
     createExtraJoinsToSupportManyWhereClause();
-    markQueryJoins();
-=======
-  public final SpiQueryManyJoin convertJoins() {
-    if (!useDocStore) {
-      createExtraJoinsToSupportManyWhereClause();
-    }
     return markQueryJoins();
   }
 
   @Override
   public SpiQuerySecondary secondaryQuery() {
->>>>>>> f0fd9003
     return new OrmQuerySecondary(removeQueryJoins(), removeLazyJoins());
   }
 
