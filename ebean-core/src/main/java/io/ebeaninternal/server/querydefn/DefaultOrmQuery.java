package io.ebeaninternal.server.querydefn;

import org.jspecify.annotations.NullMarked;
import org.jspecify.annotations.Nullable;
import io.ebean.*;
import io.ebean.bean.CallOrigin;
import io.ebean.bean.ObjectGraphNode;
import io.ebean.bean.ObjectGraphOrigin;
import io.ebean.bean.PersistenceContext;
import io.ebean.event.BeanQueryRequest;
import io.ebean.plugin.BeanType;
import io.ebeaninternal.api.*;
import io.ebeaninternal.server.autotune.ProfilingListener;
import io.ebeaninternal.server.core.SpiOrmQueryRequest;
import io.ebeaninternal.server.deploy.*;
import io.ebeaninternal.server.el.ElPropertyDeploy;
import io.ebeaninternal.server.expression.DefaultExpressionList;
import io.ebeaninternal.server.expression.IdInExpression;
import io.ebeaninternal.server.expression.InExpression;
import io.ebeaninternal.server.expression.SimpleExpression;
import io.ebeaninternal.server.query.NativeSqlQueryPlanKey;
import io.ebeaninternal.server.rawsql.SpiRawSql;
import io.ebeaninternal.server.transaction.ExternalJdbcTransaction;

import jakarta.persistence.PersistenceException;
import java.sql.Connection;
import java.sql.Timestamp;
import java.util.*;
import java.util.function.BooleanSupplier;
import java.util.function.Consumer;
import java.util.function.Predicate;
import java.util.stream.Stream;

/**
 * Default implementation of an Object Relational query.
 */
@NullMarked
public class DefaultOrmQuery<T> extends AbstractQuery implements SpiQuery<T> {

  private static final String DEFAULT_QUERY_NAME = "default";
  private static final FetchConfig FETCH_CACHE = FetchConfig.ofCache();
  private static final FetchConfig FETCH_QUERY = FetchConfig.ofQuery();
  private static final FetchConfig FETCH_LAZY = FetchConfig.ofLazy();

  private final Class<T> beanType;
  private final ExpressionFactory expressionFactory;
  private final BeanDescriptor<T> rootBeanDescriptor;
  private BeanDescriptor<T> beanDescriptor;
  private SpiEbeanServer server;
  private SpiTransaction transaction;
  /**
   * For lazy loading of ManyToMany we need to add a join to the intersection table. This is that
   * join to the intersection table.
   */
  private TableJoin m2mIncludeJoin;
  private ProfilingListener profilingListener;
  private Type type;
  private String label;
  private String hint;
  private Mode mode = Mode.NORMAL;
  private boolean usingFuture;
  private Object tenantId;
  /**
   * Holds query in structured form.
   */
  private OrmQueryDetail detail;
  private int maxRows;
  private int firstRow;
  private boolean disableLazyLoading;
  /**
   * Lazy loading batch size (can override server wide default).
   */
  private int lazyLoadBatchSize;
  private String distinctOn;
  private OrderBy<T> orderBy;
  private String loadMode;
  private String loadDescription;
  private String generatedSql;
  private String lazyLoadProperty;
  private String lazyLoadManyPath;
  private boolean allowLoadErrors;
  /**
   * Flag set for report/DTO beans when we may choose to explicitly include the Id property.
   */
  private boolean manualId;

  /**
   * Set to true by a user wanting a DISTINCT query (id property must be excluded).
   */
  private boolean distinct;

  private int timeout;

  /**
   * The property used to get the key value for a Map.
   */
  private String mapKey;

  /**
   * Used for find by id type query.
   */
  private Object id;

  private Map<String, ONamedParam> namedParams;

  /**
   * Bind parameters when using the query language.
   */
  private BindParams bindParams;
  private DefaultExpressionList<T> whereExpressions;
  private DefaultExpressionList<T> havingExpressions;
  private boolean asOfBaseTable;
  private int asOfTableCount;

  /**
   * Set for flashback style 'as of' query.
   */
  private Timestamp asOf;
  private TemporalMode temporalMode = TemporalMode.CURRENT;
  private Timestamp versionsStart;
  private Timestamp versionsEnd;
  private List<String> softDeletePredicates;
  private boolean disableReadAudit;
  private int bufferFetchSizeHint;
  private boolean usageProfiling = true;
  private CacheMode useBeanCache = CacheMode.AUTO;
  private CacheMode useQueryCache = CacheMode.OFF;
  private boolean unmodifiable;
  private PersistenceContextScope persistenceContextScope;

  /**
   * Allow for explicit on off or null for default.
   */
  private Boolean autoTune;
  private LockWait forUpdate;
  private LockType lockType;
  private boolean singleAttribute;
  private CountDistinctOrder countDistinctOrder;
  private boolean autoTuned;
  private String rootTableAlias;
  private String baseTable;
  /**
   * The node of the bean or collection that fired lazy loading. Not null if profiling is on and
   * this query is for lazy loading. Used to hook back a lazy loading query to the "original" query
   * point.
   */
  private ObjectGraphNode parentNode;
  private BeanPropertyAssocMany<?> lazyLoadForParentsProperty;
  private CQueryPlanKey queryPlanKey;
  private PersistenceContext persistenceContext;
  private ManyWhereJoins manyWhereJoins;
  private SpiRawSql rawSql;
  private OrmUpdateProperties updateProperties;
  private String nativeSql;
  private boolean orderById;
  private ProfileLocation profileLocation;

  public DefaultOrmQuery(BeanDescriptor<T> desc, SpiEbeanServer server, ExpressionFactory expressionFactory) {
    this.beanDescriptor = desc;
    this.rootBeanDescriptor = desc;
    this.beanType = desc.type();
    this.server = server;
    this.disableLazyLoading = server.config().isDisableLazyLoading();
    this.expressionFactory = expressionFactory;
    this.detail = new OrmQueryDetail();
  }

  public final void setNativeSql(String nativeSql) {
    this.nativeSql = nativeSql;
  }

  @Override
  public final <D> DtoQuery<D> asDto(Class<D> dtoClass) {
    return server.findDto(dtoClass, this);
  }

  @Override
  public final UpdateQuery<T> asUpdate() {
    return new DefaultUpdateQuery<>(this);
  }

  @Override
  public final BeanDescriptor<T> descriptor() {
    return beanDescriptor;
  }

  @Override
  public final boolean isFindAll() {
    return whereExpressions == null && nativeSql == null && rawSql == null;
  }

  @Override
  public final boolean isFindById() {
    if (id == null && whereExpressions != null) {
      id = whereExpressions.idEqualTo(beanDescriptor.idName());
      if (id != null) {
        whereExpressions = null;
      }
    }
    return id != null;
  }

  @Override
  public final String profileEventId() {
    switch (mode) {
      case LAZYLOAD_BEAN:
        return FIND_ONE_LAZY;
      case LAZYLOAD_MANY:
        return FIND_MANY_LAZY;
      default:
        return type.profileEventId();
    }
  }

  @Override
  public final String profileId() {
    return planLabel();
  }

  @Override
  public final Query<T> setProfileLocation(ProfileLocation profileLocation) {
    this.profileLocation = profileLocation;
    return this;
  }

  @Override
  public final String label() {
    return label;
  }

  @Override
  public final String hint() {
    return hint;
  }

  @Override
  public final String planLabel() {
    if (label != null) {
      return label;
    }
    if (profileLocation != null) {
      return profileLocation.label();
    }
    return null;
  }

  @Override
  public final void setProfilePath(String label, String relativePath, @Nullable ProfileLocation profileLocation) {
    this.profileLocation = profileLocation;
    this.label = (profileLocation == null ? label : profileLocation.label()) + '_' + relativePath;
  }

  @Override
  public final Query<T> setLabel(String label) {
    this.label = label;
    return this;
  }

  @Override
  public final Query<T> setHint(String hint) {
    this.hint = hint;
    return this;
  }

  @Override
  public final boolean isAutoTunable() {
    return nativeSql == null && beanDescriptor.isAutoTunable();
  }

  @Override
  public final Query<T> apply(FetchPath fetchPath) {
    fetchPath.apply(this);
    return this;
  }

  @Override
  public Query<T> also(Consumer<Query<T>> apply) {
    apply.accept(this);
    return this;
  }

  @Override
  public Query<T> alsoIf(BooleanSupplier predicate, Consumer<Query<T>> consumer) {
    if (predicate.getAsBoolean()) {
      consumer.accept(this);
    }
    return this;
  }

  @Override
  public final void addSoftDeletePredicate(String softDeletePredicate) {
    if (softDeletePredicates == null) {
      softDeletePredicates = new ArrayList<>();
    }
    softDeletePredicates.add(softDeletePredicate);
  }

  @Override
  public final List<String> softDeletePredicates() {
    return softDeletePredicates;
  }

  @Override
  public final boolean isAsOfBaseTable() {
    return asOfBaseTable;
  }

  @Override
  public final void setAsOfBaseTable() {
    this.asOfBaseTable = true;
  }

  @Override
  public final Query<T> setAllowLoadErrors() {
    this.allowLoadErrors = true;
    return this;
  }

  @Override
  public final void incrementAsOfTableCount() {
    asOfTableCount++;
  }

  @Override
  public final void incrementAsOfTableCount(int increment) {
    asOfTableCount += increment;
  }

  @Override
  public final int getAsOfTableCount() {
    return asOfTableCount;
  }

  @Override
  public final Timestamp getAsOf() {
    return asOf;
  }

  @Override
  public final Query<T> asOf(Timestamp asOfDateTime) {
    this.temporalMode = (asOfDateTime != null) ? TemporalMode.AS_OF : TemporalMode.CURRENT;
    this.asOf = asOfDateTime;
    return this;
  }

  @Override
  public final Query<T> setIncludeSoftDeletes() {
    this.temporalMode = TemporalMode.SOFT_DELETED;
    return this;
  }

  @Override
  public final SpiRawSql rawSql() {
    return rawSql;
  }

  @Override
  public final Query<T> setRawSql(RawSql rawSql) {
    this.rawSql = (SpiRawSql) rawSql;
    return this;
  }

  @Override
  public final String getOriginKey() {
    if (parentNode == null || parentNode.origin() == null) {
      return null;
    } else {
      return parentNode.origin().key();
    }
  }

  @Override
  public final int lazyLoadBatchSize() {
    return lazyLoadBatchSize;
  }

  @Override
  public final Query<T> setLazyLoadBatchSize(int lazyLoadBatchSize) {
    this.lazyLoadBatchSize = lazyLoadBatchSize;
    return this;
  }

  @Override
  public final String lazyLoadProperty() {
    return lazyLoadProperty;
  }

  @Override
  public final void setLazyLoadProperty(String lazyLoadProperty) {
    this.lazyLoadProperty = lazyLoadProperty;
  }

  @Override
  public final ExpressionFactory getExpressionFactory() {
    return expressionFactory;
  }

  private void createExtraJoinsToSupportManyWhereClause() {
    final var manyWhere = new ManyWhereJoins();
    if (whereExpressions != null) {
      whereExpressions.containsMany(beanDescriptor, manyWhere);
    }
    if (havingExpressions != null) {
      havingExpressions.containsMany(beanDescriptor, manyWhere);
    }
    if (orderBy != null) {
      for (OrderBy.Property orderProperty : orderBy.getProperties()) {
        ElPropertyDeploy elProp = beanDescriptor.elPropertyDeploy(orderProperty.getProperty());
        if (elProp != null && elProp.containsFormulaWithJoin()) {
          manyWhere.addFormulaWithJoin(elProp.elPrefix(), elProp.name());
        }
      }
    }
    manyWhereJoins = manyWhere;
  }

  /**
   * Return the extra joins required to support the where clause for 'Many' properties.
   */
  @Override
  public final ManyWhereJoins manyWhereJoins() {
    return manyWhereJoins;
  }

  /**
   * Return true if select all properties was used to ensure the property invoking a lazy load was
   * included in the query.
   */
  @Override
  public final void selectAllForLazyLoadProperty() {
    if (lazyLoadProperty != null) {
      if (!detail.containsProperty(lazyLoadProperty)) {
        detail.select("*");
      }
    }
  }

  private List<OrmQueryProperties> removeQueryJoins() {
    List<OrmQueryProperties> queryJoins = detail.removeSecondaryQueries();
    if (queryJoins != null) {
      if (orderBy != null) {
        // remove any orderBy properties that relate to
        // paths of the secondary queries
        for (OrmQueryProperties joinPath : queryJoins) {
          // loop through the orderBy properties and
          // move any ones related to the query join
          List<OrderBy.Property> properties = orderBy.getProperties();
          Iterator<OrderBy.Property> it = properties.iterator();
          while (it.hasNext()) {
            OrderBy.Property property = it.next();
            if (property.getProperty().startsWith(joinPath.getPath())) {
              // remove this orderBy segment and
              // add it to the secondary join
              it.remove();
              joinPath.addSecJoinOrderProperty(property);
            }
          }
        }
      }
    }
    return queryJoins;
  }

  private List<OrmQueryProperties> removeLazyJoins() {
    return detail.removeSecondaryLazyQueries();
  }

  @Override
  public final void setLazyLoadManyPath(String lazyLoadManyPath) {
    this.lazyLoadManyPath = lazyLoadManyPath;
  }

  @Override
  public final SpiQueryManyJoin convertJoins() {
<<<<<<< HEAD
    createExtraJoinsToSupportManyWhereClause();
=======
    if (!useDocStore) {
      createExtraJoinsToSupportManyWhereClause();
    }
    if (unmodifiable) {
      disableLazyLoading = true;
      persistenceContextScope = PersistenceContextScope.QUERY;
    }
>>>>>>> 7be72df7
    return markQueryJoins();
  }

  @Override
  public SpiQuerySecondary secondaryQuery() {
    return new OrmQuerySecondary(removeQueryJoins(), removeLazyJoins());
  }

  /**
   * Limit the number of fetch joins to Many properties, mark as query joins as needed.
   *
   * @return The query join many property or null.
   */
  private SpiQueryManyJoin markQueryJoins() {
    // no automatic join to query join conversion when distinctOn is used
    return distinctOn != null ? null : detail.markQueryJoins(beanDescriptor, lazyLoadManyPath, isAllowOneManyFetch(), type.defaultSelect());
  }

  private boolean isAllowOneManyFetch() {
    if (Mode.LAZYLOAD_MANY == mode) {
      return false;
    } else {
      return singleAttribute || !hasMaxRowsOrFirstRow() || isRawSql();
    }
  }

  @Override
  public final void setDefaultSelectClause() {
    if (type.defaultSelect()) {
      detail.setDefaultSelectClause(beanDescriptor);
    } else if (!detail.hasSelectClause()) {
      // explicit empty select when single attribute query on non-root fetch path
      detail.setEmptyBase();
    }
  }

  @Override
  public final void setTenantId(Object tenantId) {
    this.tenantId = tenantId;
  }

  @Override
  public final Object tenantId() {
    return tenantId;
  }

  @Override
  public final void setDetail(OrmQueryDetail detail) {
    this.detail = detail;
  }

  @Override
  public final boolean tuneFetchProperties(OrmQueryDetail tunedDetail) {
    return detail.tuneFetchProperties(tunedDetail);
  }

  @Override
  public final OrmQueryDetail detail() {
    return detail;
  }

  @Override
  public final ExpressionList<T> filterMany(String prop) {

    OrmQueryProperties chunk = detail.getChunk(prop, true);
    return chunk.filterMany(this);
  }

  @Override
  public final void setFilterMany(String prop, ExpressionList<?> filterMany) {
    if (filterMany != null) {
      OrmQueryProperties chunk = detail.getChunk(prop, true);
      chunk.setFilterMany((SpiExpressionList<?>) filterMany);
    }
  }

  /**
   * Setup to be a delete or update query.
   */
  @Override
  public final void setupForDeleteOrUpdate() {
    forUpdate = null;
    rootTableAlias = "${RTA}"; // alias we remove later
    setSelectId();
  }

  @Override
  public final CQueryPlanKey setDeleteByIdsPlan() {
    // re-build plan for cascading via delete by ids
    queryPlanKey = queryPlanKey.withDeleteByIds();
    return queryPlanKey;
  }

  /**
   * Set the select clause to select the Id property.
   */
  @Override
  public final void setSelectId() {
    if (rawSql != null) {
      String column = rawSql.mapToColumn(beanDescriptor.idSelect());
      if (column != null) {
        select(column);
      }
    } else {
      // clear select and fetch joins
      detail.clear();
      select(beanDescriptor.idSelect());
      singleAttribute = true;
    }
  }

  @Override
  public final void setSingleAttribute() {
    this.singleAttribute = true;
  }

  /**
   * Return true if this is a single attribute query.
   */
  @Override
  public final boolean isSingleAttribute() {
    return singleAttribute;
  }

  @Override
  public final CountDistinctOrder countDistinctOrder() {
    return countDistinctOrder;
  }

  @Override
  public final boolean isWithId() {
    // distinctOn orm query will auto include the id property
    // distinctOn dto query does NOT (via setting manualId to true)
    return !manualId && !singleAttribute && (!distinct || distinctOn != null);
  }

  @Override
  public final CacheIdLookup<T> cacheIdLookup() {
    if (whereExpressions == null) {
      return null;
    }
    List<SpiExpression> underlyingList = whereExpressions.underlyingList();
    if (underlyingList.isEmpty()) {
      if (id != null) {
        return new CacheIdLookupSingle<>(id);
      }
    } else if (underlyingList.size() == 1) {
      SpiExpression singleExpression = underlyingList.get(0);
      if (singleExpression instanceof IdInExpression) {
        return new CacheIdLookupMany<>((IdInExpression) singleExpression);
      } else if (singleExpression instanceof InExpression) {
        InExpression in = (InExpression) singleExpression;
        if (in.property().equals(beanDescriptor.idName())) {
          return new CacheIdLookupMany<>(in);
        }
      }
    }
    return null;
  }

  @Override
  public final NaturalKeyQueryData<T> naturalKey() {
    if (whereExpressions == null) {
      return null;
    }
    BeanNaturalKey naturalKey = beanDescriptor.naturalKey();
    if (naturalKey == null) {
      return null;
    }

    NaturalKeyQueryData<T> data = new NaturalKeyQueryData<>(naturalKey);
    for (SpiExpression expression : whereExpressions.underlyingList()) {
      // must be eq or in
      if (!expression.naturalKey(data)) {
        return null;
      }
    }
    return data;
  }

  @Override
  public final NaturalKeyBindParam naturalKeyBindParam() {
    NaturalKeyBindParam namedBind = null;
    if (bindParams != null) {
      namedBind = bindParams.naturalKeyBindParam();
      if (namedBind == null) {
        return null;
      }
    }

    if (whereExpressions != null) {
      List<SpiExpression> exprList = whereExpressions.internalList();
      if (exprList.size() > 1) {
        return null;
      } else if (exprList.isEmpty()) {
        return namedBind;
      } else {
        if (namedBind != null) {
          return null;
        }
        SpiExpression se = exprList.get(0);
        if (se instanceof SimpleExpression) {
          SimpleExpression e = (SimpleExpression) se;
          if (e.isOpEquals()) {
            return new NaturalKeyBindParam(e.getPropName(), e.getValue());
          }
        }
      }
    }
    return null;
  }

  @Override
  public SpiQuery<T> copy() {
    return copy(server);
  }

  @Override
  public SpiQuery<T> copy(SpiEbeanServer server) {
    // forUpdate is NOT copied - see #2762
    DefaultOrmQuery<T> copy = new DefaultOrmQuery<>(beanDescriptor, server, expressionFactory);
    copy.transaction = transaction;
    copy.useMaster = useMaster;
    copy.m2mIncludeJoin = m2mIncludeJoin;
    copy.profilingListener = profilingListener;
    copy.profileLocation = profileLocation;
    copy.baseTable = baseTable;
    copy.rootTableAlias = rootTableAlias;
    copy.distinct = distinct;
    copy.distinctOn = distinctOn;
    copy.allowLoadErrors = allowLoadErrors;
    copy.timeout = timeout;
    copy.mapKey = mapKey;
    copy.id = id;
    copy.hint = hint;
    copy.label = label;
    copy.nativeSql = nativeSql;
    copy.useBeanCache = useBeanCache;
    copy.useQueryCache = useQueryCache;
    copy.unmodifiable = unmodifiable;
    if (detail != null) {
      copy.detail = detail.copy();
    }
    copy.temporalMode = temporalMode;
    copy.firstRow = firstRow;
    copy.maxRows = maxRows;
    if (orderBy != null) {
      copy.orderBy = orderBy.copy();
    }
    copy.orderById = orderById;
    if (bindParams != null) {
      copy.bindParams = bindParams.copy();
    }
    if (whereExpressions != null) {
      copy.whereExpressions = whereExpressions.copy(copy);
    }
    if (havingExpressions != null) {
      copy.havingExpressions = havingExpressions.copy(copy);
    }
    copy.persistenceContextScope = persistenceContextScope;
    copy.usageProfiling = usageProfiling;
    copy.autoTune = autoTune;
    copy.parentNode = parentNode;
    copy.rawSql = rawSql;
    setCancelableQuery(copy); // required to cancel findId query
    return copy;
  }

  @Override
  public final Query<T> setPersistenceContextScope(PersistenceContextScope scope) {
    this.persistenceContextScope = scope;
    return this;
  }

  @Override
  public final PersistenceContextScope persistenceContextScope() {
    return persistenceContextScope;
  }

  @Override
  public final Type type() {
    return type;
  }

  @Override
  public final void setType(Type type) {
    this.type = type;
  }

  @Override
  public String distinctOn() {
    return distinctOn;
  }

  @Override
  public final String loadDescription() {
    return loadDescription;
  }

  @Override
  public final String loadMode() {
    return loadMode;
  }

  @Override
  public final void setLoadDescription(String loadMode, String loadDescription) {
    this.loadMode = loadMode;
    this.loadDescription = loadDescription;
  }

  /**
   * Return the TransactionContext.
   * <p>
   * If no TransactionContext is present on the query then the TransactionContext from the
   * Transaction is used (transaction scoped persistence context).
   * </p>
   */
  @Override
  public final PersistenceContext persistenceContext() {
    return persistenceContext;
  }

  /**
   * Set an explicit TransactionContext (typically for a refresh query).
   * <p>
   * If no TransactionContext is present on the query then the TransactionContext from the
   * Transaction is used (transaction scoped persistence context).
   * </p>
   */
  @Override
  public final void setPersistenceContext(PersistenceContext persistenceContext) {
    this.persistenceContext = persistenceContext;
  }

  @Override
  public final void setLazyLoadForParents(BeanPropertyAssocMany<?> many) {
    this.lazyLoadForParentsProperty = many;
  }

  @Override
  public final BeanPropertyAssocMany<?> lazyLoadMany() {
    return lazyLoadForParentsProperty;
  }

  /**
   * Return true if the query detail has neither select or joins specified.
   */
  @Override
  public final boolean isDetailEmpty() {
    return detail.isEmpty();
  }

  @Override
  public final boolean isAutoTuned() {
    return autoTuned;
  }

  @Override
  public final void setAutoTuned(boolean autoTuned) {
    this.autoTuned = autoTuned;
  }

  @Override
  public final Boolean isAutoTune() {
    return autoTune;
  }

  @Override
  public final Query<T> setAutoTune(boolean autoTune) {
    this.autoTune = autoTune;
    return this;
  }

  @Override
  public final Query<T> withLock(LockType lockType) {
    return setForUpdateWithMode(LockWait.WAIT, lockType);
  }

  @Override
  public final Query<T> withLock(LockType lockType, LockWait lockWait) {
    return setForUpdateWithMode(lockWait, lockType);
  }

  @Override
  public final Query<T> forUpdate() {
    return setForUpdateWithMode(LockWait.WAIT, LockType.DEFAULT);
  }

  @Override
  public final Query<T> forUpdateNoWait() {
    return setForUpdateWithMode(LockWait.NOWAIT, LockType.DEFAULT);
  }

  @Override
  public final Query<T> forUpdateSkipLocked() {
    return setForUpdateWithMode(LockWait.SKIPLOCKED, LockType.DEFAULT);
  }

  private Query<T> setForUpdateWithMode(LockWait mode, LockType lockType) {
    this.forUpdate = mode;
    this.lockType = lockType;
    this.useBeanCache = CacheMode.OFF;
    return this;
  }

  @Override
  public final boolean isForUpdate() {
    return forUpdate != null;
  }

  @Override
  public final LockWait getForUpdateLockWait() {
    return forUpdate;
  }

  @Override
  public final LockType getForUpdateLockType() {
    return lockType;
  }

  @Override
  public final ProfilingListener profilingListener() {
    return profilingListener;
  }

  @Override
  public final void setProfilingListener(ProfilingListener profilingListener) {
    this.profilingListener = profilingListener;
  }

  @Override
  public final QueryType getQueryType() {
    if (type != null) {
      switch (type) {
        case DELETE:
          return QueryType.DELETE;
        case UPDATE:
          return QueryType.UPDATE;
      }
    }
    return QueryType.FIND;
  }

  @Override
  public final Mode mode() {
    return mode;
  }

  @Override
  public final TemporalMode temporalMode() {
    return temporalMode;
  }

  @Override
  public final boolean isAsOfQuery() {
    return asOf != null;
  }

  @Override
  public final boolean isIncludeSoftDeletes() {
    return TemporalMode.SOFT_DELETED == temporalMode;
  }

  @Override
  public final void setMode(Mode mode) {
    this.mode = mode;
  }

  @Override
  public final void usingFuture() {
    this.usingFuture = true;
  }

  @Override
  public final boolean isUsingFuture() {
    return usingFuture;
  }

  @Override
  public final boolean isUsageProfiling() {
    return usageProfiling;
  }

  @Override
  public final void setUsageProfiling(boolean usageProfiling) {
    this.usageProfiling = usageProfiling;
  }

  @Override
  public final void setParentNode(ObjectGraphNode parentNode) {
    this.parentNode = parentNode;
  }

  @Override
  public final ObjectGraphNode parentNode() {
    return parentNode;
  }

  @Override
  public final ObjectGraphNode setOrigin(CallOrigin callOrigin) {
    // create a 'origin' which links this query to the profiling information
    ObjectGraphOrigin o = new ObjectGraphOrigin(calculateOriginQueryHash(), callOrigin, beanType.getName());
    parentNode = new ObjectGraphNode(o, null);
    return parentNode;
  }

  /**
   * Calculate a hash for use in determining the ObjectGraphOrigin.
   * <p>
   * This should be quite a stable hash as most uniqueness is determined by the CallStack, so we
   * only use the bean type and overall query type.
   * </p>
   * <p>
   * This stable hash allows the query to be changed (joins added etc) without losing the already
   * collected usage profiling.
   * </p>
   */
  private int calculateOriginQueryHash() {
    int hc = beanType.getName().hashCode();
    hc = hc * 92821 + (type == null ? 0 : type.ordinal());
    return hc;
  }

  /**
   * Calculate the query hash for either AutoTune query tuning or Query Plan caching.
   */
  final CQueryPlanKey createQueryPlanKey() {
    if (isNativeSql()) {
      String bindHash = (bindParams == null) ? "" : bindParams.calcQueryPlanHash();
      queryPlanKey = new NativeSqlQueryPlanKey(type.ordinal() + nativeSql + "-" + firstRow + "-" + maxRows + "-" + bindHash);
    } else {
      queryPlanKey = new OrmQueryPlanKey(planDescription(), maxRows, firstRow, rawSql);
    }
    return queryPlanKey;
  }

  private String planDescription() {
    StringBuilder sb = new StringBuilder(300);
    if (type != null) {
      sb.append(type.ordinal());
    }
    if (temporalMode != SpiQuery.TemporalMode.CURRENT) {
      sb.append("/tm").append(temporalMode.ordinal());
      if (versionsStart != null) {
        sb.append('v');
      }
    }
    if (forUpdate != null) {
      sb.append("/fu").append(forUpdate.ordinal());
      if (lockType != null) {
        sb.append('t').append(lockType.ordinal());
      }
    }
    if (id != null) {
      sb.append("/id");
    }
    if (manualId) {
      sb.append("/md");
    }
    if (hint != null) {
      sb.append("/h:").append(hint);
    }
    if (distinct) {
      sb.append("/dt");
      if (distinctOn != null) {
        sb.append("/o:").append(distinctOn);
      }
    }
    if (allowLoadErrors) {
      sb.append("/ae");
    }
    if (unmodifiable) {
      sb.append("/um");
    } else if (disableLazyLoading) {
      sb.append("/dl");
    }
    if (baseTable != null) {
      sb.append("/bt").append(baseTable);
    }
    if (rootTableAlias != null) {
      sb.append("/ra").append(rootTableAlias);
    }
    if (orderBy != null) {
      sb.append("/ob").append(orderBy.toStringFormat());
    }
    if (m2mIncludeJoin != null) {
      sb.append("/m2").append(m2mIncludeJoin.getTable());
    }
    if (mapKey != null) {
      sb.append("/mk").append(mapKey);
    }
    if (countDistinctOrder != null) {
      sb.append("/cd").append(countDistinctOrder.name());
    }
    if (detail != null) {
      sb.append("/d[");
      detail.queryPlanHash(sb);
      sb.append(']');
    }
    if (bindParams != null) {
      sb.append("/b[");
      bindParams.buildQueryPlanHash(sb);
      sb.append(']');
    }
    if (whereExpressions != null) {
      sb.append("/w[");
      whereExpressions.queryPlanHash(sb);
      sb.append(']');
    }
    if (havingExpressions != null) {
      sb.append("/h[");
      havingExpressions.queryPlanHash(sb);
      sb.append(']');
    }
    if (updateProperties != null) {
      sb.append("/u[");
      updateProperties.buildQueryPlanHash(sb);
      sb.append(']');
    }
    return sb.toString();
  }

  @Override
  public final boolean isNativeSql() {
    return nativeSql != null;
  }

  @Override
  public final String nativeSql() {
    return nativeSql;
  }

  @Override
  public final Object queryPlanKey() {
    return queryPlanKey;
  }

  /**
   * Prepare the query which prepares any expressions (sub-query expressions etc) and calculates the query plan key.
   */
  @Override
  public final CQueryPlanKey prepare(SpiOrmQueryRequest<T> request) {
    prepareExpressions(request);
    prepareForPaging();
    queryPlanKey = createQueryPlanKey();
    return queryPlanKey;
  }

  /**
   * Prepare the expressions (compile sub-queries etc).
   */
  private void prepareExpressions(BeanQueryRequest<?> request) {
    detail.prepareExpressions(request);
    if (whereExpressions != null) {
      whereExpressions.prepareExpression(request);
    }
    if (havingExpressions != null) {
      havingExpressions.prepareExpression(request);
    }
  }

  /**
   * deemed to be a be a paging query - check that the order by contains the id
   * property to ensure unique row ordering for predicable paging but only in
   * case, this is not a distinct query
   */
  private void prepareForPaging() {
    // add the rawSql statement - if any
    if (orderByIsEmpty()) {
      if (rawSql != null && rawSql.getSql() != null) {
        orderBy(rawSql.getSql().getOrderBy());
      }
    }
    if (checkPagingOrderBy()) {
      beanDescriptor.appendOrderById(this);
    }
  }

  @Override
  public final void queryBindKey(BindValuesKey key) {
    key.add(id);
    if (whereExpressions != null) whereExpressions.queryBindKey(key);
    if (havingExpressions != null) havingExpressions.queryBindKey(key);
    if (bindParams != null) bindParams.queryBindHash(key);
    key.add(asOf).add(versionsStart).add(versionsEnd);
  }

  /**
   * Return a hash that includes the query plan and bind values.
   * <p>
   * This hash can be used to identify if we have executed the exact same query (including bind
   * values) before.
   * </p>
   */
  @Override
  public final HashQuery queryHash() {
    // calculateQueryPlanHash is called just after potential AutoTune tuning
    // so queryPlanHash is calculated well before this method is called
    BindValuesKey bindKey = new BindValuesKey();
    queryBindKey(bindKey);
    return new HashQuery(queryPlanKey, bindKey);
  }

  @Override
  public final boolean isRawSql() {
    return rawSql != null;
  }

  /**
   * Return the timeout.
   */
  @Override
  public final int timeout() {
    return timeout;
  }

  @Override
  public final boolean hasMaxRowsOrFirstRow() {
    return maxRows > 0 || firstRow > 0;
  }

  @Override
  public final boolean isVersionsBetween() {
    return versionsStart != null;
  }

  @Override
  public final Timestamp versionStart() {
    return versionsStart;
  }

  @Override
  public final Timestamp versionEnd() {
    return versionsEnd;
  }

  @Override
  public Query<T> setUnmodifiable(boolean unmodifiable) {
    this.unmodifiable = unmodifiable;
    return this;
  }

  @Override
  public boolean isUnmodifiable() {
    return unmodifiable;
  }

  @Override
  public final boolean isBeanCachePut() {
    return useBeanCache.isPut() && beanDescriptor.isBeanCaching();
  }

  @Override
  public final boolean isBeanCacheGet() {
    return useBeanCache.isGet() && beanDescriptor.isBeanCaching();
  }

  @Override
  public final boolean isForceHitDatabase() {
    return forUpdate != null || CacheMode.PUT == useBeanCache;
  }

  @Override
  public final void resetBeanCacheAutoMode(boolean findOne) {
    if (useBeanCache == CacheMode.AUTO && useQueryCache != CacheMode.OFF) {
      useBeanCache = CacheMode.OFF;
    }
  }

  @Override
  public final CacheMode beanCacheMode() {
    return useBeanCache;
  }

  @Override
  public final CacheMode queryCacheMode() {
    return useQueryCache;
  }

  @Override
  public final Query<T> setBeanCacheMode(CacheMode beanCacheMode) {
    this.useBeanCache = beanCacheMode;
    return this;
  }

  @Override
  public final Query<T> setUseQueryCache(CacheMode useQueryCache) {
    this.useQueryCache = useQueryCache;
    if (CacheMode.OFF != useQueryCache) {
      unmodifiable = true;
    }
    return this;
  }

  @Override
  public final Query<T> setTimeout(int secs) {
    this.timeout = secs;
    return this;
  }

  @Override
  public final void selectProperties(Set<String> props) {
    detail.selectProperties(props);
  }

  @Override
  public final void fetchProperties(String property, Set<String> columns, FetchConfig config) {
    detail.fetchProperties(property, columns, config);
  }

  @Override
  public final void selectProperties(OrmQueryProperties properties) {
    detail.selectProperties(properties);
  }

  @Override
  public final void fetchProperties(String path, OrmQueryProperties other) {
    detail.fetchProperties(path, other);
  }

  @Override
  public final void addNested(String name, OrmQueryDetail nestedDetail, FetchConfig config) {
    detail.addNested(name, nestedDetail, config);
  }

  @Override
  public final Query<T> distinctOn(String distinctOn) {
    this.distinctOn = distinctOn;
    this.distinct = true;
    return this;
  }

  @Override
  public final Query<T> select(String columns) {
    detail.select(columns);
    return this;
  }

  @Override
  public final Query<T> select(FetchGroup<T> fetchGroup) {
    if (fetchGroup != null) {
      this.detail = ((SpiFetchGroup<T>) fetchGroup).detail();
    }
    return this;
  }

  @Override
  public final Query<T> fetch(String path) {
    return fetch(path, null, null);
  }

  @Override
  public final Query<T> fetch(String path, FetchConfig joinConfig) {
    return fetch(path, null, joinConfig);
  }

  @Override
  public final Query<T> fetch(String path, String properties) {
    return fetch(path, properties, null);
  }

  @Override
  public final Query<T> fetch(String path, String properties, FetchConfig config) {
    if (nativeSql != null && (config == null || config.isJoin())) {
      // can't use fetch join with nativeSql (as the root query)
      config = FETCH_QUERY;
    }
    return fetchInternal(path, properties, config);
  }

  @Override
  public final Query<T> fetchQuery(String path) {
    return fetchInternal(path, null, FETCH_QUERY);
  }

  @Override
  public final Query<T> fetchCache(String path) {
    return fetchInternal(path, null, FETCH_CACHE);
  }

  @Override
  public final Query<T> fetchLazy(String path) {
    return fetchInternal(path, null, FETCH_LAZY);
  }

  @Override
  public final Query<T> fetchQuery(String path, String properties) {
    return fetchInternal(path, properties, FETCH_QUERY);
  }

  @Override
  public final Query<T> fetchCache(String path, String properties) {
    return fetchInternal(path, properties, FETCH_CACHE);
  }

  @Override
  public final Query<T> fetchLazy(String path, String properties) {
    return fetchInternal(path, properties, FETCH_LAZY);
  }

  private Query<T> fetchInternal(String path, String properties, FetchConfig config) {
    detail.fetch(path, properties, config);
    return this;
  }

  @Override
  public SpiTransaction transaction() {
    return transaction;
  }

  @Override
  public final Query<T> usingTransaction(Transaction transaction) {
    this.transaction = (SpiTransaction) transaction;
    return this;
  }

  @Override
  public final Query<T> usingConnection(Connection connection) {
    this.transaction = new ExternalJdbcTransaction(connection);
    return this;
  }

  @Override
  public final Query<T> usingDatabase(Database database) {
    this.server = (SpiEbeanServer) database;
    return this;
  }

  @Override
  public Query<T> usingMaster() {
    this.useMaster = true;
    return this;
  }

  @Override
  public boolean isUseMaster() {
    return useMaster;
  }

  @Override
  public final int delete() {
    return server.delete(this);
  }

  @Override
  public final int update() {
    return server.update(this);
  }

  @Override
  public final <A> List<A> findIds() {
    // a copy of this query is made in the server
    // as the query needs to modified (so we modify
    // the copy rather than this query instance)
    return server.findIds(this);
  }

  @Override
  public final boolean exists() {
    return server.exists(this);
  }

  @Override
  public final int findCount() {
    // a copy of this query is made in the server
    // as the query needs to modified (so we modify
    // the copy rather than this query instance)
    return server.findCount(this);
  }

  @Override
  public final void findEachWhile(Predicate<T> consumer) {
    server.findEachWhile(this, consumer);
  }

  @Override
  public final void findEach(Consumer<T> consumer) {
    server.findEach(this, consumer);
  }

  @Override
  public final void findEach(int batch, Consumer<List<T>> consumer) {
    server.findEach(this, batch, consumer);
  }

  @Override
  public final QueryIterator<T> findIterate() {
    return server.findIterate(this);
  }

  @Override
  public final Stream<T> findStream() {
    return server.findStream(this);
  }

  @Override
  public final List<Version<T>> findVersions() {
    this.temporalMode = TemporalMode.VERSIONS;
    return server.findVersions(this);
  }

  @Override
  public final List<Version<T>> findVersionsBetween(Timestamp start, Timestamp end) {
    if (start == null || end == null) {
      throw new IllegalArgumentException("start and end must not be null");
    }
    this.temporalMode = TemporalMode.VERSIONS;
    this.versionsStart = start;
    this.versionsEnd = end;
    return server.findVersions(this);
  }

  @Override
  public final List<T> findList() {
    return server.findList(this);
  }

  @Override
  public final Set<T> findSet() {
    return server.findSet(this);
  }

  @Override
  public final <K> Map<K, T> findMap() {
    return server.findMap(this);
  }

  @Override
  public final <A> List<A> findSingleAttributeList() {
    return server.findSingleAttributeList(this);
  }

  @Override
  public final <A> Set<A> findSingleAttributeSet() {
    return server.findSingleAttributeSet(this);
  }

  @Override
  public final <A> A findSingleAttribute() {
    List<A> list = findSingleAttributeList();
    return !list.isEmpty() ? list.get(0) : null;
  }

  @Override
  public final <A> Optional<A> findSingleAttributeOrEmpty() {
    return Optional.ofNullable(findSingleAttribute());
  }

  @Override
  public final T findOne() {
    return server.findOne(this);
  }

  @Override
  public final Optional<T> findOneOrEmpty() {
    return server.findOneOrEmpty(this);
  }

  @Override
  public final FutureIds<T> findFutureIds() {
    return server.findFutureIds(this);
  }

  @Override
  public final FutureList<T> findFutureList() {
    return server.findFutureList(this);
  }

  @Override
  public final <K> FutureMap<K, T> findFutureMap() {
    return server.findFutureMap(this);
  }

  @Override
  public final FutureRowCount<T> findFutureCount() {
    return server.findFutureCount(this);
  }

  @Override
  public final PagedList<T> findPagedList() {
    return server.findPagedList(this);
  }

  @Override
  public final Query<T> setParameter(Object value) {
    initBindParams().setNextParameter(value);
    return this;
  }

  @Override
  public final Query<T> setParameters(Object... values) {
    initBindParams().setNextParameters(values);
    return this;
  }

  /**
   * Set an ordered bind parameter according to its position. Note that the position starts at 1 to
   * be consistent with JDBC PreparedStatement. You need to set a parameter value for each ? you
   * have in the query.
   */
  @Override
  public final Query<T> setParameter(int position, Object value) {
    initBindParams().setParameter(position, value);
    return this;
  }

  /**
   * Set a named bind parameter. Named parameters have a colon to prefix the name.
   */
  @Override
  public final Query<T> setParameter(String name, Object value) {
    if (namedParams != null) {
      ONamedParam param = namedParams.get(name);
      if (param != null) {
        param.setValue(value);
        return this;
      }
    }
    initBindParams().setParameter(name, value);
    return this;
  }

  @Override
  public final void setArrayParameter(String name, Collection<?> values) {
    if (namedParams != null) {
      throw new IllegalStateException("setArrayParameter() not supported when EQL parsed query");
    }
    initBindParams().setArrayParameter(name, values);
  }

  @Override
  public final boolean checkPagingOrderBy() {
    return orderById;
  }

  @Override
  public final boolean orderByIsEmpty() {
    return orderBy == null || orderBy.isEmpty();
  }

  @Override
  public final OrderBy<T> getOrderBy() {
    return orderBy;
  }

  @Override
  public final OrderBy<T> orderBy() {
    if (orderBy == null) {
      orderBy = new OrderBy<>(this, null);
    }
    return orderBy;
  }

  @Override
  public final Query<T> orderBy(String orderByClause) {
    if (orderByClause == null || orderByClause.trim().isEmpty()) {
      this.orderBy = null;
    } else {
      this.orderBy = new OrderBy<>(this, orderByClause);
    }
    return this;
  }

  @Override
  public final Query<T> setOrderBy(OrderBy<T> orderBy) {
    this.orderBy = orderBy;
    if (orderBy != null) {
      orderBy.setQuery(this);
    }
    return this;
  }

  @Override
  public final boolean isManualId() {
    return manualId;
  }

  @Override
  public final void setManualId() {
    if (detail != null && detail.hasSelectClause()) {
      this.manualId = true;
    }
  }

  /**
   * return true if user specified to use SQL DISTINCT (effectively excludes id property).
   */
  @Override
  public final boolean isDistinct() {
    return distinct;
  }

  /**
   * Internally set to use SQL DISTINCT on the query but still have id property included.
   */
  @Override
  public final Query<T> setDistinct(boolean distinct) {
    this.distinct = distinct;
    return this;
  }

  @Override
  public final Query<T> setCountDistinct(CountDistinctOrder countDistinctOrder) {
    this.countDistinctOrder = countDistinctOrder;
    return this;
  }

  @Override
  public final boolean isCountDistinct() {
    return countDistinctOrder != null;
  }

  @Override
  public final Class<T> getBeanType() {
    return beanType;
  }

  @Override
  public final String toString() {
    return "Query " + whereExpressions;
  }

  @Override
  public final TableJoin m2mIncludeJoin() {
    return m2mIncludeJoin;
  }

  @Override
  public final void setM2MIncludeJoin(TableJoin m2mIncludeJoin) {
    this.m2mIncludeJoin = m2mIncludeJoin;
  }

  @Override
  public final Query<T> setDisableLazyLoading(boolean disableLazyLoading) {
    this.disableLazyLoading = disableLazyLoading;
    return this;
  }

  @Override
  public final boolean isDisableLazyLoading() {
    return disableLazyLoading;
  }

  @Override
  public final int getFirstRow() {
    return firstRow;
  }

  @Override
  public final Query<T> setFirstRow(int firstRow) {
    this.firstRow = firstRow;
    return this;
  }

  @Override
  public final int getMaxRows() {
    return maxRows;
  }

  @Override
  public final Query<T> setMaxRows(int maxRows) {
    this.maxRows = maxRows;
    return this;
  }

  @Override
  @SuppressWarnings("unchecked")
  public Query<T> setPaging(@Nullable Paging paging) {
    if (paging != null && paging.pageSize() > 0) {
      firstRow = paging.pageIndex() * paging.pageSize();
      maxRows = paging.pageSize();
      orderBy = (OrderBy<T>) paging.orderBy();
      if (orderBy == null || orderBy.isEmpty()) {
        // should not be paging without any order by clause so set
        // orderById such that the Id property is used
        orderById = true;
      }
    }
    return this;
  }

  @Override
  public final String mapKey() {
    return mapKey;
  }

  @Override
  public final Query<T> setMapKey(String mapKey) {
    this.mapKey = mapKey;
    return this;
  }

  @Override
  public final Object getId() {
    return id;
  }

  @Override
  public final Query<T> setId(Object id) {
    if (id == null) {
      throw new NullPointerException("The id is null");
    }
    this.id = id;
    return this;
  }

  @Override
  public final BindParams bindParams() {
    return bindParams;
  }

  @Override
  public BindParams initBindParams() {
    if (bindParams == null) {
      bindParams = new BindParams();
    }
    return bindParams;
  }

  @Override
  public final Query<T> where(Expression expression) {
    where().add(expression);
    return this;
  }

  @Override
  public final ExpressionList<T> where() {
    if (whereExpressions == null) {
      whereExpressions = new DefaultExpressionList<>(this, null);
    }
    return whereExpressions;
  }

  @Override
  public final void simplifyExpressions() {
    if (whereExpressions != null) {
      whereExpressions.simplify();
    }
  }

  @Override
  public final Query<T> having(Expression expression) {
    having().add(expression);
    return this;
  }

  @Override
  public final ExpressionList<T> having() {
    if (havingExpressions == null) {
      havingExpressions = new DefaultExpressionList<>(this, null);
    }
    return havingExpressions;
  }

  @Override
  public final SpiExpressionList<T> havingExpressions() {
    return havingExpressions;
  }

  @Override
  public final SpiExpressionList<T> whereExpressions() {
    return whereExpressions;
  }

  @Override
  public final String getGeneratedSql() {
    return generatedSql;
  }

  @Override
  public final void setGeneratedSql(String generatedSql) {
    this.generatedSql = generatedSql;
  }

  @Override
  public final void checkNamedParameters() {
    if (namedParams != null) {
      for (ONamedParam value : namedParams.values()) {
        value.checkValueSet();
      }
    }
  }

  @Override
  public final SpiNamedParam createNamedParameter(String name) {
    if (namedParams == null) {
      namedParams = new HashMap<>();
    }
    return namedParams.computeIfAbsent(name, ONamedParam::new);
  }

  @Override
  public final void setDefaultFetchBuffer(int fetchSize) {
    if (bufferFetchSizeHint == 0) {
      bufferFetchSizeHint = fetchSize;
    }
  }

  @Override
  public final Query<T> setBufferFetchSizeHint(int bufferFetchSizeHint) {
    this.bufferFetchSizeHint = bufferFetchSizeHint;
    return this;
  }

  @Override
  public final int bufferFetchSizeHint() {
    return bufferFetchSizeHint;
  }

  @Override
  public final Query<T> setBaseTable(String baseTable) {
    this.baseTable = baseTable;
    return this;
  }

  @Override
  public final String baseTable() {
    return baseTable;
  }

  @Override
  public final Query<T> alias(String alias) {
    this.rootTableAlias = alias;
    return this;
  }

  @Override
  public final String alias() {
    return rootTableAlias;
  }

  @Override
  public final String getAlias(String defaultAlias) {
    return rootTableAlias != null ? rootTableAlias : defaultAlias;
  }


  @Override
  public final Set<String> validate() {
    return server.validateQuery(this);
  }

  /**
   * Validate all the expression properties/paths given the bean descriptor.
   */
  @Override
  public final Set<String> validate(BeanType<T> desc) {
    SpiExpressionValidation validation = new SpiExpressionValidation(desc);
    if (whereExpressions != null) {
      whereExpressions.validate(validation);
    }
    if (havingExpressions != null) {
      havingExpressions.validate(validation);
    }
    if (orderBy != null) {
      for (OrderBy.Property property : orderBy.getProperties()) {
        validation.validate(property.getProperty());
      }
    }
    return validation.unknownProperties();
  }

  final void setUpdateProperties(OrmUpdateProperties updateProperties) {
    this.updateProperties = updateProperties;
  }

  @Override
  public final OrmUpdateProperties updateProperties() {
    return updateProperties;
  }

  @Override
  public final ProfileLocation profileLocation() {
    return profileLocation;
  }

  @Override
  public final void handleLoadError(String fullName, Exception e) {
    if (!allowLoadErrors) {
      throw new PersistenceException("Error loading on " + fullName, e);
    }
  }

  @Override
  public final Query<T> orderById(boolean orderById) {
    this.orderById = orderById;
    return this;
  }

}<|MERGE_RESOLUTION|>--- conflicted
+++ resolved
@@ -472,17 +472,11 @@
 
   @Override
   public final SpiQueryManyJoin convertJoins() {
-<<<<<<< HEAD
     createExtraJoinsToSupportManyWhereClause();
-=======
-    if (!useDocStore) {
-      createExtraJoinsToSupportManyWhereClause();
-    }
     if (unmodifiable) {
       disableLazyLoading = true;
       persistenceContextScope = PersistenceContextScope.QUERY;
     }
->>>>>>> 7be72df7
     return markQueryJoins();
   }
 
