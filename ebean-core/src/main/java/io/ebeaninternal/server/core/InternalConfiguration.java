--- conflicted
+++ resolved
@@ -5,15 +5,7 @@
 import io.ebean.ExpressionFactory;
 import io.ebean.annotation.Platform;
 import io.ebean.cache.*;
-<<<<<<< HEAD
-import io.ebean.config.DatabaseConfig;
-import io.ebean.config.ExternalTransactionManager;
-import io.ebean.config.ProfilingConfig;
-import io.ebean.config.SlowQueryListener;
-import io.ebean.config.TempFileProvider;
-=======
 import io.ebean.config.*;
->>>>>>> ff1c73e2
 import io.ebean.config.dbplatform.DatabasePlatform;
 import io.ebean.config.dbplatform.DbHistorySupport;
 import io.ebean.event.changelog.ChangeLogListener;
@@ -607,15 +599,12 @@
         return new QueryPlanLoggerSqlServer();
       case ORACLE:
         return new QueryPlanLoggerOracle();
-<<<<<<< HEAD
       case DB2:
         return new QueryPlanLoggerDb2(config.getQueryPlanOptions());
-=======
       case POSTGRES:
         return new QueryPlanLoggerExplain("explain (analyze, buffers) ");
       case YUGABYTE:
         return new QueryPlanLoggerExplain("explain (analyze, buffers, dist) ");
->>>>>>> ff1c73e2
       default:
         return new QueryPlanLoggerExplain("explain ");
     }
