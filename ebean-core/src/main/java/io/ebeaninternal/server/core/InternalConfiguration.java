--- conflicted
+++ resolved
@@ -149,24 +149,8 @@
     return new DefaultExpressionFactory(config.isExpressionEqualsWithNullAsNoop(), nativeIlike);
   }
 
-<<<<<<< HEAD
-  ClockService getClockService() {
-    return clockService;
-=======
-  private DocStoreFactory initDocStoreFactory(DocStoreFactory service) {
-    return service == null ? new NoneDocStoreFactory() : service;
-  }
-
-  /**
-   * Return the doc store factory.
-   */
-  public DocStoreFactory getDocStoreFactory() {
-    return docStoreFactory;
-  }
-
   Clock clock() {
     return clock;
->>>>>>> c13e0925
   }
 
   public ExtraMetrics getExtraMetrics() {
@@ -339,13 +323,8 @@
 
     TransactionManagerOptions options =
       new TransactionManagerOptions(server, notifyL2CacheInForeground, config, scopeManager, clusterManager, backgroundExecutor,
-<<<<<<< HEAD
         beanDescriptorManager, dataSource(), profileHandler(), logManager,
-        tableModState, cacheNotify, clockService);
-=======
-        indexUpdateProcessor, beanDescriptorManager, dataSource(), profileHandler(), logManager,
         tableModState, cacheNotify);
->>>>>>> c13e0925
 
     return new TransactionManager(options);
   }
