--- conflicted
+++ resolved
@@ -169,11 +169,7 @@
     bootup.addFindControllers(config.getFindControllers());
     bootup.addPersistListeners(config.getPersistListeners());
     bootup.addQueryAdapters(config.getQueryAdapters());
-<<<<<<< HEAD
-    bootup.addServerConfigStartup(config.getServerConfigStartupListeners());
     bootup.addCustomDeployParser(config.getCustomDeployParsers());
-=======
->>>>>>> bbb8d859
     bootup.addChangeLogInstances(config);
     return bootup;
   }
