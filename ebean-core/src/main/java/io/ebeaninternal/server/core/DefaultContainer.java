package io.ebeaninternal.server.core;

import io.ebean.Database;
import io.ebean.DatabaseBuilder;
import io.ebean.config.*;
import io.ebean.config.dbplatform.DatabasePlatform;
import io.ebean.event.ShutdownManager;
import io.ebean.service.SpiContainer;
import io.ebeaninternal.api.CoreLog;
import io.ebeaninternal.api.DbOffline;
import io.ebeaninternal.api.SpiBackgroundExecutor;
import io.ebeaninternal.api.SpiEbeanServer;
import io.ebeaninternal.server.cluster.ClusterManager;
import io.ebeaninternal.server.core.bootup.BootupClassPathSearch;
import io.ebeaninternal.server.core.bootup.BootupClasses;
import io.ebeaninternal.server.executor.DefaultBackgroundExecutor;
import jakarta.persistence.PersistenceException;

import java.net.URL;
import java.sql.Connection;
import java.sql.SQLException;
import java.util.ArrayList;
import java.util.List;
import java.util.ServiceLoader;
import java.util.Set;
import java.util.concurrent.locks.ReentrantLock;

import static java.lang.System.Logger.Level.*;

/**
 * Default Server side implementation of ServerFactory.
 */
public final class DefaultContainer implements SpiContainer {

  private static final System.Logger log = CoreLog.log;

  private final ReentrantLock lock = new ReentrantLock();
  private final ClusterManager clusterManager;
  private final List<EntityClassRegister> entityClassRegisters;

  public DefaultContainer(ContainerConfig containerConfig) {
    this.clusterManager = new ClusterManager(containerConfig);
    // register so that we can shutdown any Ebean wide
    // resources such as clustering
    ShutdownManager.registerContainer(this);
    entityClassRegisters = initEntityRegisters();
  }

  private List<EntityClassRegister> initEntityRegisters() {
    var entityClassRegisters = new ArrayList<EntityClassRegister>();
    for (EntityClassRegister entityClassRegister : ServiceLoader.load(EntityClassRegister.class)) {
      entityClassRegisters.add(entityClassRegister);
    }
    return entityClassRegisters;
  }

  @Override
  public void shutdown() {
    clusterManager.shutdown();
    ShutdownManager.shutdown();
  }

  /**
   * Create the server reading configuration information from ebean.properties.
   */
  @Override
  public SpiEbeanServer createServer(String name) {
    var builder = Database.builder().name(name).loadFromProperties();
    return createServer(builder);
  }

  private SpiBackgroundExecutor createBackgroundExecutor(DatabaseBuilder builder) {
    var config = builder.settings();
    String namePrefix = "ebean-" + config.getName();
    int schedulePoolSize = config.getBackgroundExecutorSchedulePoolSize();
    int shutdownSecs = config.getBackgroundExecutorShutdownSecs();
    BackgroundExecutorWrapper wrapper = config.getBackgroundExecutorWrapper();
    return new DefaultBackgroundExecutor(schedulePoolSize, shutdownSecs, namePrefix, wrapper);
  }

  /**
   * Create the implementation from the configuration.
   */
  @Override
  public SpiEbeanServer createServer(DatabaseBuilder builder) {
    lock.lock();
    try {
      var config = builder.settings();
      long start = System.currentTimeMillis();
      applyConfigServices(config);
      setNamingConvention(config);
      BootupClasses bootupClasses = bootupClasses(config);

      boolean online = true;
<<<<<<< HEAD
      TenantMode tenantMode = config.getTenantMode();
      if (TenantMode.DB != tenantMode) {
        setDataSource(config);
        if (!tenantMode.isDynamicDataSource()) {
          // check the autoCommit and Transaction Isolation
          online = checkDataSource(config);
=======
      if (config.isDocStoreOnly()) {
        config.databasePlatform(new DatabasePlatform());
      } else {
        TenantMode tenantMode = config.getTenantMode();
        if (TenantMode.DB != tenantMode) {
          setDataSource(config);
          if (!tenantMode.isDynamicDataSource()) {
            // check the autoCommit and Transaction Isolation
            online = checkDataSource(config);
          }
>>>>>>> 187cc090
        }
      }

      // determine database platform (Oracle etc)
      setDatabasePlatform(config);
      if (config.getDbEncrypt() != null) {
        // use a configured DbEncrypt rather than the platform default
        config.getDatabasePlatform().setDbEncrypt(config.getDbEncrypt());
      }
      // inform the NamingConvention of the associated DatabasePlatform
      config.getNamingConvention().setDatabasePlatform(config.getDatabasePlatform());
      // executor and l2 caching service setup early (used during server construction)
      SpiBackgroundExecutor executor = createBackgroundExecutor(config);
      InternalConfiguration c = new InternalConfiguration(online, clusterManager, executor, config, bootupClasses);
      DefaultServer server = new DefaultServer(c, c.cacheManager());
      // generate and run DDL if required plus other plugins
      if (!DbOffline.isGenerateMigration()) {
        startServer(online, server);
      }
      DbOffline.reset();
      log.log(INFO, "Started database[{0}] platform[{1}] in {2}ms", config.getName(), config.getDatabasePlatform().platform(), System.currentTimeMillis() - start);
      return server;
    } finally {
      lock.unlock();
    }
  }

  private void applyConfigServices(DatabaseBuilder.Settings config) {
    if (config.isDefaultServer()) {
      for (DatabaseConfigProvider configProvider : ServiceLoader.load(DatabaseConfigProvider.class)) {
        configProvider.apply(config);
      }
    }
    if (config.isLoadModuleInfo()) {
      // auto register entity classes
      for (EntityClassRegister loader : entityClassRegisters) {
        config.addAll(loader.classesFor(config.getName(), config.isDefaultServer()));
      }
      if (entityClassRegisters.isEmpty()) {
        checkMissingModulePathProvides();
      }
    }
  }

  private void checkMissingModulePathProvides() {
    URL servicesFile = ClassLoader.getSystemResource("META-INF/services/io.ebean.config.EntityClassRegister");
    if (servicesFile != null) {
      log.log(ERROR, "module-info.java is probably missing ''provides io.ebean.config.EntityClassRegister with EbeanEntityRegister'' clause. EntityClassRegister exists but was not service loaded.");
    }
  }

  private void startServer(boolean online, DefaultServer server) {
    server.executePlugins(online);
    // initialise prior to registering with clusterManager
    server.initialise();
    if (online) {
      if (clusterManager.isClustering()) {
        clusterManager.registerServer(server);
      }
    }
    // start any services after registering with clusterManager
    server.start();
  }

  /**
   * Get the entities, scalarTypes, Listeners etc combining the class registered
   * ones with the already created instances.
   */
  private BootupClasses bootupClasses(DatabaseBuilder.Settings config) {
    BootupClasses bootup = bootupClasses1(config);
    bootup.addServerConfigStartup(config.getServerConfigStartupListeners());
    bootup.runServerConfigStartup(config);
    bootup.addIdGenerators(config.getIdGenerators());
    bootup.addPersistControllers(config.getPersistControllers());
    bootup.addPostLoaders(config.getPostLoaders());
    bootup.addPostConstructListeners(config.getPostConstructListeners());
    bootup.addFindControllers(config.getFindControllers());
    bootup.addPersistListeners(config.getPersistListeners());
    bootup.addQueryAdapters(config.getQueryAdapters());
    bootup.addChangeLogInstances(config);
    return bootup;
  }

  /**
   * Get the class based entities, scalarTypes, Listeners etc.
   */
  private BootupClasses bootupClasses1(DatabaseBuilder.Settings config) {
    Set<Class<?>> classes = config.classes();
    if (config.isDisableClasspathSearch() || (classes != null && !classes.isEmpty())) {
      // use classes we explicitly added via configuration
      return new BootupClasses(classes);
    }
    return BootupClassPathSearch.search(config);
  }

  /**
   * Set the naming convention to underscore if it has not already been set.
   */
  private void setNamingConvention(DatabaseBuilder.Settings config) {
    if (config.getNamingConvention() == null) {
      config.namingConvention(new UnderscoreNamingConvention());
    }
  }

  /**
   * Set the DatabasePlatform if it has not already been set.
   */
  private void setDatabasePlatform(DatabaseBuilder.Settings config) {
    DatabasePlatform platform = config.getDatabasePlatform();
    if (platform == null) {
      if (config.getTenantMode().isDynamicDataSource()) {
        throw new IllegalStateException("DatabasePlatform must be explicitly set on DatabaseConfig for TenantMode " + config.getTenantMode());
      }
      // automatically determine the platform
      platform = new DatabasePlatformFactory().create(config);
      config.databasePlatform(platform);
    }
    platform.configure(config.getPlatformConfig());
  }

  /**
   * Set the DataSource if it has not already been set.
   */
  private void setDataSource(DatabaseBuilder.Settings config) {
    if (isOfflineMode(config)) {
      log.log(DEBUG, "... DbOffline using platform [{0}]", DbOffline.getPlatform());
    } else {
      InitDataSource.init(config);
    }
  }

  private boolean isOfflineMode(DatabaseBuilder.Settings config) {
    return config.isDbOffline() || DbOffline.isSet();
  }

  /**
   * Check the autoCommit and Transaction Isolation levels of the DataSource.
   * <p>
   * If autoCommit is true this could be a real problem.
   * <p>
   * If the Isolation level is not READ_COMMITTED then optimistic concurrency
   * checking may not work as expected.
   */
  private boolean checkDataSource(DatabaseBuilder.Settings config) {
    if (isOfflineMode(config)) {
      return false;
    }
    if (config.getDataSource() == null) {
      if (config.getDataSourceConfig().isOffline()) {
        // this is ok - offline DDL generation etc
        return false;
      }
      throw new RuntimeException("DataSource not set?");
    }
    if (config.skipDataSourceCheck()) {
      return true;
    }
    try (Connection connection = config.getDataSource().getConnection()) {
      if (connection.getAutoCommit()) {
        log.log(WARNING, "DataSource [{0}] has autoCommit defaulting to true!", config.getName());
      }
      return true;
    } catch (SQLException ex) {
      throw new PersistenceException(ex);
    }
  }

}<|MERGE_RESOLUTION|>--- conflicted
+++ resolved
@@ -92,25 +92,12 @@
       BootupClasses bootupClasses = bootupClasses(config);
 
       boolean online = true;
-<<<<<<< HEAD
       TenantMode tenantMode = config.getTenantMode();
       if (TenantMode.DB != tenantMode) {
         setDataSource(config);
         if (!tenantMode.isDynamicDataSource()) {
           // check the autoCommit and Transaction Isolation
           online = checkDataSource(config);
-=======
-      if (config.isDocStoreOnly()) {
-        config.databasePlatform(new DatabasePlatform());
-      } else {
-        TenantMode tenantMode = config.getTenantMode();
-        if (TenantMode.DB != tenantMode) {
-          setDataSource(config);
-          if (!tenantMode.isDynamicDataSource()) {
-            // check the autoCommit and Transaction Isolation
-            online = checkDataSource(config);
-          }
->>>>>>> 187cc090
         }
       }
 
