--- conflicted
+++ resolved
@@ -242,7 +242,6 @@
     }
   }
 
-
   /**
    * Get the TransactionContext either explicitly set on the query or
    * transaction scoped.
@@ -619,24 +618,7 @@
       return null;
     }
 
-<<<<<<< HEAD
-    Object cached = beanDescriptor.queryCacheGet(cacheKey);
-    if (Boolean.FALSE.equals(query.isReadOnly())) {
-      // return shallow copies if readonly is explicitly set to false
-      if (cached instanceof BeanCollection) {
-        cached = ((BeanCollection<?>) cached).shallowCopy();
-      } else if (cached instanceof List) {
-        cached = new CopyOnFirstWriteList<>((List<?>) cached);
-      } else if (cached instanceof Set) {
-        cached = new LinkedHashSet<>((Set<?>) cached);
-      } else if (cached instanceof Map) {
-        cached = new LinkedHashMap<>((Map<?, ?>) cached);
-      }
-    }
-    return cached;
-=======
     return beanDescriptor.queryCacheGet(cacheKey);
->>>>>>> 7be72df7
   }
 
   public void putToQueryCache(Object result) {
