--- conflicted
+++ resolved
@@ -32,13 +32,9 @@
   private DataReader dataReader;
   private SpiOrmQueryRequest<?> ormRequest;
 
-<<<<<<< HEAD
-  DtoQueryRequest(SpiEbeanServer server, DtoQueryEngine engine, SpiDtoQuery<T> query, SpiOrmQueryRequest<?> ormRequest) {
-    super(server, query, query.transaction());
-=======
+
   DtoQueryRequest(SpiEbeanServer server, DtoQueryEngine engine, SpiDtoQuery<T> query) {
     super(server, query);
->>>>>>> 9223796f
     this.queryEngine = engine;
     this.query = query;
     this.ormRequest = ormRequest;
@@ -53,14 +49,14 @@
     startNano = System.nanoTime();
     if (ormRequest != null) {
       // execute the underlying ORM query returning the ResultSet
-<<<<<<< HEAD
-      query.setCancelableQuery(query.ormQuery());
-      ormRequest.transaction(transaction);
-      SpiResultSet result = ormRequest.findResultSet();
-=======
+//<<<<<<< HEAD
+//      query.setCancelableQuery(query.ormQuery());
+//      ormRequest.transaction(transaction);
+//      SpiResultSet result = ormRequest.findResultSet();
+//=======
       ormQuery.usingTransaction(transaction);
       SpiResultSet result = server.findResultSet(ormQuery);
->>>>>>> 9223796f
+//>>>>>>> master-rob
       this.pstmt = result.statement();
       this.sql = ormRequest.query().getGeneratedSql();
       setResultSet(result.resultSet(), ormRequest.query().queryPlanKey());
