package io.ebeaninternal.server.core;

import io.avaje.lang.NonNullApi;
import io.avaje.lang.Nullable;
import io.ebean.AutoTune;
import io.ebean.BackgroundExecutor;
import io.ebean.BeanState;
import io.ebean.CallableSql;
import io.ebean.DocumentStore;
import io.ebean.DtoQuery;
import io.ebean.ExpressionFactory;
import io.ebean.ExpressionList;
import io.ebean.ExtendedServer;
import io.ebean.Filter;
import io.ebean.FutureIds;
import io.ebean.FutureList;
import io.ebean.FutureRowCount;
import io.ebean.MergeOptions;
import io.ebean.MergeOptionsBuilder;
import io.ebean.PagedList;
import io.ebean.PersistenceContextScope;
import io.ebean.ProfileLocation;
import io.ebean.Query;
import io.ebean.QueryIterator;
import io.ebean.RowConsumer;
import io.ebean.RowMapper;
import io.ebean.ScriptRunner;
import io.ebean.SqlQuery;
import io.ebean.SqlRow;
import io.ebean.SqlUpdate;
import io.ebean.Transaction;
import io.ebean.TransactionCallback;
import io.ebean.TxScope;
import io.ebean.Update;
import io.ebean.UpdateQuery;
import io.ebean.ValuePair;
import io.ebean.Version;
import io.ebean.annotation.Platform;
import io.ebean.annotation.TxIsolation;
import io.ebean.bean.BeanCollection;
import io.ebean.bean.BeanLoader;
import io.ebean.bean.CallOrigin;
import io.ebean.bean.EntityBean;
import io.ebean.bean.EntityBeanIntercept;
import io.ebean.bean.PersistenceContext;
import io.ebean.bean.PersistenceContext.WithOption;
import io.ebean.bean.SingleBeanLoader;
import io.ebean.cache.ServerCacheManager;
import io.ebean.common.CopyOnFirstWriteList;
import io.ebean.config.CurrentTenantProvider;
import io.ebean.config.DatabaseConfig;
import io.ebean.config.EncryptKeyManager;
import io.ebean.config.QueryPlanCapture;
import io.ebean.config.QueryPlanListener;
import io.ebean.config.SlowQueryEvent;
import io.ebean.config.SlowQueryListener;
import io.ebean.config.TempFileProvider;
import io.ebean.config.TenantMode;
import io.ebean.config.dbplatform.DatabasePlatform;
import io.ebean.event.BeanPersistController;
import io.ebean.event.ShutdownManager;
import io.ebean.event.readaudit.ReadAuditLogger;
import io.ebean.event.readaudit.ReadAuditPrepare;
import io.ebean.meta.MetaInfoManager;
import io.ebean.meta.MetaQueryPlan;
import io.ebean.meta.MetricVisitor;
import io.ebean.meta.QueryPlanInit;
import io.ebean.meta.QueryPlanRequest;
import io.ebean.migration.auto.AutoMigrationRunner;
import io.ebean.plugin.BeanType;
import io.ebean.plugin.Plugin;
import io.ebean.plugin.Property;
import io.ebean.plugin.SpiServer;
import io.ebean.text.csv.CsvReader;
import io.ebean.text.json.JsonContext;
import io.ebeaninternal.api.*;
import io.ebeaninternal.api.SpiQuery.Type;
import io.ebeaninternal.server.autotune.AutoTuneService;
import io.ebeaninternal.server.cache.RemoteCacheEvent;
import io.ebeaninternal.server.core.timezone.DataTimeZone;
import io.ebeaninternal.server.deploy.BeanDescriptor;
import io.ebeaninternal.server.deploy.BeanDescriptorManager;
import io.ebeaninternal.server.deploy.BeanProperty;
import io.ebeaninternal.server.deploy.InheritInfo;
import io.ebeaninternal.server.dto.DtoBeanDescriptor;
import io.ebeaninternal.server.dto.DtoBeanManager;
import io.ebeaninternal.server.el.ElFilter;
import io.ebeaninternal.server.grammer.EqlParser;
import io.ebeaninternal.server.query.CQuery;
import io.ebeaninternal.server.query.CQueryEngine;
import io.ebeaninternal.server.query.CallableQueryCount;
import io.ebeaninternal.server.query.CallableQueryIds;
import io.ebeaninternal.server.query.CallableQueryList;
import io.ebeaninternal.server.query.DtoQueryEngine;
import io.ebeaninternal.server.query.LimitOffsetPagedList;
import io.ebeaninternal.server.query.QueryFutureIds;
import io.ebeaninternal.server.query.QueryFutureList;
import io.ebeaninternal.server.query.QueryFutureRowCount;
import io.ebeaninternal.server.querydefn.DefaultDtoQuery;
import io.ebeaninternal.server.querydefn.DefaultOrmQuery;
import io.ebeaninternal.server.querydefn.DefaultOrmUpdate;
import io.ebeaninternal.server.querydefn.DefaultRelationalQuery;
import io.ebeaninternal.server.querydefn.DefaultUpdateQuery;
import io.ebeaninternal.server.rawsql.SpiRawSql;
import io.ebeaninternal.server.text.csv.TCsvReader;
import io.ebeaninternal.server.transaction.DefaultPersistenceContext;
import io.ebeaninternal.server.transaction.RemoteTransactionEvent;
import io.ebeaninternal.server.transaction.TransactionManager;
import io.ebeaninternal.util.ParamTypeHelper;
import io.ebeaninternal.util.ParamTypeHelper.TypeInfo;
import io.ebeanservice.docstore.api.DocStoreIntegration;
import org.slf4j.Logger;

import javax.persistence.NonUniqueResultException;
import javax.persistence.OptimisticLockException;
import javax.persistence.PersistenceException;
import javax.sql.DataSource;
import java.sql.Connection;
import java.sql.PreparedStatement;
import java.sql.SQLException;
import java.time.Clock;
import java.util.*;
import java.util.concurrent.Callable;
import java.util.concurrent.TimeUnit;
import java.util.concurrent.locks.ReentrantLock;
import java.util.function.Consumer;
import java.util.function.Function;
import java.util.function.Predicate;
import java.util.stream.Stream;

import static java.util.Spliterators.spliteratorUnknownSize;
import static java.util.stream.StreamSupport.stream;

/**
 * The default server side implementation of EbeanServer.
 */
@NonNullApi
public final class DefaultServer implements SpiServer, SpiEbeanServer {

  private static final Logger log = CoreLog.internal;

  private final ReentrantLock lock = new ReentrantLock();
  private final DatabaseConfig config;
  private final String serverName;
  private final DatabasePlatform databasePlatform;
  private final TransactionManager transactionManager;
  private final TempFileProvider tempFileProvider;
  private final QueryPlanManager queryPlanManager;
  private final ExtraMetrics extraMetrics;
  private final DataTimeZone dataTimeZone;
  private final ClockService clockService;
  private final CallOriginFactory callStackFactory;
  private final Persister persister;
  private final OrmQueryEngine queryEngine;
  private final RelationalQueryEngine relationalQueryEngine;
  private final DtoQueryEngine dtoQueryEngine;
  private final ServerCacheManager serverCacheManager;
  private final DtoBeanManager dtoBeanManager;
  private final BeanDescriptorManager descriptorManager;
  private final AutoTuneService autoTuneService;
  private final ReadAuditPrepare readAuditPrepare;
  private final ReadAuditLogger readAuditLogger;
  private final CQueryEngine cqueryEngine;
  private final List<Plugin> serverPlugins;
  private final SpiDdlGenerator ddlGenerator;
  private final ScriptRunner scriptRunner;
  private final ExpressionFactory expressionFactory;
  private final SpiBackgroundExecutor backgroundExecutor;
  private final DefaultBeanLoader beanLoader;
  private final EncryptKeyManager encryptKeyManager;
  private final SpiJsonContext jsonContext;
  private final DocumentStore documentStore;
  private final MetaInfoManager metaInfoManager;
  private final CurrentTenantProvider currentTenantProvider;
  private final SpiLogManager logManager;
  private final PersistenceContextScope defaultPersistenceContextScope;
  private final int lazyLoadBatchSize;
  private final boolean updateAllPropertiesInBatch;
  private final long slowQueryMicros;
  private final SlowQueryListener slowQueryListener;
  private final boolean disableL2Cache;
  private boolean shutdown;

  /**
   * Create the DefaultServer.
   */
  public DefaultServer(InternalConfiguration config, ServerCacheManager cache) {
    this.logManager = config.getLogManager();
    this.dtoBeanManager = config.getDtoBeanManager();
    this.config = config.getConfig();
    this.disableL2Cache = this.config.isDisableL2Cache();
    this.serverCacheManager = cache;
    this.databasePlatform = config.getDatabasePlatform();
    this.backgroundExecutor = config.getBackgroundExecutor();
    this.extraMetrics = config.getExtraMetrics();
    this.serverName = this.config.getName();
    this.lazyLoadBatchSize = this.config.getLazyLoadBatchSize();
    this.cqueryEngine = config.getCQueryEngine();
    this.expressionFactory = config.getExpressionFactory();
    this.encryptKeyManager = this.config.getEncryptKeyManager();
    this.defaultPersistenceContextScope = this.config.getPersistenceContextScope();
    this.currentTenantProvider = this.config.getCurrentTenantProvider();
    this.slowQueryMicros = config.getSlowQueryMicros();
    this.slowQueryListener = config.getSlowQueryListener();
    this.descriptorManager = config.getBeanDescriptorManager();
    descriptorManager.setEbeanServer(this);
    this.updateAllPropertiesInBatch = this.config.isUpdateAllPropertiesInBatch();
    this.callStackFactory = initCallStackFactory(this.config);
    this.persister = config.createPersister(this);
    this.queryEngine = config.createOrmQueryEngine();
    this.relationalQueryEngine = config.createRelationalQueryEngine();
    this.dtoQueryEngine = config.createDtoQueryEngine();
    this.autoTuneService = config.createAutoTuneService(this);
    this.readAuditPrepare = config.getReadAuditPrepare();
    this.readAuditLogger = config.getReadAuditLogger();
    this.beanLoader = new DefaultBeanLoader(this);
    this.jsonContext = config.createJsonContext(this);
    this.dataTimeZone = config.getDataTimeZone();
    this.clockService = config.getClockService();

    DocStoreIntegration docStoreComponents = config.createDocStoreIntegration(this);
    this.transactionManager = config.createTransactionManager(this, docStoreComponents.updateProcessor());
    this.documentStore = docStoreComponents.documentStore();
    this.queryPlanManager = config.initQueryPlanManager(transactionManager);
    this.metaInfoManager = new DefaultMetaInfoManager(this);
    this.serverPlugins = config.getPlugins();
    this.tempFileProvider = config.getConfig().getTempFileProvider();
    this.ddlGenerator = config.initDdlGenerator(this);
    this.scriptRunner = new DScriptRunner(this);

    configureServerPlugins();
    // Register with the JVM Shutdown hook
    ShutdownManager.registerDatabase(this);
  }

  /**
   * Create the CallStackFactory depending if AutoTune is being used.
   */
  private CallOriginFactory initCallStackFactory(DatabaseConfig config) {
    if (!config.getAutoTuneConfig().isActive()) {
      // use a common CallStack for performance as we don't care with no AutoTune
      return new NoopCallOriginFactory();
    }
    return new DefaultCallOriginFactory(config.getMaxCallStack());
  }

  private void configureServerPlugins() {
    autoTuneService.startup();
    for (Plugin plugin : serverPlugins) {
      plugin.configure(this);
    }
  }

  /**
   * Execute all the plugins with an online flag indicating the DB is up or not.
   */
  public void executePlugins(boolean online) {
    if (!config.isDocStoreOnly()) {
      ddlGenerator.generateDdl();
    }
    for (Plugin plugin : serverPlugins) {
      plugin.online(online);
    }
  }

  @Override
  public boolean isDisableL2Cache() {
    return disableL2Cache;
  }

  @Override
  public SpiLogManager log() {
    return logManager;
  }

  @Override
  public boolean isUpdateAllPropertiesInBatch() {
    return updateAllPropertiesInBatch;
  }

  @Override
  public int lazyLoadBatchSize() {
    return lazyLoadBatchSize;
  }

  @Nullable
  @Override
  public Object currentTenantId() {
    return currentTenantProvider == null ? null : currentTenantProvider.currentId();
  }

  @Override
  public DatabaseConfig config() {
    return config;
  }

  @Override
  public DatabasePlatform databasePlatform() {
    return databasePlatform;
  }

  @Override
  public ScriptRunner script() {
    return scriptRunner;
  }

  @Override
  public DataTimeZone dataTimeZone() {
    return dataTimeZone;
  }

  @Override
  public MetaInfoManager metaInfo() {
    return metaInfoManager;
  }

  @Override
  public Platform platform() {
    return databasePlatform.getPlatform();
  }

  @Override
  public SpiServer pluginApi() {
    return this;
  }

  @Override
  public BackgroundExecutor backgroundExecutor() {
    return backgroundExecutor;
  }

  @Override
  public ExpressionFactory expressionFactory() {
    return expressionFactory;
  }

  @Override
  public AutoTune autoTune() {
    return autoTuneService;
  }

  @Override
  public DataSource dataSource() {
    return transactionManager.dataSource();
  }

  @Override
  public DataSource readOnlyDataSource() {
    return transactionManager.readOnlyDataSource();
  }

  @Override
  public ReadAuditPrepare readAuditPrepare() {
    return readAuditPrepare;
  }

  @Override
  public ReadAuditLogger readAuditLogger() {
    return readAuditLogger;
  }

  /**
   * Run any initialisation required before registering with the ClusterManager.
   */
  public void initialise() {
    if (encryptKeyManager != null) {
      encryptKeyManager.initialise();
    }
    serverCacheManager.enabledRegions(config.getEnabledL2Regions());
    startQueryPlanCapture();
  }

  
  @Override
  public void start() {
<<<<<<< HEAD
    // check, if DB is available to run DDL and migration
    boolean dbAvailable = !config.isDocStoreOnly() 
        && !config.isDbOffline() 
        && config.getDataSource() != null
        && config.getTenantMode().isDdlEnabled();

    if (dbAvailable) {
      if (config.isDdlRun()) {
        runDdl();
=======
    if (config.isRunMigration()) {
      final AutoMigrationRunner migrationRunner = ServiceUtil.service(AutoMigrationRunner.class);
      if (migrationRunner == null) {
        throw new IllegalStateException("No AutoMigrationRunner found. Probably ebean-migration is not in the classpath?");
>>>>>>> b7905eb0
      }
      final String dbSchema = config.getDbSchema();
      if (dbSchema != null) {
        migrationRunner.setDefaultDbSchema(dbSchema);
      }
      migrationRunner.setName(config.getName());
      migrationRunner.setPlatform(config.getDatabasePlatform().getPlatform().base().name().toLowerCase());
      migrationRunner.loadProperties(config.getProperties());
      migrationRunner.run(config.getDataSource());
    } else if (config.isDdlRun()) {
      ddlGenerator.runDdl();
    }
  }

  private void startQueryPlanCapture() {
    if (config.isQueryPlanCapture()) {
      long secs = config.getQueryPlanCapturePeriodSecs();
      if (secs > 10) {
        log.info("capture query plan enabled, every {}secs", secs);
        backgroundExecutor.scheduleWithFixedDelay(this::collectQueryPlans, secs, secs, TimeUnit.SECONDS);
      }
    }
  }

  private void collectQueryPlans() {
    QueryPlanRequest request = new QueryPlanRequest();
    request.maxCount(config.getQueryPlanCaptureMaxCount());
    request.maxTimeMillis(config.getQueryPlanCaptureMaxTimeMillis());

    // obtains query explain plans ...
    List<MetaQueryPlan> plans = metaInfoManager.queryPlanCollectNow(request);
    QueryPlanListener listener = config.getQueryPlanListener();
    if (listener == null) {
      listener = DefaultQueryPlanListener.INSTANT;
    }
    listener.process(new QueryPlanCapture(this, plans));
  }

  @Override
  public void shutdown() {
    lock.lock();
    try {
      shutdownInternal(true, false);
    } finally {
      lock.unlock();
    }
  }

  /**
   * Shutting down manually.
   */
  @Override
  public void shutdown(boolean shutdownDataSource, boolean deregisterDriver) {
    lock.lock();
    try {
      ShutdownManager.unregisterDatabase(this);
      shutdownInternal(shutdownDataSource, deregisterDriver);
    } finally {
      lock.unlock();
    }
  }

  /**
   * Shutdown the services like threads and DataSource.
   */
  private void shutdownInternal(boolean shutdownDataSource, boolean deregisterDriver) {
    log.trace("shutting down instance {}", serverName);
    if (shutdown) {
      // already shutdown
      return;
    }
    shutdownPlugins();
    autoTuneService.shutdown();
    // shutdown background threads
    backgroundExecutor.shutdown();
    // shutdown DataSource (if its an Ebean one)
    transactionManager.shutdown(shutdownDataSource, deregisterDriver);

    tempFileProvider.shutdown();
    dumpMetrics();
    shutdown = true;
    if (shutdownDataSource) {
      config.setDataSource(null);
    }
  }

  private void dumpMetrics() {
    if (config.isDumpMetricsOnShutdown()) {
      new DumpMetrics(this, config.getDumpMetricsOptions()).dump();
    }
  }

  private void shutdownPlugins() {
    for (Plugin plugin : serverPlugins) {
      try {
        plugin.shutdown();
      } catch (Exception e) {
        log.error("Error when shutting down plugin", e);
      }
    }
  }

  @Override
  public String toString() {
    return "Database{" + serverName + "}";
  }

  /**
   * Return the server name.
   */
  @Override
  public String name() {
    return serverName;
  }

  @Override
  public ExtendedServer extended() {
    return this;
  }

  @Override
  public long clockNow() {
    return clockService.nowMillis();
  }

  @Override
  public void setClock(Clock clock) {
    this.clockService.setClock(clock);
  }

  @Override
  public BeanState beanState(Object bean) {
    if (bean instanceof EntityBean) {
      return new DefaultBeanState((EntityBean) bean);
    }
    throw new IllegalArgumentException("Bean is not an entity bean");
  }

  /**
   * Compile a query. Only valid for ORM queries.
   */
  @Override
  public <T> CQuery<T> compileQuery(Type type, Query<T> query, Transaction transaction) {
    SpiOrmQueryRequest<T> qr = createQueryRequest(type, query, transaction);
    OrmQueryRequest<T> orm = (OrmQueryRequest<T>) qr;
    return cqueryEngine.buildQuery(orm);
  }

  @Override
  public ServerCacheManager cacheManager() {
    return serverCacheManager;
  }

  @Override
  public void refreshMany(Object parentBean, String propertyName) {
    beanLoader.refreshMany(checkEntityBean(parentBean), propertyName);
  }

  @Override
  public void loadMany(LoadManyRequest loadRequest) {
    beanLoader.loadMany(loadRequest);
  }

  @Override
  public void loadMany(BeanCollection<?> bc, boolean onlyIds) {
    beanLoader.loadMany(bc, onlyIds);
  }

  @Override
  public void refresh(Object bean) {
    beanLoader.refresh(checkEntityBean(bean));
  }

  @Override
  public void loadBean(LoadBeanRequest loadRequest) {
    beanLoader.loadBean(loadRequest);
  }

  @Override
  public BeanLoader beanLoader() {
    return new SingleBeanLoader.Dflt(this);
  }

  @Override
  public void loadBean(EntityBeanIntercept ebi) {
    beanLoader.loadBean(ebi);
    extraMetrics.incrementLoadOneNoLoader();
  }

  @Override
  public void loadBeanRef(EntityBeanIntercept ebi) {
    beanLoader.loadBean(ebi);
    extraMetrics.incrementLoadOneRef();
  }

  @Override
  public void loadBeanL2(EntityBeanIntercept ebi) {
    beanLoader.loadBean(ebi);
    extraMetrics.incrementLoadOneL2();
  }

  @Override
  public Map<String, ValuePair> diff(@Nullable Object a, Object b) {
    if (a == null) {
      return Collections.emptyMap();
    }
    BeanDescriptor<?> desc = descriptor(a.getClass());
    return DiffHelp.diff(a, b, desc);
  }

  /**
   * Process committed beans from another framework or server in another
   * cluster.
   * <p>
   * This notifies this instance of the framework that beans have been committed
   * externally to it. Either by another framework or clustered server. It needs
   * to maintain its cache and text indexes appropriately.
   * </p>
   */
  @Override
  public void externalModification(TransactionEventTable tableEvent) {
    transactionManager.externalModification(tableEvent);
  }

  /**
   * Developer informing eBean that tables where modified outside of eBean.
   * Invalidate the cache etc as required.
   */
  @Override
  public void externalModification(String tableName, boolean inserts, boolean updates, boolean deletes) {
    TransactionEventTable evt = new TransactionEventTable();
    evt.add(tableName, inserts, updates, deletes);
    externalModification(evt);
  }

  @Override
  public void truncate(Class<?>... types) {
    List<String> tableNames = new ArrayList<>();
    for (Class<?> type : types) {
      tableNames.add(descriptor(type).baseTable());
    }
    truncate(tableNames.toArray(new String[0]));
  }

  @Override
  public void truncate(String... tables) {
    try (Connection connection = dataSource().getConnection()) {
      for (String table : tables) {
        executeSql(connection, databasePlatform.truncateStatement(table));
      }
      connection.commit();
    } catch (SQLException e) {
      throw new PersistenceException("Error executing truncate", e);
    }
  }

  private void executeSql(Connection connection, @Nullable String sql) throws SQLException {
    if (sql != null) {
      try (PreparedStatement stmt = connection.prepareStatement(sql)) {
        transactionManager.log().sql().debug(sql);
        stmt.execute();
      }
    }
  }

  /**
   * Clear the query execution statistics.
   */
  @Override
  public void clearQueryStatistics() {
    for (BeanDescriptor<?> desc : descriptors()) {
      desc.clearQueryStatistics();
    }
  }

  /**
   * Create a new EntityBean bean.
   * <p>
   * This will generally return a subclass of the parameter 'type' which
   * additionally implements the EntityBean interface. That is, the returned
   * bean is typically an instance of a dynamically generated class.
   * </p>
   */
  @Override
  public <T> T createEntityBean(Class<T> type) {
    final BeanDescriptor<T> desc = descriptor(type);
    if (desc == null) {
      throw new IllegalArgumentException("No bean type " + type.getName() + " registered");
    }
    return desc.createBean();
  }

  /**
   * Return a Reference bean.
   * <p>
   * If a current transaction is active then this will check the Context of that
   * transaction to see if the bean is already loaded. If it is already loaded
   * then it will returned that object.
   * </p>
   */
  @Override
  @SuppressWarnings({"unchecked", "rawtypes"})
  public <T> T reference(Class<T> type, Object id) {
    Objects.requireNonNull(id);
    BeanDescriptor desc = descriptor(type);
    id = desc.convertId(id);
    PersistenceContext pc = null;
    SpiTransaction t = transactionManager.active();
    if (t != null) {
      pc = t.getPersistenceContext();
      Object existing = desc.contextGet(pc, id);
      if (existing != null) {
        return (T) existing;
      }
    }
    InheritInfo inheritInfo = desc.inheritInfo();
    if (inheritInfo == null || inheritInfo.isConcrete()) {
      return (T) desc.contextRef(pc, null, false, id);
    }
    return referenceFindOne(type, id, desc);
  }

  private <T> T referenceFindOne(Class<T> type, Object id, BeanDescriptor<?> desc) {
    BeanProperty idProp = desc.idProperty();
    if (idProp == null) {
      throw new PersistenceException("No ID properties for this type? " + desc);
    }
    // we actually need to do a query because we don't know the type without the discriminator
    // value, just select the id property and discriminator column (auto added)
    return find(type).select(idProp.name()).setId(id).findOne();
  }

  @Override
  public void register(TransactionCallback transactionCallback) {
    Transaction transaction = transactionManager.active();
    if (transaction == null) {
      throw new PersistenceException("Not currently active transaction when trying to register transactionCallback");
    }
    transaction.register(transactionCallback);
  }

  /**
   * Creates a new Transaction that is NOT stored in TransactionThreadLocal. Use
   * this when you want a thread to have a second independent transaction.
   */
  @Override
  public Transaction createTransaction() {
    return transactionManager.createTransaction(true, -1);
  }

  /**
   * Create a transaction additionally specify the Isolation level.
   * <p>
   * Note that this transaction is not stored in a thread local.
   * </p>
   */
  @Override
  public Transaction createTransaction(TxIsolation isolation) {
    return transactionManager.createTransaction(true, isolation.getLevel());
  }

  @Override
  public <T> T executeCall(Callable<T> callable) {
    return executeCall(null, callable);
  }

  @Override
  public <T> T executeCall(@Nullable TxScope scope, Callable<T> callable) {
    ScopedTransaction scopeTrans = transactionManager.beginScopedTransaction(scope);
    try {
      return callable.call();
    } catch (Error e) {
      throw scopeTrans.caughtError(e);
    } catch (Exception e) {
      throw new PersistenceException(scopeTrans.caughtThrowable(e));
    } finally {
      scopeTrans.complete();
    }
  }

  @Override
  public void execute(Runnable runnable) {
    execute(null, runnable);
  }

  @Override
  public void execute(@Nullable TxScope scope, Runnable runnable) {
    ScopedTransaction t = transactionManager.beginScopedTransaction(scope);
    try {
      runnable.run();
    } catch (Error e) {
      throw t.caughtError(e);
    } catch (Exception e) {
      throw new PersistenceException(t.caughtThrowable(e));
    } finally {
      t.complete();
    }
  }

  @Override
  public void scopedTransactionEnter(TxScope txScope) {
    beginTransaction(txScope);
  }

  @Override
  public void scopedTransactionExit(Object returnOrThrowable, int opCode) {
    transactionManager.exitScopedTransaction(returnOrThrowable, opCode);
  }

  @Nullable
  @Override
  public SpiTransaction currentServerTransaction() {
    return transactionManager.active();
  }

  @Override
  public Transaction beginTransaction() {
    return beginTransaction(TxScope.required());
  }

  @Override
  public Transaction beginTransaction(TxScope txScope) {
    return transactionManager.beginScopedTransaction(txScope);
  }

  @Override
  public Transaction beginTransaction(TxIsolation isolation) {
    // start an explicit transaction
    SpiTransaction t = transactionManager.createTransaction(true, isolation.getLevel());
    try {
      // note that we are not supporting nested scoped transactions in this case
      transactionManager.set(t);
    } catch (PersistenceException existingTransactionError) {
      t.end();
      throw existingTransactionError;
    }
    return t;
  }

  @Override
  public Transaction currentTransaction() {
    return transactionManager.active();
  }

  @Override
  public void flush() {
    currentTransaction().flush();
  }

  @Override
  public void commitTransaction() {
    currentTransaction().commit();
  }

  @Override
  public void rollbackTransaction() {
    currentTransaction().rollback();
  }

  @Override
  public void endTransaction() {
    Transaction transaction = transactionManager.inScope();
    if (transaction != null) {
      transaction.end();
    }
  }

  @Override
  public Object nextId(Class<?> beanType) {
    return descriptor(beanType).nextId(null);
  }

  @Override
  @SuppressWarnings("unchecked")
  public <T> void sort(List<T> list, String sortByClause) {
    Objects.requireNonNull(list);
    Objects.requireNonNull(sortByClause);
    if (list.isEmpty()) {
      // don't need to sort an empty list
      return;
    }
    // use first bean in the list as the correct type
    Class<T> beanType = (Class<T>) list.get(0).getClass();
    desc(beanType).sort(list, sortByClause);
  }

  @Override
  public <T> Set<String> validateQuery(Query<T> query) {
    return ((SpiQuery<T>) query).validate(desc(query.getBeanType()));
  }

  @Override
  public <T> Filter<T> filter(Class<T> beanType) {
    return new ElFilter<>(desc(beanType));
  }

  @Override
  public <T> CsvReader<T> createCsvReader(Class<T> beanType) {
    return new TCsvReader<>(this, desc(beanType));
  }

  @Override
  public <T> UpdateQuery<T> update(Class<T> beanType) {
    return new DefaultUpdateQuery<>(createQuery(beanType));
  }

  @Override
  public void merge(Object bean) {
    merge(bean, MergeOptionsBuilder.defaultOptions(), null);
  }

  @Override
  public void merge(Object bean, MergeOptions options) {
    merge(bean, options, null);
  }

  @Override
  public void merge(Object bean, MergeOptions options, @Nullable Transaction transaction) {
    BeanDescriptor<?> desc = desc(bean.getClass());
    executeInTrans((txn) -> persister.merge(desc, checkEntityBean(bean), options, txn), transaction);
  }

  @Override
  public void lock(Object bean) {
    BeanDescriptor<?> desc = desc(bean.getClass());
    Object id = desc.id(bean);
    Objects.requireNonNull(id, "Bean missing an @Id value which is required to lock");
    new DefaultOrmQuery<>(desc, this, expressionFactory)
      .setId(id)
      .withLock(Query.LockType.DEFAULT, Query.LockWait.NOWAIT)
      .findOne();
  }

  @Override
  public <T> Query<T> find(Class<T> beanType) {
    return createQuery(beanType);
  }

  @Override
  public <T> Query<T> findNative(Class<T> beanType, String nativeSql) {
    DefaultOrmQuery<T> query = new DefaultOrmQuery<>(desc(beanType), this, expressionFactory);
    query.setNativeSql(nativeSql);
    return query;
  }

  @Override
  public <T> Query<T> createNamedQuery(Class<T> beanType, String namedQuery) {
    BeanDescriptor<T> desc = desc(beanType);
    String named = desc.namedQuery(namedQuery);
    if (named != null) {
      return createQuery(beanType, named);
    }
    SpiRawSql rawSql = desc.namedRawSql(namedQuery);
    if (rawSql != null) {
      DefaultOrmQuery<T> query = createQuery(beanType);
      query.setRawSql(rawSql);
      return query;
    }
    throw new PersistenceException("No named query called " + namedQuery + " for bean:" + beanType.getName());
  }

  @Override
  public <T> DefaultOrmQuery<T> createQuery(Class<T> beanType, String eql) {
    DefaultOrmQuery<T> query = createQuery(beanType);
    EqlParser.parse(eql, query);
    return query;
  }

  @Override
  public <T> DefaultOrmQuery<T> createQuery(Class<T> beanType) {
    return new DefaultOrmQuery<>(desc(beanType), this, expressionFactory);
  }

  @Override
  public <T> Update<T> createUpdate(Class<T> beanType, String ormUpdate) {
    return new DefaultOrmUpdate<>(beanType, this, desc(beanType).baseTable(), ormUpdate);
  }

  @Override
  public <T> DtoQuery<T> findDto(Class<T> dtoType, String sql) {
    DtoBeanDescriptor<T> descriptor = dtoBeanManager.getDescriptor(dtoType);
    return new DefaultDtoQuery<>(this, descriptor, sql.trim());
  }

  @Override
  public <T> DtoQuery<T> createNamedDtoQuery(Class<T> dtoType, String namedQuery) {
    DtoBeanDescriptor<T> descriptor = dtoBeanManager.getDescriptor(dtoType);
    String sql = descriptor.getNamedRawSql(namedQuery);
    if (sql == null) {
      throw new PersistenceException("No named query called " + namedQuery + " for bean:" + dtoType.getName());
    }
    return new DefaultDtoQuery<>(this, descriptor, sql);
  }

  @Override
  public <T> DtoQuery<T> findDto(Class<T> dtoType, SpiQuery<?> ormQuery) {
    DtoBeanDescriptor<T> descriptor = dtoBeanManager.getDescriptor(dtoType);
    return new DefaultDtoQuery<>(this, descriptor, ormQuery);
  }

  @Override
  public SpiResultSet findResultSet(SpiQuery<?> ormQuery, SpiTransaction transaction) {
    SpiOrmQueryRequest<?> request = createQueryRequest(ormQuery.getType(), ormQuery, transaction);
    request.initTransIfRequired();
    return request.findResultSet();
  }

  @Override
  public SqlQuery sqlQuery(String sql) {
    return new DefaultRelationalQuery(this, sql.trim());
  }

  @Override
  public SqlQuery createSqlQuery(String sql) {
    return sqlQuery(sql);
  }

  @Override
  public SqlUpdate sqlUpdate(String sql) {
    return new DefaultSqlUpdate(this, sql.trim());
  }

  @Override
  public SqlUpdate createSqlUpdate(String sql) {
    return sqlUpdate(sql);
  }

  @Override
  public CallableSql createCallableSql(String sql) {
    return new DefaultCallableSql(this, sql.trim());
  }

  @Override
  public <T> T find(Class<T> beanType, Object uid) {
    return find(beanType, uid, null);
  }

  /**
   * Find a bean using its unique id.
   */
  @Override
  public <T> T find(Class<T> beanType, Object id, @Nullable Transaction transaction) {
    Objects.requireNonNull(id);
    Query<T> query = createQuery(beanType).setId(id);
    return findId(query, transaction);
  }

  <T> SpiOrmQueryRequest<T> createQueryRequest(Type type, Query<T> query, @Nullable Transaction transaction) {
    SpiOrmQueryRequest<T> request = buildQueryRequest(type, query, transaction);
    request.prepareQuery();
    return request;
  }

  <T> SpiOrmQueryRequest<T> buildQueryRequest(Type type, Query<T> query, @Nullable Transaction transaction) {
    SpiQuery<T> spiQuery = (SpiQuery<T>) query;
    spiQuery.setType(type);
    spiQuery.checkNamedParameters();
    return buildQueryRequest(spiQuery, transaction);
  }

  private <T> SpiOrmQueryRequest<T> buildQueryRequest(SpiQuery<T> query, @Nullable Transaction transaction) {
    if (transaction == null) {
      transaction = currentServerTransaction();
    }
    query.setDefaultRawSqlIfRequired();
    if (query.isAutoTunable() && !autoTuneService.tuneQuery(query)) {
      // use deployment FetchType.LAZY/EAGER annotations
      // to define the 'default' select clause
      query.setDefaultSelectClause();
    }
    query.selectAllForLazyLoadProperty();
    ProfileLocation profileLocation = query.getProfileLocation();
    if (profileLocation != null) {
      profileLocation.obtain();
    }
    // if determine cost and no origin for AutoTune
    if (query.getParentNode() == null) {
      query.setOrigin(createCallOrigin());
    }
    return new OrmQueryRequest<>(this, queryEngine, query, (SpiTransaction) transaction);
  }

  /**
   * Try to get the object out of the persistence context.
   */
  @Nullable
  @SuppressWarnings("unchecked")
  private <T> T findIdCheckPersistenceContextAndCache(@Nullable Transaction transaction, SpiQuery<T> query, Object id) {
    SpiTransaction t = (SpiTransaction) transaction;
    if (t == null) {
      t = currentServerTransaction();
    }
    BeanDescriptor<T> desc = query.getBeanDescriptor();
    id = desc.convertId(id);
    PersistenceContext pc = null;
    if (t != null && useTransactionPersistenceContext(query)) {
      // first look in the transaction scoped persistence context
      pc = t.getPersistenceContext();
      if (pc != null) {
        WithOption o = desc.contextGetWithOption(pc, id);
        if (o != null) {
          if (o.isDeleted()) {
            // Bean was previously deleted in the same transaction / persistence context
            return null;
          }
          return (T) o.getBean();
        }
      }
    }
    if (!query.isBeanCacheGet() || (t != null && t.isSkipCache())) {
      return null;
    }
    // Hit the L2 bean cache
    return desc.cacheBeanGet(id, query.isReadOnly(), pc);
  }

  /**
   * Return true if transactions PersistenceContext should be used.
   */
  private <T> boolean useTransactionPersistenceContext(SpiQuery<T> query) {
    return PersistenceContextScope.TRANSACTION == persistenceContextScope(query);
  }

  /**
   * Return the PersistenceContextScope to use defined at query or server level.
   */
  @Override
  public PersistenceContextScope persistenceContextScope(SpiQuery<?> query) {
    PersistenceContextScope scope = query.getPersistenceContextScope();
    return (scope != null) ? scope : defaultPersistenceContextScope;
  }

  @Nullable
  @SuppressWarnings("unchecked")
  private <T> T findId(Query<T> query, @Nullable Transaction transaction) {
    SpiQuery<T> spiQuery = (SpiQuery<T>) query;
    spiQuery.setType(Type.BEAN);
    if (SpiQuery.Mode.NORMAL == spiQuery.getMode() && !spiQuery.isForceHitDatabase()) {
      // See if we can skip doing the fetch completely by getting the bean from the
      // persistence context or the bean cache
      T bean = findIdCheckPersistenceContextAndCache(transaction, spiQuery, spiQuery.getId());
      if (bean != null) {
        return bean;
      }
    }
    SpiOrmQueryRequest<T> request = buildQueryRequest(spiQuery, transaction);
    request.prepareQuery();
    if (request.isUseDocStore()) {
      return docStore().find(request);
    }
    try {
      request.initTransIfRequired();
      return (T) request.findId();
    } finally {
      request.endTransIfRequired();
    }
  }

  @Override
  public <T> Optional<T> findOneOrEmpty(Query<T> query, Transaction transaction) {
    return Optional.ofNullable(findOne(query, transaction));
  }

  @Nullable
  @Override
  public <T> T findOne(Query<T> query, @Nullable Transaction transaction) {
    SpiQuery<T> spiQuery = (SpiQuery<T>) query;
    if (spiQuery.isFindById()) {
      // actually a find by Id query
      return findId(query, transaction);
    }
    if (transaction == null) {
      transaction = currentServerTransaction();
    }
    // a query that is expected to return either 0 or 1 beans
    List<T> list = findList(query, transaction, true);
    return extractUnique(list);
  }

  @Nullable
  private <T> T extractUnique(List<T> list) {
    if (list.isEmpty()) {
      return null;
    } else if (list.size() > 1) {
      throw new NonUniqueResultException("Unique expecting 0 or 1 results but got [" + list.size() + "]");
    } else {
      return list.get(0);
    }
  }

  @Override
  @SuppressWarnings({"unchecked", "rawtypes"})
  public <T> Set<T> findSet(Query<T> query, Transaction transaction) {
    SpiOrmQueryRequest request = createQueryRequest(Type.SET, query, transaction);
    Object result = request.getFromQueryCache();
    if (result != null) {
      return (Set<T>) result;
    }
    try {
      request.initTransIfRequired();
      return request.findSet();
    } finally {
      request.endTransIfRequired();
    }
  }

  @Override
  @SuppressWarnings({"unchecked", "rawtypes"})
  public <K, T> Map<K, T> findMap(Query<T> query, @Nullable Transaction transaction) {
    SpiOrmQueryRequest request = createQueryRequest(Type.MAP, query, transaction);
    request.resetBeanCacheAutoMode(false);
    if ((transaction == null || !transaction.isSkipCache()) && request.getFromBeanCache()) {
      // hit bean cache and got all results from cache
      return request.beanCacheHitsAsMap();
    }
    Object result = request.getFromQueryCache();
    if (result != null) {
      return (Map<K, T>) result;
    }
    try {
      request.initTransIfRequired();
      return request.findMap();
    } finally {
      request.endTransIfRequired();
    }
  }

  @Override
  @SuppressWarnings("unchecked")
  public <A, T> List<A> findSingleAttributeList(Query<T> query, Transaction transaction) {
    SpiOrmQueryRequest<T> request = createQueryRequest(Type.ATTRIBUTE, query, transaction);
    Object result = request.getFromQueryCache();
    if (result != null) {
      return (List<A>) result;
    }
    try {
      request.initTransIfRequired();
      return request.findSingleAttributeList();
    } finally {
      request.endTransIfRequired();
    }
  }

  @Override
  public <T> int findCount(Query<T> query, @Nullable Transaction transaction) {
    SpiQuery<T> spiQuery = ((SpiQuery<T>) query);
    if (!spiQuery.isDistinct()) {
      spiQuery = spiQuery.copy();
    }
    return findCountWithCopy(spiQuery, transaction);
  }

  @Override
  public <T> int findCountWithCopy(Query<T> query, @Nullable Transaction transaction) {
    SpiOrmQueryRequest<T> request = createQueryRequest(Type.COUNT, query, transaction);
    Integer result = request.getFromQueryCache();
    if (result != null) {
      return result;
    }
    try {
      request.initTransIfRequired();
      return request.findCount();
    } finally {
      request.endTransIfRequired();
    }
  }

  @Override
  public boolean exists(Class<?> beanType, Object beanId, Transaction transaction) {
    return !findIdsWithCopy(find(beanType).setId(beanId), transaction).isEmpty();
  }

  @Override
  public <T> boolean exists(Query<T> ormQuery, Transaction transaction) {
    Query<T> ormQueryCopy = ormQuery.copy().setMaxRows(1);
    SpiOrmQueryRequest<?> request = createQueryRequest(Type.EXISTS, ormQueryCopy, transaction);
    List<Object> ids = request.getFromQueryCache();
    if (ids != null) {
      return !ids.isEmpty();
    }
    try {
      request.initTransIfRequired();
      return !request.findIds().isEmpty();
    } finally {
      request.endTransIfRequired();
    }
  }

  @Override
  public <A, T> List<A> findIds(Query<T> query, Transaction transaction) {
    return findIdsWithCopy(((SpiQuery<T>) query).copy(), transaction);
  }

  @SuppressWarnings("unchecked")
  @Override
  public <A, T> List<A> findIdsWithCopy(Query<T> query, Transaction transaction) {
    SpiOrmQueryRequest<?> request = createQueryRequest(Type.ID_LIST, query, transaction);
    Object result = request.getFromQueryCache();
    if (result != null) {
      if (Boolean.FALSE.equals(request.query().isReadOnly())) {
        return new CopyOnFirstWriteList<>((List<A>) result);
      } else {
        return (List<A>) result;
      }
    }
    try {
      request.initTransIfRequired();
      return request.findIds();
    } finally {
      request.endTransIfRequired();
    }
  }

  @Override
  public <T> int delete(Query<T> query, Transaction transaction) {
    SpiOrmQueryRequest<T> request = createQueryRequest(Type.DELETE, query, transaction);
    try {
      request.initTransIfRequired();
      request.markNotQueryOnly();
      if (request.isDeleteByStatement()) {
        return request.delete();
      } else {
        // escalate to fetch the ids of the beans to delete due
        // to cascading deletes or l2 caching etc
        List<Object> ids = request.findIds();
        if (ids.isEmpty()) {
          return 0;
        } else {
          return persister.deleteByIds(request.descriptor(), ids, request.transaction(), false);
        }
      }
    } finally {
      request.endTransIfRequired();
    }
  }

  @Override
  public <T> int update(Query<T> query, Transaction transaction) {
    SpiOrmQueryRequest<T> request = createQueryRequest(Type.UPDATE, query, transaction);
    try {
      request.initTransIfRequired();
      request.markNotQueryOnly();
      return request.update();
    } finally {
      request.endTransIfRequired();
    }
  }

  @Override
  public <T> FutureRowCount<T> findFutureCount(Query<T> query, Transaction transaction) {
    SpiQuery<T> copy = ((SpiQuery<T>) query).copy();
    copy.setFutureFetch(true);
    Transaction newTxn = createTransaction();
    QueryFutureRowCount<T> queryFuture = new QueryFutureRowCount<>(new CallableQueryCount<>(this, copy, newTxn));
    backgroundExecutor.execute(queryFuture.getFutureTask());
    return queryFuture;
  }

  @Override
  public <T> FutureIds<T> findFutureIds(Query<T> query, Transaction transaction) {
    SpiQuery<T> copy = ((SpiQuery<T>) query).copy();
    copy.setFutureFetch(true);
    Transaction newTxn = createTransaction();
    QueryFutureIds<T> queryFuture = new QueryFutureIds<>(new CallableQueryIds<>(this, copy, newTxn));
    backgroundExecutor.execute(queryFuture.getFutureTask());
    return queryFuture;
  }

  @Override
  public <T> FutureList<T> findFutureList(Query<T> query, Transaction transaction) {
    SpiQuery<T> spiQuery = (SpiQuery<T>) query.copy();
    spiQuery.setFutureFetch(true);
    // FutureList query always run in it's own persistence content
    spiQuery.setPersistenceContext(new DefaultPersistenceContext());
    if (!spiQuery.isDisableReadAudit()) {
      BeanDescriptor<T> desc = descriptorManager.descriptor(spiQuery.getBeanType());
      desc.readAuditFutureList(spiQuery);
    }
    // Create a new transaction solely to execute the findList() at some future time
    Transaction newTxn = createTransaction();
    QueryFutureList<T> queryFuture = new QueryFutureList<>(new CallableQueryList<>(this, spiQuery, newTxn));
    backgroundExecutor.execute(queryFuture.getFutureTask());
    return queryFuture;
  }

  @Override
  public <T> PagedList<T> findPagedList(Query<T> query, Transaction transaction) {
    SpiQuery<T> spiQuery = (SpiQuery<T>) query;
    int maxRows = spiQuery.getMaxRows();
    if (maxRows == 0) {
      throw new PersistenceException("maxRows must be specified for findPagedList() query");
    }
    if (spiQuery.isUseDocStore()) {
      return docStore().findPagedList(createQueryRequest(Type.LIST, query, transaction));
    }
    return new LimitOffsetPagedList<>(this, spiQuery);
  }

  @Override
  public <T> QueryIterator<T> findIterate(Query<T> query, Transaction transaction) {
    SpiOrmQueryRequest<T> request = createQueryRequest(Type.ITERATE, query, transaction);
    try {
      request.initTransIfRequired();
      return request.findIterate();
    } catch (RuntimeException ex) {
      request.endTransIfRequired();
      throw ex;
    }
  }

  @Override
  public <T> Stream<T> findLargeStream(Query<T> query, Transaction transaction) {
    return findStream(query, transaction);
  }

  @Override
  public <T> Stream<T> findStream(Query<T> query, Transaction transaction) {
    return toStream(findIterate(query, transaction));
  }

  private <T> Stream<T> toStream(QueryIterator<T> queryIterator) {
    return stream(spliteratorUnknownSize(queryIterator, Spliterator.ORDERED), false).onClose(queryIterator::close);
  }

  @Override
  public <T> void findEach(Query<T> query, Consumer<T> consumer, Transaction transaction) {
    SpiOrmQueryRequest<T> request = createQueryRequest(Type.ITERATE, query, transaction);
    if (request.isUseDocStore()) {
      docStore().findEach(request, consumer);
      return;
    }
    request.initTransIfRequired();
    request.findEach(consumer);
    // no try finally - findEach guarantee's cleanup of the transaction if required
  }

  @Override
  public <T> void findEach(Query<T> query, int batch, Consumer<List<T>> consumer, Transaction transaction) {
    SpiOrmQueryRequest<T> request = createQueryRequest(Type.ITERATE, query, transaction);
//    if (request.isUseDocStore()) {
//      docStore().findEach(request, consumer);
//      return;
//    }
    request.initTransIfRequired();
    request.findEach(batch, consumer);
    // no try finally - findEach guarantee's cleanup of the transaction if required
  }

  @Override
  public <T> void findEachWhile(Query<T> query, Predicate<T> consumer, Transaction transaction) {
    SpiOrmQueryRequest<T> request = createQueryRequest(Type.ITERATE, query, transaction);
    if (request.isUseDocStore()) {
      docStore().findEachWhile(request, consumer);
      return;
    }
    request.initTransIfRequired();
    request.findEachWhile(consumer);
    // no try finally - findEachWhile guarantee's cleanup of the transaction if required
  }

  @Override
  public <T> List<Version<T>> findVersions(Query<T> query, @Nullable Transaction transaction) {
    SpiOrmQueryRequest<T> request = createQueryRequest(Type.LIST, query, transaction);
    try {
      request.initTransIfRequired();
      return request.findVersions();
    } finally {
      request.endTransIfRequired();
    }
  }

  @Override
  public <T> List<T> findList(Query<T> query, Transaction transaction) {
    return findList(query, transaction, false);
  }

  @SuppressWarnings("unchecked")
  private <T> List<T> findList(Query<T> query, @Nullable Transaction transaction, boolean findOne) {
    SpiOrmQueryRequest<T> request = buildQueryRequest(Type.LIST, query, transaction);
    request.resetBeanCacheAutoMode(findOne);
    if ((transaction == null || !transaction.isSkipCache()) && request.getFromBeanCache()) {
      // hit bean cache and got all results from cache
      return request.beanCacheHits();
    }
    request.prepareQuery();
    Object result = request.getFromQueryCache();
    if (result != null) {
      return (List<T>) result;
    }
    if (request.isUseDocStore()) {
      return docStore().findList(request);
    }
    try {
      request.initTransIfRequired();
      return request.findList();
    } finally {
      request.endTransIfRequired();
    }
  }

  @Nullable
  @Override
  public SqlRow findOne(SqlQuery query, Transaction transaction) {
    // no findId() method for SqlQuery...
    // a query that is expected to return either 0 or 1 rows
    List<SqlRow> list = findList(query, transaction);
    return extractUnique(list);
  }

  @Override
  public void findEach(SqlQuery query, Consumer<SqlRow> consumer, Transaction transaction) {
    RelationalQueryRequest request = new RelationalQueryRequest(this, relationalQueryEngine, query, transaction);
    try {
      request.initTransIfRequired();
      request.findEach(consumer);
    } finally {
      request.endTransIfRequired();
    }
  }

  @Override
  public void findEachWhile(SqlQuery query, Predicate<SqlRow> consumer, Transaction transaction) {
    RelationalQueryRequest request = new RelationalQueryRequest(this, relationalQueryEngine, query, transaction);
    try {
      request.initTransIfRequired();
      request.findEachWhile(consumer);
    } finally {
      request.endTransIfRequired();
    }
  }

  @Override
  public List<SqlRow> findList(SqlQuery query, Transaction transaction) {
    RelationalQueryRequest request = new RelationalQueryRequest(this, relationalQueryEngine, query, transaction);
    try {
      request.initTransIfRequired();
      return request.findList();
    } finally {
      request.endTransIfRequired();
    }
  }

  private <P> P executeSqlQuery(Function<RelationalQueryRequest, P> fun, SpiSqlQuery query) {
    RelationalQueryRequest request = new RelationalQueryRequest(this, relationalQueryEngine, query, null);
    try {
      request.initTransIfRequired();
      return fun.apply(request);
    } finally {
      request.endTransIfRequired();
    }
  }

  @Override
  public void findEachRow(SpiSqlQuery query, RowConsumer consumer) {
    executeSqlQuery((req) -> req.findEachRow(consumer), query);
  }

  @Override
  public <T> List<T> findListMapper(SpiSqlQuery query, RowMapper<T> mapper) {
    return executeSqlQuery((req) -> req.findListMapper(mapper), query);
  }

  @Override
  public <T> T findOneMapper(SpiSqlQuery query, RowMapper<T> mapper) {
    return executeSqlQuery((req) -> req.findOneMapper(mapper), query);
  }

  @Override
  public <T> void findSingleAttributeEach(SpiSqlQuery query, Class<T> cls, Consumer<T> consumer) {
    executeSqlQuery((req) -> req.findSingleAttributeEach(cls, consumer), query);
  }

  @Override
  public <T> List<T> findSingleAttributeList(SpiSqlQuery query, Class<T> cls) {
    return executeSqlQuery((req) -> req.findSingleAttributeList(cls), query);
  }

  @Override
  public <T> T findSingleAttribute(SpiSqlQuery query, Class<T> cls) {
    return executeSqlQuery((req) -> req.findSingleAttribute(cls), query);
  }

  @Override
  public <T> void findDtoEach(SpiDtoQuery<T> query, Consumer<T> consumer) {
    DtoQueryRequest<T> request = new DtoQueryRequest<>(this, dtoQueryEngine, query);
    try {
      request.initTransIfRequired();
      request.findEach(consumer);
    } finally {
      request.endTransIfRequired();
    }
  }

  @Override
  public <T> void findDtoEach(SpiDtoQuery<T> query, int batch, Consumer<List<T>> consumer) {
    DtoQueryRequest<T> request = new DtoQueryRequest<>(this, dtoQueryEngine, query);
    try {
      request.initTransIfRequired();
      request.findEach(batch, consumer);
    } finally {
      request.endTransIfRequired();
    }
  }

  @Override
  public <T> void findDtoEachWhile(SpiDtoQuery<T> query, Predicate<T> consumer) {
    DtoQueryRequest<T> request = new DtoQueryRequest<>(this, dtoQueryEngine, query);
    try {
      request.initTransIfRequired();
      request.findEachWhile(consumer);
    } finally {
      request.endTransIfRequired();
    }
  }

  @Override
  public <T> QueryIterator<T> findDtoIterate(SpiDtoQuery<T> query) {
    DtoQueryRequest<T> request = new DtoQueryRequest<>(this, dtoQueryEngine, query);
    try {
      request.initTransIfRequired();
      return request.findIterate();
    } catch (RuntimeException ex) {
      request.endTransIfRequired();
      throw ex;
    }
  }

  @Override
  public <T> Stream<T> findDtoStream(SpiDtoQuery<T> query) {
    return toStream(findDtoIterate(query));
  }

  @Override
  public <T> List<T> findDtoList(SpiDtoQuery<T> query) {
    DtoQueryRequest<T> request = new DtoQueryRequest<>(this, dtoQueryEngine, query);
    try {
      request.initTransIfRequired();
      return request.findList();
    } finally {
      request.endTransIfRequired();
    }
  }

  @Nullable
  @Override
  public <T> T findDtoOne(SpiDtoQuery<T> query) {
    DtoQueryRequest<T> request = new DtoQueryRequest<>(this, dtoQueryEngine, query);
    try {
      request.initTransIfRequired();
      return extractUnique(request.findList());
    } finally {
      request.endTransIfRequired();
    }
  }

  /**
   * Persist the bean by either performing an insert or update.
   */
  @Override
  public void save(Object bean) {
    save(bean, null);
  }

  /**
   * Save the bean with an explicit transaction.
   */
  @Override
  public void save(Object bean, @Nullable Transaction transaction) {
    persister.save(checkEntityBean(bean), transaction);
  }

  @Override
  public void markAsDirty(Object bean) {
    if (!(bean instanceof EntityBean)) {
      throw new IllegalArgumentException("This bean is not an EntityBean?");
    }
    // mark the bean as dirty (so that an update will not get skipped)
    ((EntityBean) bean)._ebean_getIntercept().setDirty(true);
  }

  @Override
  public void update(Object bean) {
    update(bean, null);
  }

  @Override
  public void update(Object bean, @Nullable Transaction transaction) {
    persister.update(checkEntityBean(bean), transaction);
  }

  @Override
  public void updateAll(Collection<?> beans) throws OptimisticLockException {
    updateAll(beans, null);
  }

  /**
   * Update all beans in the collection with an explicit transaction.
   */
  @Override
  public void updateAll(@Nullable Collection<?> beans, @Nullable Transaction transaction) {
    if (beans == null || beans.isEmpty()) {
      return;
    }
    executeInTrans((txn) -> {
      for (Object bean : beans) {
        update(checkEntityBean(bean), txn);
      }
      return 0;
    }, transaction);
  }

  /**
   * Insert the bean.
   */
  @Override
  public void insert(Object bean) {
    insert(bean, null);
  }

  /**
   * Insert the bean with a transaction.
   */
  @Override
  public void insert(Object bean, @Nullable Transaction transaction) {
    persister.insert(checkEntityBean(bean), transaction);
  }

  /**
   * Insert all beans in the collection.
   */
  @Override
  public void insertAll(Collection<?> beans) {
    insertAll(beans, null);
  }

  /**
   * Insert all beans in the collection with a transaction.
   */
  @Override
  public void insertAll(@Nullable Collection<?> beans, @Nullable Transaction transaction) {
    if (beans == null || beans.isEmpty()) {
      return;
    }
    executeInTrans((txn) -> {
      for (Object bean : beans) {
        persister.insert(checkEntityBean(bean), txn);
      }
      return 0;
    }, transaction);
  }

  @Override
  public <T> List<T> publish(Query<T> query, @Nullable Transaction transaction) {
    return executeInTrans((txn) -> persister.publish(query, txn), transaction);
  }

  @Nullable
  @Override
  public <T> T publish(Class<T> beanType, Object id) {
    return publish(beanType, id, null);
  }

  @Override
  public <T> List<T> publish(Query<T> query) {
    return publish(query, null);
  }

  @Nullable
  @Override
  public <T> T publish(Class<T> beanType, Object id, @Nullable Transaction transaction) {
    Query<T> query = find(beanType).setId(id);
    List<T> liveBeans = publish(query, transaction);
    return (liveBeans.size() == 1) ? liveBeans.get(0) : null;
  }

  @Override
  public <T> List<T> draftRestore(Query<T> query, @Nullable Transaction transaction) {
    return executeInTrans((txn) -> persister.draftRestore(query, txn), transaction);
  }

  @Nullable
  @Override
  public <T> T draftRestore(Class<T> beanType, Object id, @Nullable Transaction transaction) {
    Query<T> query = find(beanType).setId(id);
    List<T> beans = draftRestore(query, transaction);
    return (beans.size() == 1) ? beans.get(0) : null;
  }

  @Nullable
  @Override
  public <T> T draftRestore(Class<T> beanType, Object id) {
    return draftRestore(beanType, id, null);
  }

  @Override
  public <T> List<T> draftRestore(Query<T> query) {
    return draftRestore(query, null);
  }

  private EntityBean checkEntityBean(Object bean) {
    return (EntityBean) Objects.requireNonNull(bean);
  }

  @Override
  public int saveAll(Collection<?> beans, Transaction transaction) throws OptimisticLockException {
    return saveAllInternal(beans, transaction);
  }

  @Override
  public int saveAll(Collection<?> beans) throws OptimisticLockException {
    return saveAllInternal(beans, null);
  }

  @Override
  public int saveAll(Object... beans) throws OptimisticLockException {
    return saveAllInternal(Arrays.asList(beans), null);
  }

  /**
   * Save all beans in the iterator with an explicit transaction.
   */
  private int saveAllInternal(@Nullable Collection<?> beans, @Nullable Transaction transaction) {
    if (beans == null || beans.isEmpty()) {
      return 0;
    }
    return executeInTrans((txn) -> {
      txn.checkBatchEscalationOnCollection();
      int saveCount = 0;
      for (Object bean : beans) {
        persister.save(checkEntityBean(bean), txn);
        saveCount++;
      }
      txn.flushBatchOnCollection();
      return saveCount;
    }, transaction);
  }

  @Override
  public int delete(Class<?> beanType, Object id) {
    return delete(beanType, id, null);
  }

  @Override
  public int delete(Class<?> beanType, Object id, @Nullable Transaction transaction) {
    return delete(beanType, id, transaction, false);
  }

  @Override
  public int deletePermanent(Class<?> beanType, Object id) {
    return delete(beanType, id, null, true);
  }

  @Override
  public int deletePermanent(Class<?> beanType, Object id, @Nullable Transaction transaction) {
    return delete(beanType, id, transaction, true);
  }

  private int delete(Class<?> beanType, Object id, @Nullable Transaction transaction, boolean permanent) {
    return executeInTrans((txn) -> persister.delete(beanType, id, txn, permanent), transaction);
  }

  @Override
  public int deleteAll(Class<?> beanType, Collection<?> ids) {
    return deleteAll(beanType, ids, null);
  }

  @Override
  public int deleteAll(Class<?> beanType, Collection<?> ids, @Nullable Transaction transaction) {
    return deleteAll(beanType, ids, transaction, false);
  }

  @Override
  public int deleteAllPermanent(Class<?> beanType, Collection<?> ids) {
    return deleteAll(beanType, ids, null, true);
  }

  @Override
  public int deleteAllPermanent(Class<?> beanType, Collection<?> ids, @Nullable Transaction transaction) {
    return deleteAll(beanType, ids, transaction, true);
  }

  private int deleteAll(Class<?> beanType, Collection<?> ids, @Nullable Transaction transaction, boolean permanent) {
    return executeInTrans((txn) -> persister.deleteMany(beanType, ids, txn, permanent), transaction);
  }

  /**
   * Delete the bean.
   */
  @Override
  public boolean delete(Object bean) {
    return delete(bean, null);
  }

  /**
   * Delete the bean with the explicit transaction.
   */
  @Override
  public boolean delete(Object bean, @Nullable Transaction transaction) throws OptimisticLockException {
    // this should really return an int where -1 means jdbc batch/unknown
    return persister.delete(checkEntityBean(bean), transaction, false) != 0;
  }

  @Override
  public boolean deletePermanent(Object bean) throws OptimisticLockException {
    return deletePermanent(bean, null);
  }

  @Override
  public boolean deletePermanent(Object bean, @Nullable Transaction transaction) throws OptimisticLockException {
    // this should really return an int where -1 means jdbc batch/unknown
    return persister.delete(checkEntityBean(bean), transaction, true) != 0;
  }

  @Override
  public int deleteAllPermanent(Collection<?> beans) {
    return deleteAllInternal(beans, null, true);
  }

  @Override
  public int deleteAllPermanent(Collection<?> beans, @Nullable Transaction transaction) {
    return deleteAllInternal(beans, transaction, true);
  }

  /**
   * Delete all the beans in the collection.
   */
  @Override
  public int deleteAll(Collection<?> beans) {
    return deleteAllInternal(beans, null, false);
  }

  /**
   * Delete all the beans in the collection.
   */
  @Override
  public int deleteAll(Collection<?> beans, @Nullable Transaction transaction) {
    return deleteAllInternal(beans, transaction, false);
  }

  /**
   * Delete all the beans in the iterator with an explicit transaction.
   */
  private int deleteAllInternal(@Nullable Collection<?> beans, @Nullable Transaction transaction, boolean permanent) {
    if (beans == null || beans.isEmpty()) {
      return 0;
    }
    return executeInTrans((txn) -> {
      txn.checkBatchEscalationOnCollection();
      int deleteCount = 0;
      for (Object bean : beans) {
        persister.delete(checkEntityBean(bean), txn, permanent);
        deleteCount++;
      }
      txn.flushBatchOnCollection();
      return deleteCount;
    }, transaction);
  }

  /**
   * Execute the CallableSql with an explicit transaction.
   */
  @Override
  public int execute(CallableSql callSql, @Nullable Transaction transaction) {
    return persister.executeCallable(callSql, transaction);
  }

  /**
   * Execute the CallableSql.
   */
  @Override
  public int execute(CallableSql callSql) {
    return execute(callSql, null);
  }

  /**
   * Execute the updateSql with an explicit transaction.
   */
  @Override
  public int execute(SqlUpdate updSql, @Nullable Transaction transaction) {
    return persister.executeSqlUpdate(updSql, transaction);
  }

  @Override
  public int executeNow(SpiSqlUpdate sqlUpdate) {
    return persister.executeSqlUpdateNow(sqlUpdate, null);
  }

  @Override
  public void addBatch(SpiSqlUpdate sqlUpdate, @Nullable SpiTransaction transaction) {
    persister.addBatch(sqlUpdate, transaction);
  }

  @Override
  public int[] executeBatch(SpiSqlUpdate sqlUpdate, @Nullable SpiTransaction transaction) {
    return persister.executeBatch(sqlUpdate, transaction);
  }

  /**
   * Execute the updateSql.
   */
  @Override
  public int execute(SqlUpdate updSql) {
    return execute(updSql, null);
  }

  /**
   * Execute the updateSql with an explicit transaction.
   */
  @Override
  public int execute(Update<?> update, @Nullable Transaction transaction) {
    return persister.executeOrmUpdate(update, transaction);
  }

  /**
   * Execute the orm update.
   */
  @Override
  public int execute(Update<?> update) {
    return execute(update, null);
  }

  /**
   * Return all the BeanDescriptors.
   */
  @Override
  public List<BeanDescriptor<?>> descriptors() {
    return descriptorManager.descriptorList();
  }

  /**
   * Return the transaction manager.
   */
  @Override
  public SpiTransactionManager transactionManager() {
    return transactionManager;
  }

  public void register(BeanPersistController controller) {
    for (BeanDescriptor<?> desc : descriptorManager.descriptorList()) {
      desc.register(controller);
    }
  }

  public void deregister(BeanPersistController controller) {
    for (BeanDescriptor<?> desc : descriptorManager.descriptorList()) {
      desc.deregister(controller);
    }
  }

  @Override
  public boolean isSupportedType(java.lang.reflect.Type genericType) {
    TypeInfo typeInfo = ParamTypeHelper.getTypeInfo(genericType);
    return typeInfo != null && descriptorManager.descriptor(typeInfo.getBeanType()) != null;
  }

  @Override
  public Object beanId(Object bean, Object id) {
    EntityBean eb = checkEntityBean(bean);
    return desc(bean.getClass()).convertSetId(id, eb);
  }

  @Override
  public Object beanId(Object bean) {
    EntityBean eb = checkEntityBean(bean);
    return desc(bean.getClass()).getId(eb);
  }

  private  <T> BeanDescriptor<T> desc(Class<T> beanClass) {
    BeanDescriptor<T> desc = descriptorManager.descriptor(beanClass);
    if (desc == null) {
      throw new PersistenceException(beanClass.getName() + " is NOT an Entity Bean registered with this server?");
    }
    return desc;
  }

  /**
   * Return the BeanDescriptor for a given type of bean.
   */
  @Override
  public <T> BeanDescriptor<T> descriptor(Class<T> beanClass) {
    return descriptorManager.descriptor(beanClass);
  }

  /**
   * Return the BeanDescriptor's for a given table name.
   */
  @Override
  public List<BeanDescriptor<?>> descriptors(String tableName) {
    return descriptorManager.descriptors(tableName);
  }

  /**
   * Return all the SPI BeanTypes.
   */
  @Override
  public List<? extends BeanType<?>> beanTypes() {
    return descriptors();
  }

  /**
   * Return the SPI bean types mapped to the given table.
   */
  @Override
  public List<? extends BeanType<?>> beanTypes(String tableName) {
    return descriptorManager.beanTypes(tableName);
  }

  @Override
  public BeanType<?> beanTypeForQueueId(String queueId) {
    return descriptorByQueueId(queueId);
  }

  @Override
  public BeanDescriptor<?> descriptorByQueueId(String queueId) {
    return descriptorManager.descriptorByQueueId(queueId);
  }

  /**
   * Return the SPI bean types for the given bean class.
   */
  @Override
  public <T> BeanType<T> beanType(Class<T> beanType) {
    return descriptor(beanType);
  }

  /**
   * Return the BeanDescriptor using its class name.
   */
  @Override
  public BeanDescriptor<?> descriptorById(String beanClassName) {
    return descriptorManager.descriptorByClassName(beanClassName);
  }

  /**
   * Another server in the cluster sent this event so that we can inform local
   * BeanListeners of inserts updates and deletes that occurred remotely (on
   * another server in the cluster).
   */
  @Override
  public void remoteTransactionEvent(RemoteTransactionEvent event) {
    transactionManager.remoteTransactionEvent(event);
    processRemoteCacheEvent(event);
  }

  /**
   * Process a cache event coming from another server in the cluster.
   */
  private void processRemoteCacheEvent(RemoteTransactionEvent event) {
    RemoteCacheEvent cacheEvent = event.getRemoteCacheEvent();
    if (cacheEvent != null) {
      if (cacheEvent.isClearAll()) {
        serverCacheManager.clearAllLocal();
      } else {
        List<String> caches = cacheEvent.getClearCaches();
        if (caches != null) {
          for (String cache : caches) {
            try {
              serverCacheManager.clearLocal(Class.forName(cache));
            } catch (Exception e) {
              log.error("Error clearing local cache for type " + cache, e);
            }
          }
        }
      }
    }
  }

  private <P> P executeInTrans(Function<SpiTransaction, P> fun, @Nullable Transaction transaction) {
    ObtainedTransaction wrap = initTransIfRequired(transaction);
    try {
      P result = fun.apply(wrap.transaction());
      wrap.commitIfCreated();
      return result;
    } catch (RuntimeException e) {
      wrap.endIfCreated();
      throw e;
    } finally {
      wrap.clearIfCreated();
    }
  }

  /**
   * Create a transaction if one is not currently active.
   */
  ObtainedTransaction initTransIfRequired(@Nullable Transaction transaction) {
    if (transaction != null) {
      return new ObtainedTransaction((SpiTransaction) transaction);
    }
    SpiTransaction trans = transactionManager.active();
    if (trans != null) {
      return new ObtainedTransaction(trans);
    }
    trans = beginServerTransaction();
    return new ObtainedTransactionImplicit(trans, this);
  }

  @Override
  public void clearServerTransaction() {
    transactionManager.clearServerTransaction();
  }

  @Override
  public SpiTransaction beginServerTransaction() {
    return transactionManager.beginServerTransaction();
  }

  @Override
  public SpiTransaction createReadOnlyTransaction(Object tenantId) {
    return transactionManager.createReadOnlyTransaction(tenantId);
  }

  /**
   * Create a CallStack object.
   * <p>
   * This trims off the avaje ebean part of the stack trace so that the first
   * element in the CallStack should be application code.
   * </p>
   */
  @Override
  public CallOrigin createCallOrigin() {
    return callStackFactory.createCallOrigin();
  }

  @Override
  public DocumentStore docStore() {
    return documentStore;
  }

  @Override
  public JsonContext json() {
    // immutable thread safe so return shared instance
    return jsonContext;
  }

  @Override
  public SpiJsonContext jsonExtended() {
    return jsonContext;
  }

  @Override
  public void slowQueryCheck(long timeMicros, int rowCount, SpiQuery<?> query) {
    if (timeMicros > slowQueryMicros && slowQueryListener != null) {
      slowQueryListener.process(new SlowQueryEvent(query.getGeneratedSql(), timeMicros / 1000L, rowCount, query.getParentNode()));
    }
  }

  @Override
  public Set<Property> checkUniqueness(Object bean) {
    return checkUniqueness(bean, null);
  }

  @Override
  public Set<Property> checkUniqueness(Object bean, @Nullable Transaction transaction) {
    EntityBean entityBean = checkEntityBean(bean);
    BeanDescriptor<?> beanDesc = descriptor(entityBean.getClass());
    BeanProperty idProperty = beanDesc.idProperty();
    // if the ID of the Property is null we are unable to check uniqueness
    if (idProperty == null) {
      return Collections.emptySet();
    }
    Object id = idProperty.value(entityBean);
    if (entityBean._ebean_getIntercept().isNew() && id != null) {
      // Primary Key is changeable only on new models - so skip check if we are not new
      Query<?> query = new DefaultOrmQuery<>(beanDesc, this, expressionFactory);
      query.setId(id);
      if (findCount(query, transaction) > 0) {
        return Collections.singleton(idProperty);
      }
    }
    for (BeanProperty[] props : beanDesc.uniqueProps()) {
      Set<Property> ret = checkUniqueness(entityBean, beanDesc, props, transaction);
      if (ret != null) {
        return ret;
      }
    }
    return Collections.emptySet();
  }

  /**
   * Returns a set of properties if saving the bean will violate the unique constraints (defined by given properties).
   */
  @Nullable
  private Set<Property> checkUniqueness(EntityBean entityBean, BeanDescriptor<?> beanDesc, BeanProperty[] props, @Nullable Transaction transaction) {
    BeanProperty idProperty = beanDesc.idProperty();
    Query<?> query = new DefaultOrmQuery<>(beanDesc, this, expressionFactory);
    ExpressionList<?> exprList = query.where();
    if (!entityBean._ebean_getIntercept().isNew()) {
      // if model is not new, exclude ourself.
      exprList.ne(idProperty.name(), idProperty.value(entityBean));
    }
    for (Property prop : props) {
      Object value = prop.value(entityBean);
      if (value == null) {
        return null;
      }
      exprList.eq(prop.name(), value);
    }
    if (findCount(query, transaction) > 0) {
      Set<Property> ret = new LinkedHashSet<>();
      Collections.addAll(ret, props);
      return ret;
    }
    return null;
  }

  @Override
  public void visitMetrics(MetricVisitor visitor) {
    visitor.visitStart();
    if (visitor.collectTransactionMetrics()) {
      transactionManager.visitMetrics(visitor);
    }
    if (visitor.collectL2Metrics()) {
      serverCacheManager.visitMetrics(visitor);
    }
    if (visitor.collectQueryMetrics()) {
      descriptorManager.visitMetrics(visitor);
      dtoBeanManager.visitMetrics(visitor);
      relationalQueryEngine.visitMetrics(visitor);
      persister.visitMetrics(visitor);
    }
    extraMetrics.visitMetrics(visitor);
    visitor.visitEnd();
  }

  @Override
  public SpiQueryBindCapture createQueryBindCapture(SpiQueryPlan plan) {
    return queryPlanManager.createBindCapture(plan);
  }

  List<MetaQueryPlan> queryPlanInit(QueryPlanInit initRequest) {
    if (initRequest.isAll()) {
      queryPlanManager.setDefaultThreshold(initRequest.thresholdMicros());
    }
    return descriptorManager.queryPlanInit(initRequest);
  }

  List<MetaQueryPlan> queryPlanCollectNow(QueryPlanRequest request) {
    return queryPlanManager.collect(request);
  }
}<|MERGE_RESOLUTION|>--- conflicted
+++ resolved
@@ -55,7 +55,6 @@
 import io.ebean.config.SlowQueryEvent;
 import io.ebean.config.SlowQueryListener;
 import io.ebean.config.TempFileProvider;
-import io.ebean.config.TenantMode;
 import io.ebean.config.dbplatform.DatabasePlatform;
 import io.ebean.event.BeanPersistController;
 import io.ebean.event.ShutdownManager;
@@ -373,22 +372,11 @@
   
   @Override
   public void start() {
-<<<<<<< HEAD
-    // check, if DB is available to run DDL and migration
-    boolean dbAvailable = !config.isDocStoreOnly() 
-        && !config.isDbOffline() 
-        && config.getDataSource() != null
-        && config.getTenantMode().isDdlEnabled();
-
-    if (dbAvailable) {
-      if (config.isDdlRun()) {
-        runDdl();
-=======
+
     if (config.isRunMigration()) {
       final AutoMigrationRunner migrationRunner = ServiceUtil.service(AutoMigrationRunner.class);
       if (migrationRunner == null) {
         throw new IllegalStateException("No AutoMigrationRunner found. Probably ebean-migration is not in the classpath?");
->>>>>>> b7905eb0
       }
       final String dbSchema = config.getDbSchema();
       if (dbSchema != null) {
