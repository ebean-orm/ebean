package io.ebeaninternal.server.core;

import io.avaje.lang.NonNullApi;
import io.avaje.lang.Nullable;
import io.ebean.*;
import io.ebean.annotation.Platform;
import io.ebean.annotation.TxIsolation;
import io.ebean.bean.*;
import io.ebean.bean.PersistenceContext.WithOption;
import io.ebean.cache.ServerCacheManager;
import io.ebean.common.CopyOnFirstWriteList;
import io.ebean.config.*;
import io.ebean.config.dbplatform.DatabasePlatform;
import io.ebean.event.BeanPersistController;
import io.ebean.event.ShutdownManager;
import io.ebean.meta.*;
import io.ebean.migration.auto.AutoMigrationRunner;
import io.ebean.plugin.BeanType;
import io.ebean.plugin.Plugin;
import io.ebean.plugin.Property;
import io.ebean.plugin.SpiServer;
import io.ebean.text.json.JsonContext;
import io.ebeaninternal.api.*;
import io.ebeaninternal.api.SpiQuery.Type;
import io.ebeaninternal.server.autotune.AutoTuneService;
import io.ebeaninternal.server.cache.RemoteCacheEvent;
import io.ebeaninternal.server.core.timezone.DataTimeZone;
import io.ebeaninternal.server.deploy.BeanDescriptor;
import io.ebeaninternal.server.deploy.BeanDescriptorManager;
import io.ebeaninternal.server.deploy.BeanProperty;
import io.ebeaninternal.server.dto.DtoBeanDescriptor;
import io.ebeaninternal.server.dto.DtoBeanManager;
import io.ebeaninternal.server.el.ElFilter;
import io.ebeaninternal.server.query.*;
import io.ebeaninternal.server.querydefn.*;
import io.ebeaninternal.server.rawsql.SpiRawSql;
import io.ebeaninternal.server.transaction.DefaultPersistenceContext;
import io.ebeaninternal.server.transaction.RemoteTransactionEvent;
import io.ebeaninternal.server.transaction.TransactionManager;
import io.ebeaninternal.util.ParamTypeHelper;
import io.ebeaninternal.util.ParamTypeHelper.TypeInfo;

import jakarta.persistence.EntityNotFoundException;
import jakarta.persistence.NonUniqueResultException;
import jakarta.persistence.OptimisticLockException;
import jakarta.persistence.PersistenceException;
import javax.sql.DataSource;
import java.sql.Connection;
import java.sql.SQLException;
import java.sql.Statement;
import java.time.Clock;
import java.util.*;
import java.util.concurrent.Callable;
import java.util.concurrent.TimeUnit;
import java.util.concurrent.locks.ReentrantLock;
import java.util.function.Consumer;
import java.util.function.Function;
import java.util.function.Predicate;
import java.util.stream.Stream;

import static java.lang.System.Logger.Level.*;
import static java.util.Spliterators.spliteratorUnknownSize;
import static java.util.stream.StreamSupport.stream;

/**
 * The default server side implementation of EbeanServer.
 */
@NonNullApi
public final class DefaultServer implements SpiServer, SpiEbeanServer {

  private static final System.Logger log = CoreLog.internal;

  private final ReentrantLock lock = new ReentrantLock();
  private final DatabaseBuilder.Settings config;
  private final String serverName;
  private final DatabasePlatform databasePlatform;
  private final TransactionManager transactionManager;
  private final QueryPlanManager queryPlanManager;
  private final ExtraMetrics extraMetrics;
  private final DataTimeZone dataTimeZone;
  private final ClockService clockService;
  private final CallOriginFactory callStackFactory;
  private final Persister persister;
  private final OrmQueryEngine queryEngine;
  private final RelationalQueryEngine relationalQueryEngine;
  private final DtoQueryEngine dtoQueryEngine;
  private final ServerCacheManager serverCacheManager;
  private final DtoBeanManager dtoBeanManager;
  private final BeanDescriptorManager descriptorManager;
  private final AutoTuneService autoTuneService;
  private final CQueryEngine cqueryEngine;
  private final List<Plugin> serverPlugins;
  private final SpiDdlGenerator ddlGenerator;
  private final ScriptRunner scriptRunner;
  private final ExpressionFactory expressionFactory;
  private final SpiBackgroundExecutor backgroundExecutor;
  private final DefaultBeanLoader beanLoader;
  private final EncryptKeyManager encryptKeyManager;
  private final SpiJsonContext jsonContext;
  private final MetaInfoManager metaInfoManager;
  private final CurrentTenantProvider currentTenantProvider;
  private final SpiLogManager logManager;
  private final PersistenceContextScope defaultPersistenceContextScope;
  private final int lazyLoadBatchSize;
  private final boolean updateAllPropertiesInBatch;
  private final long slowQueryMicros;
  private final SlowQueryListener slowQueryListener;
  private final boolean disableL2Cache;
  private boolean shutdown;

  /**
   * Create the DefaultServer.
   */
  public DefaultServer(InternalConfiguration config, ServerCacheManager cache) {
    this.logManager = config.getLogManager();
    this.dtoBeanManager = config.getDtoBeanManager();
    this.config = config.getConfig();
    this.disableL2Cache = this.config.isDisableL2Cache();
    this.serverCacheManager = cache;
    this.databasePlatform = config.getDatabasePlatform();
    this.backgroundExecutor = config.getBackgroundExecutor();
    this.extraMetrics = config.getExtraMetrics();
    this.serverName = this.config.getName();
    this.lazyLoadBatchSize = this.config.getLazyLoadBatchSize();
    this.cqueryEngine = config.getCQueryEngine();
    this.expressionFactory = config.getExpressionFactory();
    this.encryptKeyManager = this.config.getEncryptKeyManager();
    this.defaultPersistenceContextScope = this.config.getPersistenceContextScope();
    this.currentTenantProvider = this.config.getCurrentTenantProvider();
    this.slowQueryMicros = config.getSlowQueryMicros();
    this.slowQueryListener = config.getSlowQueryListener();
    this.descriptorManager = config.getBeanDescriptorManager();
    descriptorManager.setEbeanServer(this);
    this.updateAllPropertiesInBatch = this.config.isUpdateAllPropertiesInBatch();
    this.callStackFactory = initCallStackFactory(this.config);
    this.persister = config.createPersister(this);
    this.queryEngine = config.createOrmQueryEngine();
    this.relationalQueryEngine = config.createRelationalQueryEngine();
    this.dtoQueryEngine = config.createDtoQueryEngine();
    this.autoTuneService = config.createAutoTuneService(this);
    this.beanLoader = new DefaultBeanLoader(this);
    this.jsonContext = config.createJsonContext(this);
    this.dataTimeZone = config.getDataTimeZone();
    this.clockService = config.getClockService();

    this.transactionManager = config.createTransactionManager(this);
    this.queryPlanManager = config.initQueryPlanManager(transactionManager);
    this.metaInfoManager = new DefaultMetaInfoManager(this, this.config.getMetricNaming());
    this.serverPlugins = config.getPlugins();
    this.ddlGenerator = config.initDdlGenerator(this);
    this.scriptRunner = new DScriptRunner(this);

    configureServerPlugins();
    // Register with the JVM Shutdown hook
    ShutdownManager.registerDatabase(this);
  }

  /**
   * Create the CallStackFactory depending if AutoTune is being used.
   */
  private CallOriginFactory initCallStackFactory(DatabaseBuilder.Settings config) {
    if (!config.getAutoTuneConfig().isActive()) {
      // use a common CallStack for performance as we don't care with no AutoTune
      return new NoopCallOriginFactory();
    }
    return new DefaultCallOriginFactory(config.getMaxCallStack());
  }

  private void configureServerPlugins() {
    autoTuneService.startup();
    for (Plugin plugin : serverPlugins) {
      plugin.configure(this);
    }
  }

  /**
   * Execute all the plugins with an online flag indicating the DB is up or not.
   */
  public void executePlugins(boolean online) {
    ddlGenerator.execute(online);
    for (Plugin plugin : serverPlugins) {
      plugin.online(online);
    }
  }

  @Override
  public boolean isDisableL2Cache() {
    return disableL2Cache;
  }

  @Override
  public SpiLogManager log() {
    return logManager;
  }

  @Override
  public boolean isUpdateAllPropertiesInBatch() {
    return updateAllPropertiesInBatch;
  }

  @Override
  public int lazyLoadBatchSize() {
    return lazyLoadBatchSize;
  }

  @Nullable
  @Override
  public Object currentTenantId() {
    return currentTenantProvider == null ? null : currentTenantProvider.currentId();
  }

  @Override
  public DatabaseBuilder.Settings config() {
    return config;
  }

  @Override
  public DatabasePlatform databasePlatform() {
    return databasePlatform;
  }

  @Override
  public ScriptRunner script() {
    return scriptRunner;
  }

  @Override
  public DataTimeZone dataTimeZone() {
    return dataTimeZone;
  }

  @Override
  public MetaInfoManager metaInfo() {
    return metaInfoManager;
  }

  @Override
  public Platform platform() {
    return databasePlatform.platform();
  }

  @Override
  public SpiServer pluginApi() {
    return this;
  }

  @Override
  public BackgroundExecutor backgroundExecutor() {
    return backgroundExecutor;
  }

  @Override
  public ExpressionFactory expressionFactory() {
    return expressionFactory;
  }

  @Override
  public AutoTune autoTune() {
    return autoTuneService;
  }

  @Override
  public DataSource dataSource() {
    return transactionManager.dataSource();
  }

  @Override
  public DataSource readOnlyDataSource() {
    return transactionManager.readOnlyDataSource();
  }

  /**
   * Run any initialisation required before registering with the ClusterManager.
   */
  public void initialise() {
    if (encryptKeyManager != null) {
      encryptKeyManager.initialise();
    }
    serverCacheManager.enabledRegions(config.getEnabledL2Regions());
  }

  /**
   * Start any services after registering with the ClusterManager.
   */
  public void start() {
    if (config.isRunMigration() && TenantMode.DB != config.getTenantMode()) {
      AutoMigrationRunner migrationRunner = config.getServiceObject(AutoMigrationRunner.class);
      if (migrationRunner == null) {
        migrationRunner = ServiceUtil.service(AutoMigrationRunner.class);
      }
      if (migrationRunner == null) {
        throw new IllegalStateException("No AutoMigrationRunner found. Probably ebean-migration is not in the classpath?");
      }
      final String dbSchema = config.getDbSchema();
      if (dbSchema != null) {
        migrationRunner.setDefaultDbSchema(dbSchema);
      }
      migrationRunner.setName(config.getName());
      Platform platform = config.getDatabasePlatform().platform();
      migrationRunner.setBasePlatform(platform.base().name().toLowerCase());
      migrationRunner.setPlatform(platform.name().toLowerCase());
      migrationRunner.loadProperties(config.getProperties());
      migrationRunner.run(config.getDataSource());
    }
    startQueryPlanCapture();
  }

  private void startQueryPlanCapture() {
    if (config.isQueryPlanCapture()) {
      long secs = config.getQueryPlanCapturePeriodSecs();
      if (secs > 10) {
        log.log(INFO, "capture query plan enabled, every {0}secs", secs);
        backgroundExecutor.scheduleWithFixedDelay(this::collectQueryPlans, secs, secs, TimeUnit.SECONDS);
      }
    }
  }

  private void collectQueryPlans() {
    QueryPlanRequest request = new QueryPlanRequest();
    request.maxCount(config.getQueryPlanCaptureMaxCount());
    request.maxTimeMillis(config.getQueryPlanCaptureMaxTimeMillis());

    // obtains query explain plans ...
    List<MetaQueryPlan> plans = metaInfoManager.queryPlanCollectNow(request);
    QueryPlanListener listener = config.getQueryPlanListener();
    if (listener == null) {
      listener = DefaultQueryPlanListener.INSTANT;
    }
    listener.process(new QueryPlanCapture(this, plans));
  }

  @Override
  public void shutdown() {
    shutdown(true, false);
  }

  @Override
  public void shutdown(boolean shutdownDataSource, boolean deregisterDriver) {
    lock.lock();
    try {
      ShutdownManager.unregisterDatabase(this);
      log.log(TRACE, "shutting down instance {0}", serverName);
      if (shutdown) {
        // already shutdown
        return;
      }
      shutdownPlugins();
      autoTuneService.shutdown();
      // shutdown background threads
      backgroundExecutor.shutdown();
      // shutdown DataSource (if its an Ebean one)
      transactionManager.shutdown(shutdownDataSource, deregisterDriver);
      dumpMetrics();
      shutdown = true;
      if (shutdownDataSource) {
        config.setDataSource(null);
      }
    } finally {
      lock.unlock();
    }
  }

  private void dumpMetrics() {
    if (config.isDumpMetricsOnShutdown()) {
      new DumpMetrics(this, config.getDumpMetricsOptions()).dump();
    }
  }

  private void shutdownPlugins() {
    for (Plugin plugin : serverPlugins) {
      try {
        plugin.shutdown();
      } catch (Exception e) {
        log.log(ERROR, "Error when shutting down plugin", e);
      }
    }
  }

  @Override
  public String toString() {
    return "Database{" + serverName + "}";
  }

  /**
   * Return the server name.
   */
  @Override
  public String name() {
    return serverName;
  }

  @Override
  public ExtendedServer extended() {
    return this;
  }

  @Override
  public long clockNow() {
    return clockService.nowMillis();
  }

  @Override
  public void setClock(Clock clock) {
    this.clockService.setClock(clock);
  }

  @Override
  public BeanState beanState(Object bean) {
    if (bean instanceof EntityBean) {
      return new DefaultBeanState((EntityBean) bean);
    }
    throw new IllegalArgumentException("Bean is not an entity bean");
  }

  /**
   * Compile a query. Only valid for ORM queries.
   */
  @Override
  public <T> CQuery<T> compileQuery(Type type, SpiQuery<T> query, Transaction transaction) {
    query.usingTransaction(transaction);
    SpiOrmQueryRequest<T> qr = createQueryRequest(type, query);
    OrmQueryRequest<T> orm = (OrmQueryRequest<T>) qr;
    return cqueryEngine.buildQuery(orm);
  }

  @Override
  public ServerCacheManager cacheManager() {
    return serverCacheManager;
  }

  @Override
  public void refreshMany(Object parentBean, String propertyName) {
    beanLoader.refreshMany(checkEntityBean(parentBean), propertyName);
  }

  @Override
  public void loadMany(LoadManyRequest loadRequest) {
    beanLoader.loadMany(loadRequest);
  }

  @Override
  public void loadMany(BeanCollection<?> bc, boolean onlyIds) {
    beanLoader.loadMany(bc, onlyIds);
  }

  @Override
  public void refresh(Object bean) {
    beanLoader.refresh(checkEntityBean(bean));
  }

  @Override
  public void loadBean(LoadBeanRequest loadRequest) {
    beanLoader.loadBean(loadRequest);
  }

  @Override
  public BeanLoader beanLoader() {
    return new SingleBeanLoader.Dflt(this);
  }

  @Override
  public void loadBean(EntityBeanIntercept ebi) {
    beanLoader.loadBean(ebi);
    extraMetrics.incrementLoadOneNoLoader();
  }

  @Override
  public void loadBeanRef(EntityBeanIntercept ebi) {
    beanLoader.loadBean(ebi);
    extraMetrics.incrementLoadOneRef();
  }

  @Override
  public void loadBeanL2(EntityBeanIntercept ebi) {
    beanLoader.loadBean(ebi);
    extraMetrics.incrementLoadOneL2();
  }

  @Override
  public Map<String, ValuePair> diff(@Nullable Object a, Object b) {
    if (a == null) {
      return Collections.emptyMap();
    }
    BeanDescriptor<?> desc = descriptor(a.getClass());
    return DiffHelp.diff(a, b, desc);
  }

  /**
   * Process committed beans from another framework or server in another
   * cluster.
   * <p>
   * This notifies this instance of the framework that beans have been committed
   * externally to it. Either by another framework or clustered server. It needs
   * to maintain its cache and text indexes appropriately.
   * </p>
   */
  @Override
  public void externalModification(TransactionEventTable tableEvent) {
    transactionManager.externalModification(tableEvent);
  }

  /**
   * Developer informing eBean that tables where modified outside of eBean.
   * Invalidate the cache etc as required.
   */
  @Override
  public void externalModification(String tableName, boolean inserts, boolean updates, boolean deletes) {
    TransactionEventTable evt = new TransactionEventTable();
    evt.add(tableName, inserts, updates, deletes);
    externalModification(evt);
  }

  @Override
  public void truncate(Class<?>... types) {
    List<String> tableNames = new ArrayList<>();
    for (Class<?> type : types) {
      tableNames.add(descriptor(type).baseTable());
    }
    truncate(tableNames.toArray(new String[0]));
  }

  @Override
  public void truncate(String... tables) {
    try (Connection connection = dataSource().getConnection()) {
      for (String table : tables) {
        executeSql(connection, databasePlatform.truncateStatement(table));
        if (databasePlatform.platform().base() == Platform.DB2) {
          // DB2 requires commit after each truncate statement
          connection.commit();
        }
      }
      connection.commit();
    } catch (SQLException e) {
      throw new PersistenceException("Error executing truncate", e);
    }
  }

  private void executeSql(Connection connection, @Nullable String sql) throws SQLException {
    if (sql != null) {
      try (Statement stmt = connection.createStatement()) {
        transactionManager.log().sql().debug(sql);
        stmt.execute(sql);
      }
    }
  }

  /**
   * Clear the query execution statistics.
   */
  @Override
  public void clearQueryStatistics() {
    for (BeanDescriptor<?> desc : descriptors()) {
      desc.clearQueryStatistics();
    }
  }

  /**
   * Create a new EntityBean bean.
   * <p>
   * This will generally return a subclass of the parameter 'type' which
   * additionally implements the EntityBean interface. That is, the returned
   * bean is typically an instance of a dynamically generated class.
   * </p>
   */
  @Override
  public <T> T createEntityBean(Class<T> type) {
    final BeanDescriptor<T> desc = descriptor(type);
    if (desc == null) {
      throw new IllegalArgumentException("No bean type " + type.getName() + " registered");
    }
    return desc.createBean();
  }

  /**
   * Return a Reference bean.
   * <p>
   * If a current transaction is active then this will check the Context of that
   * transaction to see if the bean is already loaded. If it is already loaded
   * then it will returned that object.
   * </p>
   */
  @Override
  @SuppressWarnings({"unchecked", "rawtypes"})
  public <T> T reference(Class<T> type, Object id) {
    Objects.requireNonNull(id);
    BeanDescriptor desc = descriptor(type);
    id = desc.convertId(id);
    PersistenceContext pc = null;
    SpiTransaction t = transactionManager.active();
    if (t != null) {
      pc = t.persistenceContext();
      Object existing = desc.contextGet(pc, id);
      if (existing != null) {
        return (T) existing;
      }
    }
    return (T) desc.contextRef(pc, null, false, id);
  }

  @Override
  public void register(TransactionCallback transactionCallback) {
    Transaction transaction = transactionManager.active();
    if (transaction == null) {
      throw new PersistenceException("Not currently active transaction when trying to register transactionCallback");
    }
    transaction.register(transactionCallback);
  }

  /**
   * Creates a new Transaction that is NOT stored in TransactionThreadLocal. Use
   * this when you want a thread to have a second independent transaction.
   */
  @Override
  public Transaction createTransaction() {
    return transactionManager.createTransaction(true, -1);
  }

  /**
   * Create a transaction additionally specify the Isolation level.
   * <p>
   * Note that this transaction is not stored in a thread local.
   * </p>
   */
  @Override
  public Transaction createTransaction(TxIsolation isolation) {
    return transactionManager.createTransaction(true, isolation.getLevel());
  }

  @Override
  public <T> T executeCall(Callable<T> callable) {
    return executeCall(null, callable);
  }

  @Override
  public <T> T executeCall(@Nullable TxScope scope, Callable<T> callable) {
    ScopedTransaction scopeTrans = transactionManager.beginScopedTransaction(scope);
    try {
      return callable.call();
    } catch (Error e) {
      throw scopeTrans.caughtError(e);
    } catch (Exception e) {
      throw new PersistenceException(scopeTrans.caughtThrowable(e));
    } finally {
      scopeTrans.complete();
    }
  }

  @Override
  public void execute(Runnable runnable) {
    execute(null, runnable);
  }

  @Override
  public void execute(@Nullable TxScope scope, Runnable runnable) {
    ScopedTransaction t = transactionManager.beginScopedTransaction(scope);
    try {
      runnable.run();
    } catch (Error e) {
      throw t.caughtError(e);
    } catch (Exception e) {
      throw new PersistenceException(t.caughtThrowable(e));
    } finally {
      t.complete();
    }
  }

  @Override
  public void scopedTransactionEnter(TxScope txScope) {
    beginTransaction(txScope);
  }

  @Override
  public void scopedTransactionExit(Object returnOrThrowable, int opCode) {
    transactionManager.exitScopedTransaction(returnOrThrowable, opCode);
  }

  @Nullable
  @Override
  public SpiTransaction currentServerTransaction() {
    return transactionManager.active();
  }

  @Override
  public Transaction beginTransaction() {
    return beginTransaction(TxScope.required());
  }

  @Override
  public Transaction beginTransaction(TxScope txScope) {
    return transactionManager.beginScopedTransaction(txScope);
  }

  @Override
  public Transaction beginTransaction(TxIsolation isolation) {
    // start an explicit transaction
    SpiTransaction t = transactionManager.createTransaction(true, isolation.getLevel());
    try {
      // note that we are not supporting nested scoped transactions in this case
      transactionManager.set(t);
    } catch (PersistenceException existingTransactionError) {
      t.end();
      throw existingTransactionError;
    }
    return t;
  }

  @Override
  public Transaction currentTransaction() {
    return transactionManager.active();
  }

  @Override
  public void flush() {
    currentTransaction().flush();
  }

  @Override
  public void endTransaction() {
    Transaction transaction = transactionManager.inScope();
    if (transaction != null) {
      transaction.end();
    }
  }

  @Override
  public Object nextId(Class<?> beanType) {
    return descriptor(beanType).nextId(null);
  }

  @Override
  @SuppressWarnings("unchecked")
  public <T> void sort(List<T> list, String sortByClause) {
    Objects.requireNonNull(list);
    Objects.requireNonNull(sortByClause);
    if (list.isEmpty()) {
      // don't need to sort an empty list
      return;
    }
    // use first bean in the list as the correct type
    Class<T> beanType = (Class<T>) list.get(0).getClass();
    desc(beanType).sort(list, sortByClause);
  }

  @Override
  public <T> Set<String> validateQuery(Query<T> query) {
    return ((SpiQuery<T>) query).validate(desc(query.getBeanType()));
  }

  @Override
  public <T> Filter<T> filter(Class<T> beanType) {
    return new ElFilter<>(desc(beanType));
  }


  @Override
  public <T> UpdateQuery<T> update(Class<T> beanType) {
    return new DefaultUpdateQuery<>(createQuery(beanType));
  }

  @Override
  public void merge(Object bean) {
    merge(bean, MergeOptionsBuilder.defaultOptions(), null);
  }

  @Override
  public void merge(Object bean, MergeOptions options) {
    merge(bean, options, null);
  }

  @Override
  public void merge(Object bean, MergeOptions options, @Nullable Transaction transaction) {
    BeanDescriptor<?> desc = desc(bean.getClass());
    executeInTrans((txn) -> persister.merge(desc, checkEntityBean(bean), options, txn), transaction);
  }

  @Override
  public void lock(Object bean) {
    BeanDescriptor<?> desc = desc(bean.getClass());
    Object id = desc.id(bean);
    Objects.requireNonNull(id, "Bean missing an @Id value which is required to lock");
    new DefaultOrmQuery<>(desc, this, expressionFactory)
      .setId(id)
      .withLock(Query.LockType.DEFAULT, Query.LockWait.NOWAIT)
      .findOne();
  }

  @Override
  public <T> Query<T> find(Class<T> beanType) {
    return createQuery(beanType);
  }

  @Override
  public <T> Query<T> findNative(Class<T> beanType, String nativeSql) {
    DefaultOrmQuery<T> query = new DefaultOrmQuery<>(desc(beanType), this, expressionFactory);
    query.setNativeSql(nativeSql);
    return query;
  }

  @Override
  public <T> DefaultOrmQuery<T> createQuery(Class<T> beanType) {
    return new DefaultOrmQuery<>(desc(beanType), this, expressionFactory);
  }

  @Override
  public <T> Update<T> createUpdate(Class<T> beanType, String ormUpdate) {
    return new DefaultOrmUpdate<>(beanType, this, desc(beanType).baseTable(), ormUpdate);
  }

  @Override
  public <T> DtoQuery<T> findDto(Class<T> dtoType, String sql) {
    DtoBeanDescriptor<T> descriptor = dtoBeanManager.descriptor(dtoType);
    return new DefaultDtoQuery<>(this, descriptor, sql.trim());
  }

  @Override
  public <T> DtoQuery<T> findDto(Class<T> dtoType, SpiQuery<?> ormQuery) {
    DtoBeanDescriptor<T> descriptor = dtoBeanManager.descriptor(dtoType);
    return new DefaultDtoQuery<>(this, descriptor, ormQuery);
  }

  @Override
  public SpiResultSet findResultSet(SpiQuery<?> ormQuery) {
    SpiOrmQueryRequest<?> request = createQueryRequest(ormQuery.type(), ormQuery);
    request.initTransIfRequired();
    return request.findResultSet();
  }

  @Override
  public SqlQuery sqlQuery(String sql) {
    return new DefaultRelationalQuery(this, sql.trim());
  }

  @Override
  public SqlUpdate sqlUpdate(String sql) {
    return new DefaultSqlUpdate(this, sql.trim());
  }

  @Override
  public CallableSql createCallableSql(String sql) {
    return new DefaultCallableSql(this, sql.trim());
  }

  @Override
  public <T> T find(Class<T> beanType, Object uid) {
    return find(beanType, uid, null);
  }

  /**
   * Find a bean using its unique id.
   */
  @Override
  public <T> T find(Class<T> beanType, Object id, @Nullable Transaction transaction) {
    Objects.requireNonNull(id);
    SpiQuery<T> query = createQuery(beanType);
    query.usingTransaction(transaction);
    query.setId(id);
    return findId(query);
  }

  <T> SpiOrmQueryRequest<T> createQueryRequest(Type type, SpiQuery<T> query) {
    SpiOrmQueryRequest<T> request = buildQueryRequest(type, query);
    request.prepareQuery();
    return request;
  }

  <T> SpiOrmQueryRequest<T> buildQueryRequest(Type type, SpiQuery<T> query) {
    query.setType(type);
    query.checkNamedParameters();
    return buildQueryRequest(query);
  }

  private <T> SpiOrmQueryRequest<T> buildQueryRequest(SpiQuery<T> query) {
    SpiTransaction transaction = query.transaction();
    if (transaction == null) {
      transaction = currentServerTransaction();
    }
    if (!query.isRawSql()) {
<<<<<<< HEAD
      if (query.isAutoTunable() && !autoTuneService.tuneQuery(query)) {
=======
      query.setDefaultRawSqlIfRequired();
      if (!query.isAutoTunable() || !autoTuneService.tuneQuery(query)) {
>>>>>>> 187cc090
        // use deployment FetchType.LAZY/EAGER annotations
        // to define the 'default' select clause
        query.setDefaultSelectClause();
      }
      query.selectAllForLazyLoadProperty();
    }
    ProfileLocation profileLocation = query.profileLocation();
    if (profileLocation != null) {
      profileLocation.obtain();
    }
    // if determine cost and no origin for AutoTune
    if (query.parentNode() == null) {
      query.setOrigin(createCallOrigin());
    }
    return new OrmQueryRequest<>(this, queryEngine, query, transaction);
  }

  /**
   * Try to get the object out of the persistence context.
   */
  @Nullable
  @SuppressWarnings("unchecked")
  private <T> T findIdCheckPersistenceContextAndCache(SpiQuery<T> query, Object id) {
    SpiTransaction t = query.transaction();
    if (t == null) {
      t = currentServerTransaction();
    }
    BeanDescriptor<T> desc = query.descriptor();
    id = desc.convertId(id);
    PersistenceContext pc = null;
    if (t != null && useTransactionPersistenceContext(query)) {
      // first look in the transaction scoped persistence context
      pc = t.persistenceContext();
      if (pc != null) {
        WithOption o = desc.contextGetWithOption(pc, id);
        if (o != null) {
          if (o.isDeleted()) {
            // Bean was previously deleted in the same transaction / persistence context
            return null;
          }
          return (T) o.getBean();
        }
      }
    }
    if (!query.isBeanCacheGet() || (t != null && t.isSkipCache())) {
      return null;
    }
    // Hit the L2 bean cache
    return desc.cacheBeanGet(id, query.isReadOnly(), pc);
  }

  /**
   * Return true if transactions PersistenceContext should be used.
   */
  private <T> boolean useTransactionPersistenceContext(SpiQuery<T> query) {
    return PersistenceContextScope.TRANSACTION == persistenceContextScope(query);
  }

  /**
   * Return the PersistenceContextScope to use defined at query or server level.
   */
  @Override
  public PersistenceContextScope persistenceContextScope(SpiQuery<?> query) {
    PersistenceContextScope scope = query.persistenceContextScope();
    return (scope != null) ? scope : defaultPersistenceContextScope;
  }

  @Nullable
  @SuppressWarnings("unchecked")
  private <T> T findId(SpiQuery<T> query) {
    query.setType(Type.BEAN);
    if (SpiQuery.Mode.NORMAL == query.mode() && !query.isForceHitDatabase()) {
      // See if we can skip doing the fetch completely by getting the bean from the
      // persistence context or the bean cache
      T bean = findIdCheckPersistenceContextAndCache(query, query.getId());
      if (bean != null) {
        return bean;
      }
    }
    SpiOrmQueryRequest<T> request = buildQueryRequest(query);
    request.prepareQuery();
    try {
      request.initTransIfRequired();
      return (T) request.findId();
    } finally {
      request.endTransIfRequired();
    }
  }

  @Override
  public <T> Optional<T> findOneOrEmpty(SpiQuery<T> query) {
    return Optional.ofNullable(findOne(query));
  }

  @Nullable
  @Override
  public <T> T findOne(SpiQuery<T> query) {
    if (query.isFindById()) {
      // actually a find by Id query
      return findId(query);
    }
    // a query that is expected to return either 0 or 1 beans
    List<T> list = findList(query, true);
    return extractUnique(list);
  }

  @Nullable
  private <T> T extractUnique(List<T> list) {
    if (list.isEmpty()) {
      return null;
    } else if (list.size() > 1) {
      throw new NonUniqueResultException("Unique expecting 0 or 1 results but got " + list.size());
    } else {
      return list.get(0);
    }
  }

  @Override
  @SuppressWarnings({"unchecked", "rawtypes"})
  public <T> Set<T> findSet(SpiQuery<T> query) {
    SpiOrmQueryRequest request = buildQueryRequest(Type.SET, query);
    request.resetBeanCacheAutoMode(false);
    if (request.isGetAllFromBeanCache()) {
      // hit bean cache and got all results from cache
      return request.beanCacheHitsAsSet();
    }
    request.prepareQuery();
    Object result = request.getFromQueryCache();
    if (result != null) {
      return (Set<T>) result;
    }
    try {
      request.initTransIfRequired();
      return request.findSet();
    } finally {
      request.endTransIfRequired();
    }
  }

  @Override
  @SuppressWarnings({"unchecked", "rawtypes"})
  public <K, T> Map<K, T> findMap(SpiQuery<T> query) {
    SpiOrmQueryRequest request = buildQueryRequest(Type.MAP, query);
    request.resetBeanCacheAutoMode(false);
    if (request.isGetAllFromBeanCache()) {
      // hit bean cache and got all results from cache
      return request.beanCacheHitsAsMap();
    }
    request.prepareQuery();
    Object result = request.getFromQueryCache();
    if (result != null) {
      return (Map<K, T>) result;
    }
    try {
      request.initTransIfRequired();
      return request.findMap();
    } finally {
      request.endTransIfRequired();
    }
  }

  @Override
  @SuppressWarnings("unchecked")
  public <A, T> List<A> findSingleAttributeList(SpiQuery<T> query) {
    SpiOrmQueryRequest<T> request = buildQueryRequest(Type.ATTRIBUTE, query);
    request.query().setSingleAttribute();
    request.prepareQuery();
    Object result = request.getFromQueryCache();
    if (result != null) {
      return (List<A>) result;
    }
    try {
      request.initTransIfRequired();
      return request.findSingleAttributeCollection(new ArrayList<>());
    } finally {
      request.endTransIfRequired();
    }
  }

  @Override
  @SuppressWarnings("unchecked")
  public <A, T> Set<A> findSingleAttributeSet(SpiQuery<T> query) {
    SpiOrmQueryRequest<T> request = buildQueryRequest(Type.ATTRIBUTE_SET, query);
    request.query().setSingleAttribute();
    request.prepareQuery();
    Object result = request.getFromQueryCache();
    if (result != null) {
      return (Set<A>) result;
    }
    try {
      request.initTransIfRequired();
      return request.findSingleAttributeCollection(new LinkedHashSet<>());
    } finally {
      request.endTransIfRequired();
    }
  }

  @Override
  public <T> int findCount(SpiQuery<T> query) {
    if (!query.isDistinct()) {
      query = query.copy();
    }
    return findCountWithCopy(query);
  }

  @Override
  public <T> int findCountWithCopy(SpiQuery<T> query) {
    SpiOrmQueryRequest<T> request = createQueryRequest(Type.COUNT, query);
    Integer result = request.getFromQueryCache();
    if (result != null) {
      return result;
    }
    try {
      request.initTransIfRequired();
      return request.findCount();
    } finally {
      request.endTransIfRequired();
    }
  }

  @Override
  public boolean exists(Class<?> beanType, Object beanId, Transaction transaction) {
    final DefaultOrmQuery<?> query = createQuery(beanType);
    query.usingTransaction(transaction);
    query.setId(beanId);
    return !findIdsWithCopy(query).isEmpty();
  }

  @Override
  public <T> boolean exists(SpiQuery<T> ormQuery) {
    SpiQuery<T> ormQueryCopy = ormQuery.copy();
    ormQueryCopy.setMaxRows(1);
    SpiOrmQueryRequest<?> request = createQueryRequest(Type.EXISTS, ormQueryCopy);
    List<Object> ids = request.getFromQueryCache();
    if (ids != null) {
      return !ids.isEmpty();
    }
    try {
      request.initTransIfRequired();
      return !request.findIds().isEmpty();
    } finally {
      request.endTransIfRequired();
    }
  }

  @Override
  public <A, T> List<A> findIds(SpiQuery<T> query) {
    return findIdsWithCopy(query.copy());
  }

  @SuppressWarnings("unchecked")
  @Override
  public <A, T> List<A> findIdsWithCopy(SpiQuery<T> query) {
    SpiOrmQueryRequest<?> request = createQueryRequest(Type.ID_LIST, query);
    Object result = request.getFromQueryCache();
    if (result != null) {
      if (Boolean.FALSE.equals(request.query().isReadOnly())) {
        return new CopyOnFirstWriteList<>((List<A>) result);
      } else {
        return (List<A>) result;
      }
    }
    try {
      request.initTransIfRequired();
      return request.findIds();
    } finally {
      request.endTransIfRequired();
    }
  }

  @Override
  public <T> int delete(SpiQuery<T> query) {
    SpiOrmQueryRequest<T> request = createQueryRequest(Type.DELETE, query);
    try {
      request.initTransIfRequired();
      request.markNotQueryOnly();
      if (request.isDeleteByStatement()) {
        return request.delete();
      } else {
        // escalate to fetch the ids of the beans to delete due
        // to cascading deletes or l2 caching etc
        List<Object> ids = request.findIds();
        if (ids.isEmpty()) {
          return 0;
        } else {
          return persister.deleteByIds(request.descriptor(), ids, request.transaction(), false);
        }
      }
    } finally {
      request.endTransIfRequired();
    }
  }

  @Override
  public <T> int update(SpiQuery<T> query) {
    SpiOrmQueryRequest<T> request = createQueryRequest(Type.UPDATE, query);
    try {
      request.initTransIfRequired();
      request.markNotQueryOnly();
      return request.update();
    } finally {
      request.endTransIfRequired();
    }
  }

  @Override
  public <T> FutureRowCount<T> findFutureCount(SpiQuery<T> query) {
    SpiQuery<T> copy = query.copy();
    copy.usingFuture();
    boolean createdTransaction = false;
    SpiTransaction transaction = query.transaction();
    if (transaction == null) {
      transaction = currentServerTransaction();
      if (transaction == null) {
        transaction = (SpiTransaction) createTransaction();
        createdTransaction = true;
      }
      copy.usingTransaction(transaction);
    }
    var queryFuture = new QueryFutureRowCount<>(new CallableQueryCount<>(this, copy, createdTransaction));
    backgroundExecutor.execute(queryFuture.futureTask());
    return queryFuture;
  }

  @Override
<<<<<<< HEAD
=======
  public <T> FutureIds<T> findFutureIds(SpiQuery<T> query) {
    SpiQuery<T> copy = query.copy();
    copy.usingFuture();
    boolean createdTransaction = false;
    SpiTransaction transaction = query.transaction();
    if (transaction == null) {
      transaction = currentServerTransaction();
      if (transaction == null) {
        transaction = (SpiTransaction) createTransaction();
        createdTransaction = true;
      }
      copy.usingTransaction(transaction);
    }
    QueryFutureIds<T> queryFuture = new QueryFutureIds<>(new CallableQueryIds<>(this, copy, createdTransaction));
    backgroundExecutor.execute(queryFuture.futureTask());
    return queryFuture;
  }

  @Override
  public <T> FutureList<T> findFutureList(SpiQuery<T> query) {
    SpiQuery<T> spiQuery = query.copy();
    spiQuery.usingFuture();
    // FutureList query always run in it's own persistence content
    spiQuery.setPersistenceContext(new DefaultPersistenceContext());
    if (!spiQuery.isDisableReadAudit()) {
      BeanDescriptor<T> desc = descriptorManager.descriptor(spiQuery.getBeanType());
      desc.readAuditFutureList(spiQuery);
    }
    // Create a new transaction solely to execute the findList() at some future time
    boolean createdTransaction = false;
    SpiTransaction transaction = query.transaction();
    if (transaction == null) {
      transaction = currentServerTransaction();
      if (transaction == null) {
        transaction = (SpiTransaction) createTransaction();
        createdTransaction = true;
      }
      spiQuery.usingTransaction(transaction);
    }
    QueryFutureList<T> queryFuture = new QueryFutureList<>(new CallableQueryList<>(this, spiQuery, createdTransaction));
    backgroundExecutor.execute(queryFuture.futureTask());
    return queryFuture;
  }

  @Override
>>>>>>> 187cc090
  public <T> PagedList<T> findPagedList(SpiQuery<T> query) {
    int maxRows = query.getMaxRows();
    if (maxRows == 0) {
      throw new PersistenceException("maxRows must be specified for findPagedList() query");
    }
    return new LimitOffsetPagedList<>(this, query);
  }

  @Override
  public <T> QueryIterator<T> findIterate(SpiQuery<T> query) {
    SpiOrmQueryRequest<T> request = createQueryRequest(Type.ITERATE, query);
    try {
      request.initTransIfRequired();
      return request.findIterate();
    } catch (RuntimeException ex) {
      request.endTransIfRequired();
      throw ex;
    }
  }

  @Override
  public <T> Stream<T> findStream(SpiQuery<T> query) {
    return toStream(findIterate(query));
  }

  private <T> Stream<T> toStream(QueryIterator<T> queryIterator) {
    return stream(spliteratorUnknownSize(queryIterator, Spliterator.ORDERED), false).onClose(queryIterator::close);
  }

  @Override
  public <T> void findEach(SpiQuery<T> query, Consumer<T> consumer) {
    SpiOrmQueryRequest<T> request = createQueryRequest(Type.ITERATE, query);
    request.initTransIfRequired();
    request.findEach(consumer);
    // no try finally - findEach guarantee's cleanup of the transaction if required
  }

  @Override
  public <T> void findEach(SpiQuery<T> query, int batch, Consumer<List<T>> consumer) {
    SpiOrmQueryRequest<T> request = createQueryRequest(Type.ITERATE, query);
    request.initTransIfRequired();
    request.findEach(batch, consumer);
    // no try finally - findEach guarantee's cleanup of the transaction if required
  }

  @Override
  public <T> void findEachWhile(SpiQuery<T> query, Predicate<T> consumer) {
    SpiOrmQueryRequest<T> request = createQueryRequest(Type.ITERATE, query);
    request.initTransIfRequired();
    request.findEachWhile(consumer);
    // no try finally - findEachWhile guarantee's cleanup of the transaction if required
  }

  @Override
  public <T> List<Version<T>> findVersions(SpiQuery<T> query) {
    SpiOrmQueryRequest<T> request = createQueryRequest(Type.LIST, query);
    try {
      request.initTransIfRequired();
      return request.findVersions();
    } finally {
      request.endTransIfRequired();
    }
  }

  @Override
  public <T> List<T> findList(SpiQuery<T> query) {
    return findList(query, false);
  }

  @SuppressWarnings("unchecked")
  private <T> List<T> findList(SpiQuery<T> query, boolean findOne) {
    SpiOrmQueryRequest<T> request = buildQueryRequest(Type.LIST, query);
    request.resetBeanCacheAutoMode(findOne);
    if (request.isGetAllFromBeanCache()) {
      // hit bean cache and got all results from cache
      return request.beanCacheHits();
    }
    request.prepareQuery();
    Object result = request.getFromQueryCache();
    if (result != null) {
      return (List<T>) result;
    }
    try {
      request.initTransIfRequired();
      return request.findList();
    } finally {
      request.endTransIfRequired();
    }
  }

  @Nullable
  @Override
  public SqlRow findOne(SpiSqlQuery query) {
    // no findId() method for SqlQuery...
    // a query that is expected to return either 0 or 1 rows
    List<SqlRow> list = findList(query);
    return extractUnique(list);
  }

  @Override
  public void findEach(SpiSqlQuery query, Consumer<SqlRow> consumer) {
    RelationalQueryRequest request = new RelationalQueryRequest(this, relationalQueryEngine, query);
    try {
      request.initTransIfRequired();
      request.findEach(consumer);
    } finally {
      request.endTransIfRequired();
    }
  }

  @Override
  public void findEachWhile(SpiSqlQuery query, Predicate<SqlRow> consumer) {
    RelationalQueryRequest request = new RelationalQueryRequest(this, relationalQueryEngine, query);
    try {
      request.initTransIfRequired();
      request.findEachWhile(consumer);
    } finally {
      request.endTransIfRequired();
    }
  }

  @Override
  public List<SqlRow> findList(SpiSqlQuery query) {
    RelationalQueryRequest request = new RelationalQueryRequest(this, relationalQueryEngine, query);
    try {
      request.initTransIfRequired();
      return request.findList();
    } finally {
      request.endTransIfRequired();
    }
  }

  private <P> P executeSqlQuery(Function<RelationalQueryRequest, P> fun, SpiSqlQuery query) {
    RelationalQueryRequest request = new RelationalQueryRequest(this, relationalQueryEngine, query);
    try {
      request.initTransIfRequired();
      return fun.apply(request);
    } finally {
      request.endTransIfRequired();
    }
  }

  @Override
  public void findEachRow(SpiSqlQuery query, RowConsumer consumer) {
    executeSqlQuery((req) -> req.findEachRow(consumer), query);
  }

  @Override
  public <T> List<T> findListMapper(SpiSqlQuery query, RowMapper<T> mapper) {
    return executeSqlQuery((req) -> req.findListMapper(mapper), query);
  }

  @Override
  public <T> T findOneMapper(SpiSqlQuery query, RowMapper<T> mapper) {
    return executeSqlQuery((req) -> req.findOneMapper(mapper), query);
  }

  @Override
  public <T> void findSingleAttributeEach(SpiSqlQuery query, Class<T> cls, Consumer<T> consumer) {
    executeSqlQuery((req) -> req.findSingleAttributeEach(cls, consumer), query);
  }

  @Override
  public <T> List<T> findSingleAttributeList(SpiSqlQuery query, Class<T> cls) {
    return executeSqlQuery((req) -> req.findSingleAttributeList(cls), query);
  }

  @Override
  public <T> T findSingleAttribute(SpiSqlQuery query, Class<T> cls) {
    return executeSqlQuery((req) -> req.findSingleAttribute(cls), query);
  }

  @Override
  public <T> void findDtoEach(SpiDtoQuery<T> query, Consumer<T> consumer) {
    DtoQueryRequest<T> request = new DtoQueryRequest<>(this, dtoQueryEngine, query);
    try {
      request.initTransIfRequired();
      request.findEach(consumer);
    } finally {
      request.endTransIfRequired();
    }
  }

  @Override
  public <T> void findDtoEach(SpiDtoQuery<T> query, int batch, Consumer<List<T>> consumer) {
    DtoQueryRequest<T> request = new DtoQueryRequest<>(this, dtoQueryEngine, query);
    try {
      request.initTransIfRequired();
      request.findEach(batch, consumer);
    } finally {
      request.endTransIfRequired();
    }
  }

  @Override
  public <T> void findDtoEachWhile(SpiDtoQuery<T> query, Predicate<T> consumer) {
    DtoQueryRequest<T> request = new DtoQueryRequest<>(this, dtoQueryEngine, query);
    try {
      request.initTransIfRequired();
      request.findEachWhile(consumer);
    } finally {
      request.endTransIfRequired();
    }
  }

  @Override
  public <T> QueryIterator<T> findDtoIterate(SpiDtoQuery<T> query) {
    DtoQueryRequest<T> request = new DtoQueryRequest<>(this, dtoQueryEngine, query);
    try {
      request.initTransIfRequired();
      return request.findIterate();
    } catch (RuntimeException ex) {
      request.endTransIfRequired();
      throw ex;
    }
  }

  @Override
  public <T> Stream<T> findDtoStream(SpiDtoQuery<T> query) {
    return toStream(findDtoIterate(query));
  }

  @Override
  public <T> List<T> findDtoList(SpiDtoQuery<T> query) {
    DtoQueryRequest<T> request = new DtoQueryRequest<>(this, dtoQueryEngine, query);
    try {
      request.initTransIfRequired();
      return request.findList();
    } finally {
      request.endTransIfRequired();
    }
  }

  @Nullable
  @Override
  public <T> T findDtoOne(SpiDtoQuery<T> query) {
    DtoQueryRequest<T> request = new DtoQueryRequest<>(this, dtoQueryEngine, query);
    try {
      request.initTransIfRequired();
      return extractUnique(request.findList());
    } finally {
      request.endTransIfRequired();
    }
  }

  /**
   * Persist the bean by either performing an insert or update.
   */
  @Override
  public void save(Object bean) {
    save(bean, null);
  }

  /**
   * Save the bean with an explicit transaction.
   */
  @Override
  public void save(Object bean, @Nullable Transaction transaction) {
    persister.save(checkEntityBean(bean), transaction);
  }

  @Override
  public void markAsDirty(Object bean) {
    if (!(bean instanceof EntityBean)) {
      throw new IllegalArgumentException("This bean is not an EntityBean?");
    }
    // mark the bean as dirty (so that an update will not get skipped)
    ((EntityBean) bean)._ebean_getIntercept().setDirty(true);
  }

  @Override
  public void update(Object bean) {
    update(bean, null);
  }

  @Override
  public void update(Object bean, @Nullable Transaction transaction) {
    persister.update(checkEntityBean(bean), transaction);
  }

  @Override
  public void updateAll(Collection<?> beans) throws OptimisticLockException {
    updateAll(beans, null);
  }

  /**
   * Update all beans in the collection with an explicit transaction.
   */
  @Override
  public void updateAll(@Nullable Collection<?> beans, @Nullable Transaction transaction) {
    if (beans == null || beans.isEmpty()) {
      return;
    }
    executeInTrans((txn) -> {
      for (Object bean : beans) {
        update(checkEntityBean(bean), txn);
      }
      return 0;
    }, transaction);
  }

  @Override
  public void insert(Object bean) {
    persister.insert(checkEntityBean(bean), null, null);
  }

  @Override
  public void insert(Object bean, @Nullable InsertOptions insertOptions) {
    persister.insert(checkEntityBean(bean), insertOptions, null);
  }

  @Override
  public void insert(Object bean, @Nullable Transaction transaction) {
    persister.insert(checkEntityBean(bean), null, transaction);
  }

  @Override
  public void insert(Object bean, InsertOptions insertOptions, Transaction transaction) {
    persister.insert(checkEntityBean(bean), insertOptions, transaction);
  }

  @Override
  public void insertAll(Collection<?> beans) {
    insertAll(beans, null, null);
  }

  @Override
  public void insertAll(Collection<?> beans, InsertOptions options) {
    insertAll(beans, options, null);
  }

  @Override
  public void insertAll(@Nullable Collection<?> beans, @Nullable Transaction transaction) {
    insertAll(beans, null, transaction);
  }

  @Override
  public void insertAll(@Nullable Collection<?> beans, InsertOptions options, @Nullable Transaction transaction) {
    if (beans == null || beans.isEmpty()) {
      return;
    }
    executeInTrans((txn) -> {
      txn.checkBatchEscalationOnCollection();
      for (Object bean : beans) {
        persister.insert(checkEntityBean(bean), options, txn);
      }
      return 0;
    }, transaction);
  }

  private EntityBean checkEntityBean(Object bean) {
    return (EntityBean) Objects.requireNonNull(bean);
  }

  @Override
  public int saveAll(Collection<?> beans, Transaction transaction) throws OptimisticLockException {
    return saveAllInternal(beans, transaction);
  }

  @Override
  public int saveAll(Collection<?> beans) throws OptimisticLockException {
    return saveAllInternal(beans, null);
  }

  @Override
  public int saveAll(Object... beans) throws OptimisticLockException {
    return saveAllInternal(Arrays.asList(beans), null);
  }

  /**
   * Save all beans in the iterator with an explicit transaction.
   */
  private int saveAllInternal(@Nullable Collection<?> beans, @Nullable Transaction transaction) {
    if (beans == null || beans.isEmpty()) {
      return 0;
    }
    return executeInTrans((txn) -> {
      txn.checkBatchEscalationOnCollection();
      int saveCount = 0;
      for (Object bean : beans) {
        persister.save(checkEntityBean(bean), txn);
        saveCount++;
      }
      txn.flushBatchOnCollection();
      return saveCount;
    }, transaction);
  }

  @Override
  public int delete(Class<?> beanType, Object id) {
    return delete(beanType, id, null);
  }

  @Override
  public int delete(Class<?> beanType, Object id, @Nullable Transaction transaction) {
    return delete(beanType, id, transaction, false);
  }

  @Override
  public int deletePermanent(Class<?> beanType, Object id) {
    return delete(beanType, id, null, true);
  }

  @Override
  public int deletePermanent(Class<?> beanType, Object id, @Nullable Transaction transaction) {
    return delete(beanType, id, transaction, true);
  }

  private int delete(Class<?> beanType, Object id, @Nullable Transaction transaction, boolean permanent) {
    return executeInTrans((txn) -> persister.delete(beanType, id, txn, permanent), transaction);
  }

  @Override
  public int deleteAll(Class<?> beanType, Collection<?> ids) {
    return deleteAll(beanType, ids, null);
  }

  @Override
  public int deleteAll(Class<?> beanType, Collection<?> ids, @Nullable Transaction transaction) {
    return deleteAll(beanType, ids, transaction, false);
  }

  @Override
  public int deleteAllPermanent(Class<?> beanType, Collection<?> ids) {
    return deleteAll(beanType, ids, null, true);
  }

  @Override
  public int deleteAllPermanent(Class<?> beanType, Collection<?> ids, @Nullable Transaction transaction) {
    return deleteAll(beanType, ids, transaction, true);
  }

  private int deleteAll(Class<?> beanType, Collection<?> ids, @Nullable Transaction transaction, boolean permanent) {
    return executeInTrans((txn) -> persister.deleteMany(beanType, ids, txn, permanent), transaction);
  }

  /**
   * Delete the bean.
   */
  @Override
  public boolean delete(Object bean) {
    return delete(bean, null);
  }

  /**
   * Delete the bean with the explicit transaction.
   */
  @Override
  public boolean delete(Object bean, @Nullable Transaction transaction) throws OptimisticLockException {
    // this should really return an int where -1 means jdbc batch/unknown
    return persister.delete(checkEntityBean(bean), transaction, false) != 0;
  }

  @Override
  public boolean deletePermanent(Object bean) throws OptimisticLockException {
    return deletePermanent(bean, null);
  }

  @Override
  public boolean deletePermanent(Object bean, @Nullable Transaction transaction) throws OptimisticLockException {
    // this should really return an int where -1 means jdbc batch/unknown
    return persister.delete(checkEntityBean(bean), transaction, true) != 0;
  }

  @Override
  public int deleteAllPermanent(Collection<?> beans) {
    return deleteAllInternal(beans, null, true);
  }

  @Override
  public int deleteAllPermanent(Collection<?> beans, @Nullable Transaction transaction) {
    return deleteAllInternal(beans, transaction, true);
  }

  /**
   * Delete all the beans in the collection.
   */
  @Override
  public int deleteAll(Collection<?> beans) {
    return deleteAllInternal(beans, null, false);
  }

  /**
   * Delete all the beans in the collection.
   */
  @Override
  public int deleteAll(Collection<?> beans, @Nullable Transaction transaction) {
    return deleteAllInternal(beans, transaction, false);
  }

  /**
   * Delete all the beans in the iterator with an explicit transaction.
   */
  private int deleteAllInternal(@Nullable Collection<?> beans, @Nullable Transaction transaction, boolean permanent) {
    if (beans == null || beans.isEmpty()) {
      return 0;
    }
    return executeInTrans((txn) -> {
      txn.checkBatchEscalationOnCollection();
      int deleteCount = 0;
      for (Object bean : beans) {
        persister.delete(checkEntityBean(bean), txn, permanent);
        deleteCount++;
      }
      txn.flushBatchOnCollection();
      return deleteCount;
    }, transaction);
  }

  /**
   * Execute the CallableSql with an explicit transaction.
   */
  @Override
  public int execute(CallableSql callSql, @Nullable Transaction transaction) {
    return persister.executeCallable(callSql, transaction);
  }

  /**
   * Execute the CallableSql.
   */
  @Override
  public int execute(CallableSql callSql) {
    return execute(callSql, null);
  }

  /**
   * Execute the updateSql with an explicit transaction.
   */
  @Override
  public int execute(SqlUpdate updSql, @Nullable Transaction transaction) {
    return persister.executeSqlUpdate(updSql, transaction);
  }

  @Override
  public int executeNow(SpiSqlUpdate sqlUpdate) {
    return persister.executeSqlUpdateNow(sqlUpdate, null);
  }

  @Override
  public void addBatch(SpiSqlUpdate sqlUpdate, @Nullable SpiTransaction transaction) {
    persister.addBatch(sqlUpdate, transaction);
  }

  @Override
  public int[] executeBatch(SpiSqlUpdate sqlUpdate, @Nullable SpiTransaction transaction) {
    return persister.executeBatch(sqlUpdate, transaction);
  }

  /**
   * Execute the updateSql.
   */
  @Override
  public int execute(SqlUpdate updSql) {
    return execute(updSql, null);
  }

  /**
   * Execute the updateSql with an explicit transaction.
   */
  @Override
  public int execute(Update<?> update, @Nullable Transaction transaction) {
    return persister.executeOrmUpdate(update, transaction);
  }

  /**
   * Execute the orm update.
   */
  @Override
  public int execute(Update<?> update) {
    return execute(update, null);
  }

  /**
   * Return all the BeanDescriptors.
   */
  @Override
  public List<BeanDescriptor<?>> descriptors() {
    return descriptorManager.descriptorList();
  }

  /**
   * Return the transaction manager.
   */
  @Override
  public SpiTransactionManager transactionManager() {
    return transactionManager;
  }

  public void register(BeanPersistController controller) {
    for (BeanDescriptor<?> desc : descriptorManager.descriptorList()) {
      desc.register(controller);
    }
  }

  public void deregister(BeanPersistController controller) {
    for (BeanDescriptor<?> desc : descriptorManager.descriptorList()) {
      desc.deregister(controller);
    }
  }

  @Override
  public boolean isSupportedType(java.lang.reflect.Type genericType) {
    TypeInfo typeInfo = ParamTypeHelper.getTypeInfo(genericType);
    return typeInfo != null && descriptorManager.descriptor(typeInfo.getBeanType()) != null;
  }

  @Override
  public Object beanId(Object bean, Object id) {
    EntityBean eb = checkEntityBean(bean);
    return desc(bean.getClass()).convertSetId(id, eb);
  }

  @Override
  public Object beanId(Object bean) {
    EntityBean eb = checkEntityBean(bean);
    return desc(bean.getClass()).getId(eb);
  }

  private <T> BeanDescriptor<T> desc(Class<T> beanClass) {
    BeanDescriptor<T> desc = descriptorManager.descriptor(beanClass);
    if (desc == null) {
      throw new PersistenceException(beanClass.getName() + " is NOT an Entity Bean registered with this server?");
    }
    return desc;
  }

  /**
   * Return the BeanDescriptor for a given type of bean.
   */
  @Override
  public <T> BeanDescriptor<T> descriptor(Class<T> beanClass) {
    return descriptorManager.descriptor(beanClass);
  }

  /**
   * Return the BeanDescriptor's for a given table name.
   */
  @Override
  public List<BeanDescriptor<?>> descriptors(String tableName) {
    return descriptorManager.descriptors(tableName);
  }

  /**
   * Return all the SPI BeanTypes.
   */
  @Override
  public List<? extends BeanType<?>> beanTypes() {
    return descriptors();
  }

  /**
   * Return the SPI bean types mapped to the given table.
   */
  @Override
  public List<? extends BeanType<?>> beanTypes(String tableName) {
    return descriptorManager.beanTypes(tableName);
  }

  /**
   * Return the SPI bean types for the given bean class.
   */
  @Override
  public <T> BeanType<T> beanType(Class<T> beanType) {
    return descriptor(beanType);
  }

  /**
   * Return the BeanDescriptor using its class name.
   */
  @Override
  public BeanDescriptor<?> descriptorById(String beanClassName) {
    return descriptorManager.descriptorByClassName(beanClassName);
  }

  /**
   * Another server in the cluster sent this event so that we can inform local
   * BeanListeners of inserts updates and deletes that occurred remotely (on
   * another server in the cluster).
   */
  @Override
  public void remoteTransactionEvent(RemoteTransactionEvent event) {
    transactionManager.remoteTransactionEvent(event);
    processRemoteCacheEvent(event);
  }

  /**
   * Process a cache event coming from another server in the cluster.
   */
  private void processRemoteCacheEvent(RemoteTransactionEvent event) {
    RemoteCacheEvent cacheEvent = event.getRemoteCacheEvent();
    if (cacheEvent != null) {
      if (cacheEvent.isClearAll()) {
        serverCacheManager.clearAllLocal();
      } else {
        List<String> caches = cacheEvent.getClearCaches();
        if (caches != null) {
          for (String cache : caches) {
            try {
              serverCacheManager.clearLocal(Class.forName(cache));
            } catch (Exception e) {
              log.log(ERROR, "Error clearing local cache for type " + cache, e);
            }
          }
        }
      }
    }
  }

  private <P> P executeInTrans(Function<SpiTransaction, P> fun, @Nullable Transaction transaction) {
    ObtainedTransaction wrap = initTransIfRequired(transaction);
    try {
      P result = fun.apply(wrap.transaction());
      wrap.commitIfCreated();
      return result;
    } catch (RuntimeException e) {
      wrap.endIfCreated();
      throw e;
    } finally {
      wrap.clearIfCreated();
    }
  }

  /**
   * Create a transaction if one is not currently active.
   */
  ObtainedTransaction initTransIfRequired(@Nullable Transaction transaction) {
    if (transaction != null) {
      return new ObtainedTransaction((SpiTransaction) transaction);
    }
    SpiTransaction trans = transactionManager.active();
    if (trans != null) {
      return new ObtainedTransaction(trans);
    }
    trans = beginServerTransaction();
    return new ObtainedTransactionImplicit(trans, this);
  }

  @Override
  public void clearServerTransaction() {
    transactionManager.clearServerTransaction();
  }

  @Override
  public SpiTransaction beginServerTransaction() {
    return transactionManager.beginServerTransaction();
  }

  @Override
  public SpiTransaction createReadOnlyTransaction(Object tenantId, boolean useMaster) {
    return transactionManager.createReadOnlyTransaction(tenantId, useMaster);
  }

  /**
   * Create a CallStack object.
   * <p>
   * This trims off the avaje ebean part of the stack trace so that the first
   * element in the CallStack should be application code.
   * </p>
   */
  @Override
  public CallOrigin createCallOrigin() {
    return callStackFactory.createCallOrigin();
  }

  @Override
  public JsonContext json() {
    // immutable thread safe so return shared instance
    return jsonContext;
  }

  @Override
  public SpiJsonContext jsonExtended() {
    return jsonContext;
  }

  @Override
  public void slowQueryCheck(long timeMicros, int rowCount, SpiQuery<?> query) {
    if (timeMicros > slowQueryMicros && slowQueryListener != null) {
      slowQueryListener.process(new SlowQueryEvent(query.getGeneratedSql(), timeMicros / 1000L, rowCount, query.parentNode()));
    }
  }

  @Override
  public Set<Property> checkUniqueness(Object bean) {
    return checkUniqueness(bean, null);
  }

  @Override
  public Set<Property> checkUniqueness(Object bean, @Nullable Transaction transaction) {
    EntityBean entityBean = checkEntityBean(bean);
    BeanDescriptor<?> beanDesc = descriptor(entityBean.getClass());
    BeanProperty idProperty = beanDesc.idProperty();
    // if the ID of the Property is null we are unable to check uniqueness
    if (idProperty == null) {
      return Collections.emptySet();
    }
    Object id = idProperty.getValue(entityBean);
    if (entityBean._ebean_getIntercept().isNew() && id != null) {
      // Primary Key is changeable only on new models - so skip check if we are not new
      SpiQuery<?> query = new DefaultOrmQuery<>(beanDesc, this, expressionFactory);
      query.usingTransaction(transaction);
      query.setId(id);
      if (findCount(query) > 0) {
        return Collections.singleton(idProperty);
      }
    }
    for (BeanProperty[] props : beanDesc.uniqueProps()) {
      Set<Property> ret = checkUniqueness(entityBean, beanDesc, props, transaction);
      if (ret != null) {
        return ret;
      }
    }
    return Collections.emptySet();
  }

  /**
   * Returns a set of properties if saving the bean will violate the unique constraints (defined by given properties).
   */
  @Nullable
  private Set<Property> checkUniqueness(EntityBean entityBean, BeanDescriptor<?> beanDesc, BeanProperty[] props, @Nullable Transaction transaction) {
    BeanProperty idProperty = beanDesc.idProperty();
    SpiQuery<?> query = new DefaultOrmQuery<>(beanDesc, this, expressionFactory);
    query.usingTransaction(transaction);
    ExpressionList<?> exprList = query.where();
    if (!entityBean._ebean_getIntercept().isNew()) {
      // if model is not new, exclude ourself.
      exprList.ne(idProperty.name(), idProperty.getValue(entityBean));
    }
    for (BeanProperty prop : props) {
      Object value = prop.getValue(entityBean);
      if (value == null) {
        return null;
      }
      exprList.eq(prop.name(), value);
    }
    if (findCount(query) > 0) {
      Set<Property> ret = new LinkedHashSet<>();
      Collections.addAll(ret, props);
      return ret;
    }
    return null;
  }

  @Override
  public void visitMetrics(MetricVisitor visitor) {
    visitor.visitStart();
    if (visitor.collectTransactionMetrics()) {
      transactionManager.visitMetrics(visitor);
    }
    if (visitor.collectL2Metrics()) {
      serverCacheManager.visitMetrics(visitor);
    }
    if (visitor.collectQueryMetrics()) {
      descriptorManager.visitMetrics(visitor);
      dtoBeanManager.visitMetrics(visitor);
      relationalQueryEngine.visitMetrics(visitor);
      persister.visitMetrics(visitor);
    }
    extraMetrics.visitMetrics(visitor);
    visitor.visitEnd();
  }

  @Override
  public SpiQueryBindCapture createQueryBindCapture(SpiQueryPlan plan) {
    return queryPlanManager.createBindCapture(plan);
  }

  List<MetaQueryPlan> queryPlanInit(QueryPlanInit initRequest) {
    if (initRequest.isAll()) {
      queryPlanManager.setDefaultThreshold(initRequest.thresholdMicros());
    }
    return descriptorManager.queryPlanInit(initRequest);
  }

  List<MetaQueryPlan> queryPlanCollectNow(QueryPlanRequest request) {
    return queryPlanManager.collect(request);
  }
}<|MERGE_RESOLUTION|>--- conflicted
+++ resolved
@@ -875,12 +875,7 @@
       transaction = currentServerTransaction();
     }
     if (!query.isRawSql()) {
-<<<<<<< HEAD
-      if (query.isAutoTunable() && !autoTuneService.tuneQuery(query)) {
-=======
-      query.setDefaultRawSqlIfRequired();
       if (!query.isAutoTunable() || !autoTuneService.tuneQuery(query)) {
->>>>>>> 187cc090
         // use deployment FetchType.LAZY/EAGER annotations
         // to define the 'default' select clause
         query.setDefaultSelectClause();
@@ -1206,54 +1201,6 @@
   }
 
   @Override
-<<<<<<< HEAD
-=======
-  public <T> FutureIds<T> findFutureIds(SpiQuery<T> query) {
-    SpiQuery<T> copy = query.copy();
-    copy.usingFuture();
-    boolean createdTransaction = false;
-    SpiTransaction transaction = query.transaction();
-    if (transaction == null) {
-      transaction = currentServerTransaction();
-      if (transaction == null) {
-        transaction = (SpiTransaction) createTransaction();
-        createdTransaction = true;
-      }
-      copy.usingTransaction(transaction);
-    }
-    QueryFutureIds<T> queryFuture = new QueryFutureIds<>(new CallableQueryIds<>(this, copy, createdTransaction));
-    backgroundExecutor.execute(queryFuture.futureTask());
-    return queryFuture;
-  }
-
-  @Override
-  public <T> FutureList<T> findFutureList(SpiQuery<T> query) {
-    SpiQuery<T> spiQuery = query.copy();
-    spiQuery.usingFuture();
-    // FutureList query always run in it's own persistence content
-    spiQuery.setPersistenceContext(new DefaultPersistenceContext());
-    if (!spiQuery.isDisableReadAudit()) {
-      BeanDescriptor<T> desc = descriptorManager.descriptor(spiQuery.getBeanType());
-      desc.readAuditFutureList(spiQuery);
-    }
-    // Create a new transaction solely to execute the findList() at some future time
-    boolean createdTransaction = false;
-    SpiTransaction transaction = query.transaction();
-    if (transaction == null) {
-      transaction = currentServerTransaction();
-      if (transaction == null) {
-        transaction = (SpiTransaction) createTransaction();
-        createdTransaction = true;
-      }
-      spiQuery.usingTransaction(transaction);
-    }
-    QueryFutureList<T> queryFuture = new QueryFutureList<>(new CallableQueryList<>(this, spiQuery, createdTransaction));
-    backgroundExecutor.execute(queryFuture.futureTask());
-    return queryFuture;
-  }
-
-  @Override
->>>>>>> 187cc090
   public <T> PagedList<T> findPagedList(SpiQuery<T> query) {
     int maxRows = query.getMaxRows();
     if (maxRows == 0) {
