--- conflicted
+++ resolved
@@ -1205,22 +1205,6 @@
     SpiQuery<T> spiQuery = configureForFuture(query.copy());
     // FutureList query always run in its own persistence content
     spiQuery.setPersistenceContext(new DefaultPersistenceContext());
-<<<<<<< HEAD
-    // Create a new transaction solely to execute the findList() at some future time
-    boolean createdTransaction = false;
-    SpiTransaction transaction = query.transaction();
-    if (transaction == null) {
-      transaction = currentServerTransaction();
-      if (transaction == null) {
-        transaction = (SpiTransaction) createTransaction();
-        createdTransaction = true;
-      }
-      spiQuery.usingTransaction(transaction);
-=======
-    if (!spiQuery.isDisableReadAudit()) {
-      BeanDescriptor<T> desc = descriptorManager.descriptor(spiQuery.getBeanType());
-      desc.readAuditFutureList(spiQuery);
-    }
     final var queryFuture = new QueryFutureList<T>(new CallableQueryList<>(this, spiQuery));
     backgroundExecutor.execute(queryFuture.futureTask());
     return queryFuture;
@@ -1231,11 +1215,6 @@
     SpiQuery<T> spiQuery = configureForFuture(query.copy());
     // FutureMap query always run in it's own persistence content
     spiQuery.setPersistenceContext(new DefaultPersistenceContext());
-    if (!spiQuery.isDisableReadAudit()) {
-      BeanDescriptor<T> desc = descriptorManager.descriptor(spiQuery.getBeanType());
-      desc.readAuditFutureList(spiQuery);
->>>>>>> 42685335
-    }
     final var queryFuture = new QueryFutureMap<K, T>(new CallableQueryMap<>(this, spiQuery));
     backgroundExecutor.execute(queryFuture.futureTask());
     return queryFuture;
