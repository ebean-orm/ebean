package io.ebeaninternal.server.core;

import io.avaje.lang.NonNullApi;
import io.avaje.lang.Nullable;
import io.ebean.*;
import io.ebean.annotation.Platform;
import io.ebean.annotation.TxIsolation;
import io.ebean.bean.*;
import io.ebean.bean.PersistenceContext.WithOption;
import io.ebean.cache.ServerCacheManager;
import io.ebean.common.CopyOnFirstWriteList;
import io.ebean.config.*;
import io.ebean.config.dbplatform.DatabasePlatform;
import io.ebean.event.BeanPersistController;
import io.ebean.event.ShutdownManager;
import io.ebean.event.readaudit.ReadAuditLogger;
import io.ebean.event.readaudit.ReadAuditPrepare;
import io.ebean.meta.*;
import io.ebean.metric.Metric;
import io.ebean.metric.MetricRegistry;
import io.ebean.migration.auto.AutoMigrationRunner;
import io.ebean.plugin.BeanType;
import io.ebean.plugin.Plugin;
import io.ebean.plugin.Property;
import io.ebean.plugin.SpiServer;
import io.ebean.text.json.JsonContext;
import io.ebeaninternal.api.*;
import io.ebeaninternal.api.SpiQuery.Type;
import io.ebeaninternal.server.autotune.AutoTuneService;
import io.ebeaninternal.server.cache.RemoteCacheEvent;
import io.ebeaninternal.server.core.timezone.DataTimeZone;
import io.ebeaninternal.server.deploy.BeanDescriptor;
import io.ebeaninternal.server.deploy.BeanDescriptorManager;
import io.ebeaninternal.server.deploy.BeanProperty;
import io.ebeaninternal.server.deploy.InheritInfo;
import io.ebeaninternal.server.dto.DtoBeanDescriptor;
import io.ebeaninternal.server.dto.DtoBeanManager;
import io.ebeaninternal.server.el.ElFilter;
import io.ebeaninternal.server.grammer.EqlParser;
import io.ebeaninternal.server.query.*;
import io.ebeaninternal.server.querydefn.*;
import io.ebeaninternal.server.rawsql.SpiRawSql;
import io.ebeaninternal.server.transaction.DefaultPersistenceContext;
import io.ebeaninternal.server.transaction.RemoteTransactionEvent;
import io.ebeaninternal.server.transaction.TransactionManager;
import io.ebeaninternal.util.ParamTypeHelper;
import io.ebeaninternal.util.ParamTypeHelper.TypeInfo;
import io.ebeanservice.docstore.api.DocStoreIntegration;

import jakarta.persistence.EntityNotFoundException;
import jakarta.persistence.NonUniqueResultException;
import jakarta.persistence.OptimisticLockException;
import jakarta.persistence.PersistenceException;
import javax.sql.DataSource;
import java.sql.Connection;
import java.sql.SQLException;
import java.sql.Statement;
import java.time.Clock;
import java.util.*;
import java.util.concurrent.Callable;
import java.util.concurrent.TimeUnit;
import java.util.concurrent.locks.ReentrantLock;
import java.util.function.Consumer;
import java.util.function.Function;
import java.util.function.Predicate;
import java.util.stream.Stream;

import static java.lang.System.Logger.Level.*;
import static java.util.Spliterators.spliteratorUnknownSize;
import static java.util.stream.StreamSupport.stream;

/**
 * The default server side implementation of EbeanServer.
 */
@NonNullApi
public final class DefaultServer implements SpiServer, SpiEbeanServer {

  private static final System.Logger log = CoreLog.internal;

  private final ReentrantLock lock = new ReentrantLock();
  private final DatabaseConfig config;
  private final String serverName;
  private final DatabasePlatform databasePlatform;
  private final TransactionManager transactionManager;
  private final TempFileProvider tempFileProvider;
  private final QueryPlanManager queryPlanManager;
  private final ExtraMetrics extraMetrics;
  private final DataTimeZone dataTimeZone;
  private final ClockService clockService;
  private final CallOriginFactory callStackFactory;
  private final Persister persister;
  private final OrmQueryEngine queryEngine;
  private final RelationalQueryEngine relationalQueryEngine;
  private final DtoQueryEngine dtoQueryEngine;
  private final ServerCacheManager serverCacheManager;
  private final DtoBeanManager dtoBeanManager;
  private final BeanDescriptorManager descriptorManager;
  private final AutoTuneService autoTuneService;
  private final ReadAuditPrepare readAuditPrepare;
  private final ReadAuditLogger readAuditLogger;
  private final CQueryEngine cqueryEngine;
  private final List<Plugin> serverPlugins;
  private final SpiDdlGenerator ddlGenerator;
  private final ScriptRunner scriptRunner;
  private final ExpressionFactory expressionFactory;
  private final SpiBackgroundExecutor backgroundExecutor;
  private final DefaultBeanLoader beanLoader;
  private final EncryptKeyManager encryptKeyManager;
  private final SpiJsonContext jsonContext;
  private final DocumentStore documentStore;
  private final MetaInfoManager metaInfoManager;
  private final CurrentTenantProvider currentTenantProvider;
  private final SpiLogManager logManager;
  private final PersistenceContextScope defaultPersistenceContextScope;
  private final int lazyLoadBatchSize;
  private final boolean updateAllPropertiesInBatch;
  private final long slowQueryMicros;
  private final SlowQueryListener slowQueryListener;
  private final boolean disableL2Cache;
  private boolean shutdown;

  /**
   * Create the DefaultServer.
   */
  public DefaultServer(InternalConfiguration config, ServerCacheManager cache) {
    this.logManager = config.getLogManager();
    this.dtoBeanManager = config.getDtoBeanManager();
    this.config = config.getConfig();
    this.disableL2Cache = this.config.isDisableL2Cache();
    this.serverCacheManager = cache;
    this.databasePlatform = config.getDatabasePlatform();
    this.backgroundExecutor = config.getBackgroundExecutor();
    this.extraMetrics = config.getExtraMetrics();
    this.serverName = this.config.getName();
    this.lazyLoadBatchSize = this.config.getLazyLoadBatchSize();
    this.cqueryEngine = config.getCQueryEngine();
    this.expressionFactory = config.getExpressionFactory();
    this.encryptKeyManager = this.config.getEncryptKeyManager();
    this.defaultPersistenceContextScope = this.config.getPersistenceContextScope();
    this.currentTenantProvider = this.config.getCurrentTenantProvider();
    this.slowQueryMicros = config.getSlowQueryMicros();
    this.slowQueryListener = config.getSlowQueryListener();
    this.descriptorManager = config.getBeanDescriptorManager();
    descriptorManager.setEbeanServer(this);
    this.updateAllPropertiesInBatch = this.config.isUpdateAllPropertiesInBatch();
    this.callStackFactory = initCallStackFactory(this.config);
    this.persister = config.createPersister(this);
    this.queryEngine = config.createOrmQueryEngine();
    this.relationalQueryEngine = config.createRelationalQueryEngine();
    this.dtoQueryEngine = config.createDtoQueryEngine();
    this.autoTuneService = config.createAutoTuneService(this);
    this.readAuditPrepare = config.getReadAuditPrepare();
    this.readAuditLogger = config.getReadAuditLogger();
    this.beanLoader = new DefaultBeanLoader(this);
    this.jsonContext = config.createJsonContext(this);
    this.dataTimeZone = config.getDataTimeZone();
    this.clockService = config.getClockService();

    DocStoreIntegration docStoreComponents = config.createDocStoreIntegration(this);
    this.transactionManager = config.createTransactionManager(this, docStoreComponents.updateProcessor());
    this.documentStore = docStoreComponents.documentStore();
    this.queryPlanManager = config.initQueryPlanManager(transactionManager);
    this.metaInfoManager = new DefaultMetaInfoManager(this, this.config.getMetricNaming());
    this.serverPlugins = config.getPlugins();
    this.tempFileProvider = config.getConfig().getTempFileProvider();
    this.ddlGenerator = config.initDdlGenerator(this);
    this.scriptRunner = new DScriptRunner(this);

    configureServerPlugins();
    // Register with the JVM Shutdown hook
    ShutdownManager.registerDatabase(this);
  }

  /**
   * Create the CallStackFactory depending if AutoTune is being used.
   */
  private CallOriginFactory initCallStackFactory(DatabaseConfig config) {
    if (!config.getAutoTuneConfig().isActive()) {
      // use a common CallStack for performance as we don't care with no AutoTune
      return new NoopCallOriginFactory();
    }
    return new DefaultCallOriginFactory(config.getMaxCallStack());
  }

  private void configureServerPlugins() {
    autoTuneService.startup();
    for (Plugin plugin : serverPlugins) {
      plugin.configure(this);
    }
  }

  /**
   * Execute all the plugins with an online flag indicating the DB is up or not.
   */
  public void executePlugins(boolean online) {
    if (!config.isDocStoreOnly()) {
      ddlGenerator.execute(online);
    }
    for (Plugin plugin : serverPlugins) {
      plugin.online(online);
    }
  }

  @Override
  public boolean isDisableL2Cache() {
    return disableL2Cache;
  }

  @Override
  public SpiLogManager log() {
    return logManager;
  }

  @Override
  public boolean isUpdateAllPropertiesInBatch() {
    return updateAllPropertiesInBatch;
  }

  @Override
  public int lazyLoadBatchSize() {
    return lazyLoadBatchSize;
  }

  @Nullable
  @Override
  public Object currentTenantId() {
    return currentTenantProvider == null ? null : currentTenantProvider.currentId();
  }

  @Override
  public DatabaseConfig config() {
    return config;
  }

  @Override
  public DatabasePlatform databasePlatform() {
    return databasePlatform;
  }

  @Override
  public ScriptRunner script() {
    return scriptRunner;
  }

  @Override
  public DataTimeZone dataTimeZone() {
    return dataTimeZone;
  }

  @Override
  public MetaInfoManager metaInfo() {
    return metaInfoManager;
  }

  @Override
  public Platform platform() {
    return databasePlatform.platform();
  }

  @Override
  public SpiServer pluginApi() {
    return this;
  }

  @Override
  public BackgroundExecutor backgroundExecutor() {
    return backgroundExecutor;
  }

  @Override
  public ExpressionFactory expressionFactory() {
    return expressionFactory;
  }

  @Override
  public AutoTune autoTune() {
    return autoTuneService;
  }

  @Override
  public DataSource dataSource() {
    return transactionManager.dataSource();
  }

  @Override
  public DataSource readOnlyDataSource() {
    return transactionManager.readOnlyDataSource();
  }

  @Override
  public ReadAuditPrepare readAuditPrepare() {
    return readAuditPrepare;
  }

  @Override
  public ReadAuditLogger readAuditLogger() {
    return readAuditLogger;
  }

  /**
   * Run any initialisation required before registering with the ClusterManager.
   */
  public void initialise() {
    if (encryptKeyManager != null) {
      encryptKeyManager.initialise();
    }
    serverCacheManager.enabledRegions(config.getEnabledL2Regions());
  }

  /**
   * Start any services after registering with the ClusterManager.
   */
  public void start() {
    if (config.isRunMigration() && TenantMode.DB != config.getTenantMode()) {
      AutoMigrationRunner migrationRunner = config.getServiceObject(AutoMigrationRunner.class);
      if (migrationRunner == null) {
        migrationRunner = ServiceUtil.service(AutoMigrationRunner.class);
      }
      if (migrationRunner == null) {
        throw new IllegalStateException("No AutoMigrationRunner found. Probably ebean-migration is not in the classpath?");
      }
      final String dbSchema = config.getDbSchema();
      if (dbSchema != null) {
        migrationRunner.setDefaultDbSchema(dbSchema);
      }
      migrationRunner.setName(config.getName());
      Platform platform = config.getDatabasePlatform().platform();
      migrationRunner.setBasePlatform(platform.base().name().toLowerCase());
      migrationRunner.setPlatform(platform.name().toLowerCase());
      migrationRunner.loadProperties(config.getProperties());
      migrationRunner.run(config.getDataSource());
    }
    startQueryPlanCapture();
  }

  private void startQueryPlanCapture() {
    if (config.isQueryPlanCapture()) {
      long secs = config.getQueryPlanCapturePeriodSecs();
      if (secs > 10) {
        log.log(INFO, "capture query plan enabled, every {0}secs", secs);
        backgroundExecutor.scheduleWithFixedDelay(this::collectQueryPlans, secs, secs, TimeUnit.SECONDS);
      }
    }
  }

  private void collectQueryPlans() {
    QueryPlanRequest request = new QueryPlanRequest();
    request.maxCount(config.getQueryPlanCaptureMaxCount());
    request.maxTimeMillis(config.getQueryPlanCaptureMaxTimeMillis());

    // obtains query explain plans ...
    List<MetaQueryPlan> plans = metaInfoManager.queryPlanCollectNow(request);
    QueryPlanListener listener = config.getQueryPlanListener();
    if (listener == null) {
      listener = DefaultQueryPlanListener.INSTANT;
    }
    listener.process(new QueryPlanCapture(this, plans));
  }

  @Override
  public void shutdown() {
    shutdown(true, false);
  }

  @Override
  public void shutdown(boolean shutdownDataSource, boolean deregisterDriver) {
    lock.lock();
    try {
      ShutdownManager.unregisterDatabase(this);
      log.log(TRACE, "shutting down instance {0}", serverName);
      if (shutdown) {
        // already shutdown
        return;
      }
      shutdownPlugins();
      autoTuneService.shutdown();
      // shutdown background threads
      backgroundExecutor.shutdown();
      // shutdown DataSource (if its an Ebean one)
      transactionManager.shutdown(shutdownDataSource, deregisterDriver);
      tempFileProvider.shutdown();
      dumpMetrics();
      shutdown = true;
      if (shutdownDataSource) {
        config.setDataSource(null);
      }
    } finally {
      lock.unlock();
    }
  }

  private void dumpMetrics() {
    if (config.isDumpMetricsOnShutdown()) {
      new DumpMetrics(this, config.getDumpMetricsOptions()).dump();
    }
  }

  private void shutdownPlugins() {
    for (Plugin plugin : serverPlugins) {
      try {
        plugin.shutdown();
      } catch (Exception e) {
        log.log(ERROR, "Error when shutting down plugin", e);
      }
    }
  }

  @Override
  public String toString() {
    return "Database{" + serverName + "}";
  }

  /**
   * Return the server name.
   */
  @Override
  public String name() {
    return serverName;
  }

  @Override
  public ExtendedServer extended() {
    return this;
  }

  @Override
  public long clockNow() {
    return clockService.nowMillis();
  }

  @Override
  public void setClock(Clock clock) {
    this.clockService.setClock(clock);
  }

  @Override
  public BeanState beanState(Object bean) {
    if (bean instanceof EntityBean) {
      return new DefaultBeanState((EntityBean) bean);
    }
    throw new IllegalArgumentException("Bean is not an entity bean");
  }

  /**
   * Compile a query. Only valid for ORM queries.
   */
  @Override
  public <T> CQuery<T> compileQuery(Type type, SpiQuery<T> query, Transaction transaction) {
    query.usingTransaction(transaction);
    SpiOrmQueryRequest<T> qr = createQueryRequest(type, query);
    OrmQueryRequest<T> orm = (OrmQueryRequest<T>) qr;
    return cqueryEngine.buildQuery(orm);
  }

  @Override
  public ServerCacheManager cacheManager() {
    return serverCacheManager;
  }

  @Override
  public void refreshMany(Object parentBean, String propertyName) {
    beanLoader.refreshMany(checkEntityBean(parentBean), propertyName);
  }

  @Override
  public void loadMany(LoadManyRequest loadRequest) {
    beanLoader.loadMany(loadRequest);
  }

  @Override
  public void loadMany(BeanCollection<?> bc, boolean onlyIds) {
    beanLoader.loadMany(bc, onlyIds);
  }

  @Override
  public void refresh(Object bean) {
    beanLoader.refresh(checkEntityBean(bean));
  }

  @Override
  public void loadBean(LoadBeanRequest loadRequest) {
    beanLoader.loadBean(loadRequest);
  }

  @Override
  public BeanLoader beanLoader() {
    return new SingleBeanLoader.Dflt(this);
  }

  @Override
  public void loadBean(EntityBeanIntercept ebi) {
    beanLoader.loadBean(ebi);
    extraMetrics.incrementLoadOneNoLoader();
  }

  @Override
  public void loadBeanRef(EntityBeanIntercept ebi) {
    beanLoader.loadBean(ebi);
    extraMetrics.incrementLoadOneRef();
  }

  @Override
  public void loadBeanL2(EntityBeanIntercept ebi) {
    beanLoader.loadBean(ebi);
    extraMetrics.incrementLoadOneL2();
  }

  @Override
  public Map<String, ValuePair> diff(@Nullable Object a, Object b) {
    if (a == null) {
      return Collections.emptyMap();
    }
    BeanDescriptor<?> desc = descriptor(a.getClass());
    return DiffHelp.diff(a, b, desc);
  }

  /**
   * Process committed beans from another framework or server in another
   * cluster.
   * <p>
   * This notifies this instance of the framework that beans have been committed
   * externally to it. Either by another framework or clustered server. It needs
   * to maintain its cache and text indexes appropriately.
   * </p>
   */
  @Override
  public void externalModification(TransactionEventTable tableEvent) {
    transactionManager.externalModification(tableEvent);
  }

  /**
   * Developer informing eBean that tables where modified outside of eBean.
   * Invalidate the cache etc as required.
   */
  @Override
  public void externalModification(String tableName, boolean inserts, boolean updates, boolean deletes) {
    TransactionEventTable evt = new TransactionEventTable();
    evt.add(tableName, inserts, updates, deletes);
    externalModification(evt);
  }

  @Override
  public void truncate(Class<?>... types) {
    List<String> tableNames = new ArrayList<>();
    for (Class<?> type : types) {
      tableNames.add(descriptor(type).baseTable());
    }
    truncate(tableNames.toArray(new String[0]));
  }

  @Override
  public void truncate(String... tables) {
    try (Connection connection = dataSource().getConnection()) {
      for (String table : tables) {
        executeSql(connection, databasePlatform.truncateStatement(table));
        if (databasePlatform.platform().base() == Platform.DB2) {
          // DB2 requires commit after each truncate statement
          connection.commit();
        }
      }
      connection.commit();
    } catch (SQLException e) {
      throw new PersistenceException("Error executing truncate", e);
    }
  }

  private void executeSql(Connection connection, @Nullable String sql) throws SQLException {
    if (sql != null) {
      try (Statement stmt = connection.createStatement()) {
        transactionManager.log().sql().debug(sql);
        stmt.execute(sql);
      }
    }
  }

  /**
   * Clear the query execution statistics.
   */
  @Override
  public void clearQueryStatistics() {
    for (BeanDescriptor<?> desc : descriptors()) {
      desc.clearQueryStatistics();
    }
  }

  /**
   * Create a new EntityBean bean.
   * <p>
   * This will generally return a subclass of the parameter 'type' which
   * additionally implements the EntityBean interface. That is, the returned
   * bean is typically an instance of a dynamically generated class.
   * </p>
   */
  @Override
  public <T> T createEntityBean(Class<T> type) {
    final BeanDescriptor<T> desc = descriptor(type);
    if (desc == null) {
      throw new IllegalArgumentException("No bean type " + type.getName() + " registered");
    }
    return desc.createBean();
  }

  /**
   * Return a Reference bean.
   * <p>
   * If a current transaction is active then this will check the Context of that
   * transaction to see if the bean is already loaded. If it is already loaded
   * then it will returned that object.
   * </p>
   */
  @Override
  @SuppressWarnings({"unchecked", "rawtypes"})
  public <T> T reference(Class<T> type, Object id) {
    Objects.requireNonNull(id);
    BeanDescriptor desc = descriptor(type);
    id = desc.convertId(id);
    PersistenceContext pc = null;
    SpiTransaction t = transactionManager.active();
    if (t != null) {
      pc = t.persistenceContext();
      Object existing = desc.contextGet(pc, id);
      if (existing != null) {
        return (T) existing;
      }
    }
    InheritInfo inheritInfo = desc.inheritInfo();
    if (inheritInfo == null || inheritInfo.isConcrete()) {
      return (T) desc.contextRef(pc, null, false, id);
    }
    return referenceFindOne(type, id, desc);
  }

  private <T> T referenceFindOne(Class<T> type, Object id, BeanDescriptor<?> desc) {
    BeanProperty idProp = desc.idProperty();
    if (idProp == null) {
      throw new PersistenceException("No ID properties for this type? " + desc);
    }
    // we actually need to do a query because we don't know the type without the discriminator
    // value, just select the id property and discriminator column (auto added)
    T bean = find(type).select(idProp.name()).setId(id).findOne();
    if (bean == null) {
      throw new EntityNotFoundException("Could not find reference bean " + id + " for " + desc);
    }
    return bean;
  }

  @Override
  public void register(TransactionCallback transactionCallback) {
    Transaction transaction = transactionManager.active();
    if (transaction == null) {
      throw new PersistenceException("Not currently active transaction when trying to register transactionCallback");
    }
    transaction.register(transactionCallback);
  }

  /**
   * Creates a new Transaction that is NOT stored in TransactionThreadLocal. Use
   * this when you want a thread to have a second independent transaction.
   */
  @Override
  public Transaction createTransaction() {
    return transactionManager.createTransaction(true, -1);
  }

  /**
   * Create a transaction additionally specify the Isolation level.
   * <p>
   * Note that this transaction is not stored in a thread local.
   * </p>
   */
  @Override
  public Transaction createTransaction(TxIsolation isolation) {
    return transactionManager.createTransaction(true, isolation.getLevel());
  }

  @Override
  public <T> T executeCall(Callable<T> callable) {
    return executeCall(null, callable);
  }

  @Override
  public <T> T executeCall(@Nullable TxScope scope, Callable<T> callable) {
    ScopedTransaction scopeTrans = transactionManager.beginScopedTransaction(scope);
    try {
      return callable.call();
    } catch (Error e) {
      throw scopeTrans.caughtError(e);
    } catch (Exception e) {
      throw new PersistenceException(scopeTrans.caughtThrowable(e));
    } finally {
      scopeTrans.complete();
    }
  }

  @Override
  public void execute(Runnable runnable) {
    execute(null, runnable);
  }

  @Override
  public void execute(@Nullable TxScope scope, Runnable runnable) {
    ScopedTransaction t = transactionManager.beginScopedTransaction(scope);
    try {
      runnable.run();
    } catch (Error e) {
      throw t.caughtError(e);
    } catch (Exception e) {
      throw new PersistenceException(t.caughtThrowable(e));
    } finally {
      t.complete();
    }
  }

  @Override
  public void scopedTransactionEnter(TxScope txScope) {
    beginTransaction(txScope);
  }

  @Override
  public void scopedTransactionExit(Object returnOrThrowable, int opCode) {
    transactionManager.exitScopedTransaction(returnOrThrowable, opCode);
  }

  @Nullable
  @Override
  public SpiTransaction currentServerTransaction() {
    return transactionManager.active();
  }

  @Override
  public Transaction beginTransaction() {
    return beginTransaction(TxScope.required());
  }

  @Override
  public Transaction beginTransaction(TxScope txScope) {
    return transactionManager.beginScopedTransaction(txScope);
  }

  @Override
  public Transaction beginTransaction(TxIsolation isolation) {
    // start an explicit transaction
    SpiTransaction t = transactionManager.createTransaction(true, isolation.getLevel());
    try {
      // note that we are not supporting nested scoped transactions in this case
      transactionManager.set(t);
    } catch (PersistenceException existingTransactionError) {
      t.end();
      throw existingTransactionError;
    }
    return t;
  }

  @Override
  public Transaction currentTransaction() {
    return transactionManager.active();
  }

  @Override
  public void flush() {
    currentTransaction().flush();
  }

  @Override
  public void commitTransaction() {
    currentTransaction().commit();
  }

  @Override
  public void rollbackTransaction() {
    currentTransaction().rollback();
  }

  @Override
  public void endTransaction() {
    Transaction transaction = transactionManager.inScope();
    if (transaction != null) {
      transaction.end();
    }
  }

  @Override
  public Object nextId(Class<?> beanType) {
    return descriptor(beanType).nextId(null);
  }

  @Override
  @SuppressWarnings("unchecked")
  public <T> void sort(List<T> list, String sortByClause) {
    Objects.requireNonNull(list);
    Objects.requireNonNull(sortByClause);
    if (list.isEmpty()) {
      // don't need to sort an empty list
      return;
    }
    // use first bean in the list as the correct type
    Class<T> beanType = (Class<T>) list.get(0).getClass();
    desc(beanType).sort(list, sortByClause);
  }

  @Override
  public <T> Set<String> validateQuery(Query<T> query) {
    return ((SpiQuery<T>) query).validate(desc(query.getBeanType()));
  }

  @Override
  public <T> Filter<T> filter(Class<T> beanType) {
    return new ElFilter<>(desc(beanType));
  }


  @Override
  public <T> UpdateQuery<T> update(Class<T> beanType) {
    return new DefaultUpdateQuery<>(createQuery(beanType));
  }

  @Override
  public void merge(Object bean) {
    merge(bean, MergeOptionsBuilder.defaultOptions(), null);
  }

  @Override
  public void merge(Object bean, MergeOptions options) {
    merge(bean, options, null);
  }

  @Override
  public void merge(Object bean, MergeOptions options, @Nullable Transaction transaction) {
    BeanDescriptor<?> desc = desc(bean.getClass());
    executeInTrans((txn) -> persister.merge(desc, checkEntityBean(bean), options, txn), transaction);
  }

  @Override
  public <T> T mergeBeans(T bean, T existing, BeanMergeOptions options) {
    BeanDescriptor<?> desc = desc(bean.getClass());
    return (T) desc.mergeBeans(checkEntityBean(bean), (EntityBean) existing, options);
  }

  @Override
  public void lock(Object bean) {
    BeanDescriptor<?> desc = desc(bean.getClass());
    Object id = desc.id(bean);
    Objects.requireNonNull(id, "Bean missing an @Id value which is required to lock");
    new DefaultOrmQuery<>(desc, this, expressionFactory)
      .setId(id)
      .withLock(Query.LockType.DEFAULT, Query.LockWait.NOWAIT)
      .findOne();
  }

  @Override
  public <T> Query<T> find(Class<T> beanType) {
    return createQuery(beanType);
  }

  @Override
  public <T> Query<T> findNative(Class<T> beanType, String nativeSql) {
    DefaultOrmQuery<T> query = new DefaultOrmQuery<>(desc(beanType), this, expressionFactory);
    query.setNativeSql(nativeSql);
    return query;
  }

  @Override
  public <T> Query<T> createNamedQuery(Class<T> beanType, String namedQuery) {
    BeanDescriptor<T> desc = desc(beanType);
    String named = desc.namedQuery(namedQuery);
    if (named != null) {
      return createQuery(beanType, named);
    }
    SpiRawSql rawSql = desc.namedRawSql(namedQuery);
    if (rawSql != null) {
      DefaultOrmQuery<T> query = createQuery(beanType);
      query.setRawSql(rawSql);
      return query;
    }
    throw new PersistenceException("No named query called " + namedQuery + " for bean:" + beanType.getName());
  }

  @Override
  public <T> DefaultOrmQuery<T> createQuery(Class<T> beanType, String eql) {
    DefaultOrmQuery<T> query = createQuery(beanType);
    EqlParser.parse(eql, query);
    return query;
  }

  @Override
  public <T> DefaultOrmQuery<T> createQuery(Class<T> beanType) {
    return new DefaultOrmQuery<>(desc(beanType), this, expressionFactory);
  }

  @Override
  public <T> Update<T> createUpdate(Class<T> beanType, String ormUpdate) {
    return new DefaultOrmUpdate<>(beanType, this, desc(beanType).baseTable(), ormUpdate);
  }

  @Override
  public <T> DtoQuery<T> findDto(Class<T> dtoType, String sql) {
    DtoBeanDescriptor<T> descriptor = dtoBeanManager.descriptor(dtoType);
    return new DefaultDtoQuery<>(this, descriptor, sql.trim());
  }

  @Override
  public <T> DtoQuery<T> createNamedDtoQuery(Class<T> dtoType, String namedQuery) {
    DtoBeanDescriptor<T> descriptor = dtoBeanManager.descriptor(dtoType);
    String sql = descriptor.namedRawSql(namedQuery);
    if (sql == null) {
      throw new PersistenceException("No named query called " + namedQuery + " for bean:" + dtoType.getName());
    }
    return new DefaultDtoQuery<>(this, descriptor, sql);
  }

  @Override
  public <T> DtoQuery<T> findDto(Class<T> dtoType, SpiQuery<?> ormQuery) {
    DtoBeanDescriptor<T> descriptor = dtoBeanManager.descriptor(dtoType);
    ormQuery.setDtoType(dtoType);
    return new DefaultDtoQuery<>(this, descriptor, ormQuery);
  }

  @Override
  public SpiResultSet findResultSet(SpiQuery<?> ormQuery) {
    SpiOrmQueryRequest<?> request = createQueryRequest(ormQuery.type(), ormQuery);
    request.initTransIfRequired();
    return request.findResultSet();
  }

  @Override
  public SqlQuery sqlQuery(String sql) {
    return new DefaultRelationalQuery(this, sql.trim());
  }

  @Override
  public SqlUpdate sqlUpdate(String sql) {
    return new DefaultSqlUpdate(this, sql.trim());
  }

  @Override
  public CallableSql createCallableSql(String sql) {
    return new DefaultCallableSql(this, sql.trim());
  }

  @Override
  public <T> T find(Class<T> beanType, Object uid) {
    return find(beanType, uid, null);
  }

  /**
   * Find a bean using its unique id.
   */
  @Override
  public <T> T find(Class<T> beanType, Object id, @Nullable Transaction transaction) {
    Objects.requireNonNull(id);
    SpiQuery<T> query = createQuery(beanType);
    query.usingTransaction(transaction);
    query.setId(id);
    return findId(query);
  }

<<<<<<< HEAD
  <T> DtoQueryRequest<T> createDtoQueryRequest(Type type, SpiDtoQuery<T> query) {
    SpiQuery<?> ormQuery = query.ormQuery();
    if (ormQuery != null) {
      ormQuery.setType(type);
      ormQuery.setManualId();
      SpiOrmQueryRequest<?> ormRequest = createQueryRequest(type, ormQuery, query.transaction());
      return new DtoQueryRequest<>(this, dtoQueryEngine, query, ormRequest);
    } else {
      return new DtoQueryRequest<>(this, dtoQueryEngine, query, null);
    }
  }

  <T> SpiOrmQueryRequest<T> createQueryRequest(Type type, Query<T> query, @Nullable Transaction transaction) {
    SpiOrmQueryRequest<T> request = buildQueryRequest(type, query, transaction);
=======
  <T> SpiOrmQueryRequest<T> createQueryRequest(Type type, SpiQuery<T> query) {
    SpiOrmQueryRequest<T> request = buildQueryRequest(type, query);
>>>>>>> 9223796f
    request.prepareQuery();
    return request;
  }

  <T> SpiOrmQueryRequest<T> buildQueryRequest(Type type, SpiQuery<T> query) {
    query.setType(type);
    query.checkNamedParameters();
    return buildQueryRequest(query);
  }

  private <T> SpiOrmQueryRequest<T> buildQueryRequest(SpiQuery<T> query) {
    SpiTransaction transaction = query.transaction();
    if (transaction == null) {
      transaction = currentServerTransaction();
    }
    if (!query.isRawSql()) {
      query.setDefaultRawSqlIfRequired();
      if (query.isAutoTunable() && !autoTuneService.tuneQuery(query)) {
        // use deployment FetchType.LAZY/EAGER annotations
        // to define the 'default' select clause
        query.setDefaultSelectClause();
      }
      query.selectAllForLazyLoadProperty();
    }
    ProfileLocation profileLocation = query.profileLocation();
    if (profileLocation != null) {
      profileLocation.obtain();
    }
    // if determine cost and no origin for AutoTune
    if (query.parentNode() == null) {
      query.setOrigin(createCallOrigin());
    }
    return new OrmQueryRequest<>(this, queryEngine, query, transaction);
  }

  /**
<<<<<<< HEAD
=======
   * Try to get the object out of the persistence context.
   */
  @Nullable
  @SuppressWarnings("unchecked")
  private <T> T findIdCheckPersistenceContextAndCache(SpiQuery<T> query, Object id) {
    SpiTransaction t = query.transaction();
    if (t == null) {
      t = currentServerTransaction();
    }
    BeanDescriptor<T> desc = query.descriptor();
    id = desc.convertId(id);
    PersistenceContext pc = null;
    if (t != null && useTransactionPersistenceContext(query)) {
      // first look in the transaction scoped persistence context
      pc = t.persistenceContext();
      if (pc != null) {
        WithOption o = desc.contextGetWithOption(pc, id);
        if (o != null) {
          if (o.isDeleted()) {
            // Bean was previously deleted in the same transaction / persistence context
            return null;
          }
          return (T) o.getBean();
        }
      }
    }
    if (!query.isBeanCacheGet() || (t != null && t.isSkipCache())) {
      return null;
    }
    // Hit the L2 bean cache
    return desc.cacheBeanGet(id, query.isReadOnly(), pc);
  }

  /**
>>>>>>> 9223796f
   * Return true if transactions PersistenceContext should be used.
   */
  private <T> boolean useTransactionPersistenceContext(SpiQuery<T> query) {
    return PersistenceContextScope.TRANSACTION == persistenceContextScope(query);
  }

  /**
   * Return the PersistenceContextScope to use defined at query or server level.
   */
  @Override
  public PersistenceContextScope persistenceContextScope(SpiQuery<?> query) {
    PersistenceContextScope scope = query.persistenceContextScope();
    return (scope != null) ? scope : defaultPersistenceContextScope;
  }

  @Nullable
  @SuppressWarnings("unchecked")
<<<<<<< HEAD
  private <T> T findId(Query<T> query, @Nullable Transaction transaction) {
    SpiQuery<T> spiQuery = (SpiQuery<T>) query;
    spiQuery.setType(Type.BEAN);
    SpiOrmQueryRequest<T> request = null;
    if (SpiQuery.Mode.NORMAL == spiQuery.mode() && !spiQuery.isForceHitDatabase()) {
      // See if we can skip doing the fetch completely by getting the bean from the
      // persistence context or the bean cache
      SpiTransaction t = (SpiTransaction) transaction;
      if (t == null) {
        t = currentServerTransaction();
      }
      BeanDescriptor<T> desc = spiQuery.descriptor();
      Object id = desc.convertId(spiQuery.getId());
      PersistenceContext pc = null;
      if (t != null && useTransactionPersistenceContext(spiQuery)) {
        // first look in the transaction scoped persistence context
        pc = t.persistenceContext();
        if (pc != null) {
          WithOption o = desc.contextGetWithOption(pc, id);
          if (o != null) {
            // We have found a hit. This could be also one with o.deleted() == true
            // if bean was previously deleted in the same transaction / persistence context
            return (T) o.getBean();
          }
        }
      }
      if (t == null || !t.isSkipCache()) {
        if (spiQuery.queryCacheMode() != CacheMode.OFF) {
          request = buildQueryRequest(spiQuery, transaction);
          if (request.isQueryCacheActive()) {
            // Hit the  query cache
            request.prepareQuery();
            T bean = request.getFromQueryCache();
            if (bean != null) {
              return bean;
            }
          }
        }
        if (spiQuery.isBeanCacheGet()) {
          // Hit the L2 bean cache
          T bean = desc.cacheBeanGet(id, spiQuery.isReadOnly(), pc);
          if (bean != null) {
            if (request != null && request.isQueryCachePut()) {
              // copy bean from the L2 cache to the faster query cache, if caching is enabled
              request.prepareQuery();
              request.putToQueryCache(bean);
            }
            return bean;
          }
        }
      }
    }

    if (request == null) {
      request = buildQueryRequest(spiQuery, transaction);
    }
=======
  private <T> T findId(SpiQuery<T> query) {
    query.setType(Type.BEAN);
    if (SpiQuery.Mode.NORMAL == query.mode() && !query.isForceHitDatabase()) {
      // See if we can skip doing the fetch completely by getting the bean from the
      // persistence context or the bean cache
      T bean = findIdCheckPersistenceContextAndCache(query, query.getId());
      if (bean != null) {
        return bean;
      }
    }
    SpiOrmQueryRequest<T> request = buildQueryRequest(query);
>>>>>>> 9223796f
    request.prepareQuery();
    if (request.isUseDocStore()) {
      return docStore().find(request);
    }
    try {
      request.initTransIfRequired();
      return (T) request.findId();
    } finally {
      request.endTransIfRequired();
    }
  }

  @Override
  public <T> Optional<T> findOneOrEmpty(SpiQuery<T> query) {
    return Optional.ofNullable(findOne(query));
  }

  @Nullable
  @Override
  public <T> T findOne(SpiQuery<T> query) {
    if (query.isFindById()) {
      // actually a find by Id query
      return findId(query);
    }
    // a query that is expected to return either 0 or 1 beans
    List<T> list = findList(query, true);
    return extractUnique(list);
  }

  @Nullable
  private <T> T extractUnique(List<T> list) {
    if (list.isEmpty()) {
      return null;
    } else if (list.size() > 1) {
      throw new NonUniqueResultException("Unique expecting 0 or 1 results but got " + list.size());
    } else {
      return list.get(0);
    }
  }

  @Override
  @SuppressWarnings({"unchecked", "rawtypes"})
  public <T> Set<T> findSet(SpiQuery<T> query) {
    SpiOrmQueryRequest request = buildQueryRequest(Type.SET, query);
    request.resetBeanCacheAutoMode(false);
<<<<<<< HEAD
    if (request.isQueryCacheActive()) {
      request.prepareQuery();
      Object result = request.getFromQueryCache();
      if (result != null) {
        return (Set<T>) result;
      }
    }
    if ((transaction == null || !transaction.isSkipCache()) && request.getFromBeanCache()) {
=======
    if (request.isGetAllFromBeanCache()) {
>>>>>>> 9223796f
      // hit bean cache and got all results from cache
      return request.beanCacheHitsAsSet();
    }
    request.prepareQuery();
    try {
      request.initTransIfRequired();
      return request.findSet();
    } finally {
      request.endTransIfRequired();
    }
  }

  @Override
  @SuppressWarnings({"unchecked", "rawtypes"})
<<<<<<< HEAD
  public <K, T> Map<K, T> findMap(Query<T> query, @Nullable Transaction transaction) {
    SpiOrmQueryRequest request = buildQueryRequest(Type.MAP, query, transaction);
    if (request.isQueryCacheActive()) {
      request.prepareQuery();
      Object result = request.getFromQueryCache();
      if (result != null) {
        return (Map<K, T>) result;
      }
    }
=======
  public <K, T> Map<K, T> findMap(SpiQuery<T> query) {
    SpiOrmQueryRequest request = buildQueryRequest(Type.MAP, query);
>>>>>>> 9223796f
    request.resetBeanCacheAutoMode(false);
    if (request.isGetAllFromBeanCache()) {
      // hit bean cache and got all results from cache
      return request.beanCacheHitsAsMap();
    }
    request.prepareQuery();
    try {
      request.initTransIfRequired();
      return request.findMap();
    } finally {
      request.endTransIfRequired();
    }
  }

  @Override
  @SuppressWarnings("unchecked")
  public <A, T> List<A> findSingleAttributeList(SpiQuery<T> query) {
    SpiOrmQueryRequest<T> request = buildQueryRequest(Type.ATTRIBUTE, query);
    request.query().setSingleAttribute();
    request.prepareQuery();
    Object result = request.getFromQueryCache();
    if (result != null) {
      return (List<A>) result;
    }
    try {
      request.initTransIfRequired();
      return request.findSingleAttributeCollection(new ArrayList<>());
    } finally {
      request.endTransIfRequired();
    }
  }

  @Override
  @SuppressWarnings("unchecked")
  public <A, T> Set<A> findSingleAttributeSet(SpiQuery<T> query) {
    SpiOrmQueryRequest<T> request = buildQueryRequest(Type.ATTRIBUTE_SET, query);
    request.query().setSingleAttribute();
    request.prepareQuery();
    Object result = request.getFromQueryCache();
    if (result != null) {
      return (Set<A>) result;
    }
    try {
      request.initTransIfRequired();
      return request.findSingleAttributeCollection(new LinkedHashSet<>());
    } finally {
      request.endTransIfRequired();
    }
  }

  @Override
  public <T> int findCount(SpiQuery<T> query) {
    if (!query.isDistinct()) {
      query = query.copy();
    }
    return findCountWithCopy(query);
  }

  @Override
  public <T> int findCountWithCopy(SpiQuery<T> query) {
    SpiOrmQueryRequest<T> request = createQueryRequest(Type.COUNT, query);
    Integer result = request.getFromQueryCache();
    if (result != null) {
      return result;
    }
    try {
      request.initTransIfRequired();
      return request.findCount();
    } finally {
      request.endTransIfRequired();
    }
  }

  @Override
  public boolean exists(Class<?> beanType, Object beanId, Transaction transaction) {
    final DefaultOrmQuery<?> query = createQuery(beanType);
    query.usingTransaction(transaction);
    query.setId(beanId);
    return !findIdsWithCopy(query).isEmpty();
  }

  @Override
  public <T> boolean exists(SpiQuery<T> ormQuery) {
    SpiQuery<T> ormQueryCopy = ormQuery.copy();
    ormQueryCopy.setMaxRows(1);
    SpiOrmQueryRequest<?> request = createQueryRequest(Type.EXISTS, ormQueryCopy);
    List<Object> ids = request.getFromQueryCache();
    if (ids != null) {
      return !ids.isEmpty();
    }
    try {
      request.initTransIfRequired();
      return !request.findIds().isEmpty();
    } finally {
      request.endTransIfRequired();
    }
  }

  @Override
  public <A, T> List<A> findIds(SpiQuery<T> query) {
    return findIdsWithCopy(query.copy());
  }

  @SuppressWarnings("unchecked")
  @Override
  public <A, T> List<A> findIdsWithCopy(SpiQuery<T> query) {
    SpiOrmQueryRequest<?> request = createQueryRequest(Type.ID_LIST, query);
    Object result = request.getFromQueryCache();
    if (result != null) {
      if (Boolean.FALSE.equals(request.query().isReadOnly())) {
        return new CopyOnFirstWriteList<>((List<A>) result);
      } else {
        return (List<A>) result;
      }
    }
    try {
      request.initTransIfRequired();
      return request.findIds();
    } finally {
      request.endTransIfRequired();
    }
  }

  @Override
  public <T> int delete(SpiQuery<T> query) {
    SpiOrmQueryRequest<T> request = createQueryRequest(Type.DELETE, query);
    try {
      request.initTransIfRequired();
      request.markNotQueryOnly();
      if (request.isDeleteByStatement()) {
        return request.delete();
      } else {
        // escalate to fetch the ids of the beans to delete due
        // to cascading deletes or l2 caching etc
        List<Object> ids = request.findIds();
        if (ids.isEmpty()) {
          return 0;
        } else {
          return persister.deleteByIds(request.descriptor(), ids, request.transaction(), false);
        }
      }
    } finally {
      request.endTransIfRequired();
    }
  }

  @Override
  public <T> int update(SpiQuery<T> query) {
    SpiOrmQueryRequest<T> request = createQueryRequest(Type.UPDATE, query);
    try {
      request.initTransIfRequired();
      request.markNotQueryOnly();
      return request.update();
    } finally {
      request.endTransIfRequired();
    }
  }

  @Override
  public <T> FutureRowCount<T> findFutureCount(SpiQuery<T> query) {
    SpiQuery<T> copy = query.copy();
    boolean createdTransaction = false;
    SpiTransaction transaction = query.transaction();
    if (transaction == null) {
      transaction = currentServerTransaction();
      if (transaction == null) {
        transaction = (SpiTransaction) createTransaction();
        createdTransaction = true;
      }
      copy.usingTransaction(transaction);
    }
    var queryFuture = new QueryFutureRowCount<>(new CallableQueryCount<>(this, copy, createdTransaction));
    backgroundExecutor.execute(queryFuture.futureTask());
    return queryFuture;
  }

  @Override
  public <T> FutureIds<T> findFutureIds(SpiQuery<T> query) {
    SpiQuery<T> copy = query.copy();
    boolean createdTransaction = false;
    SpiTransaction transaction = query.transaction();
    if (transaction == null) {
      transaction = currentServerTransaction();
      if (transaction == null) {
        transaction = (SpiTransaction) createTransaction();
        createdTransaction = true;
      }
      copy.usingTransaction(transaction);
    }
    QueryFutureIds<T> queryFuture = new QueryFutureIds<>(new CallableQueryIds<>(this, copy, createdTransaction));
    backgroundExecutor.execute(queryFuture.futureTask());
    return queryFuture;
  }

  @Override
  public <T> FutureList<T> findFutureList(SpiQuery<T> query) {
    SpiQuery<T> spiQuery = query.copy();
    // FutureList query always run in it's own persistence content
    spiQuery.setPersistenceContext(new DefaultPersistenceContext());
    if (!spiQuery.isDisableReadAudit()) {
      BeanDescriptor<T> desc = descriptorManager.descriptor(spiQuery.getBeanType());
      desc.readAuditFutureList(spiQuery);
    }
    // Create a new transaction solely to execute the findList() at some future time
    boolean createdTransaction = false;
    SpiTransaction transaction = query.transaction();
    if (transaction == null) {
      transaction = currentServerTransaction();
      if (transaction == null) {
        transaction = (SpiTransaction) createTransaction();
        createdTransaction = true;
      }
      spiQuery.usingTransaction(transaction);
    }
    QueryFutureList<T> queryFuture = new QueryFutureList<>(new CallableQueryList<>(this, spiQuery, createdTransaction));
    backgroundExecutor.execute(queryFuture.futureTask());
    return queryFuture;
  }

  @Override
  public <T> PagedList<T> findPagedList(SpiQuery<T> query) {
    int maxRows = query.getMaxRows();
    if (maxRows == 0) {
      throw new PersistenceException("maxRows must be specified for findPagedList() query");
    }
    if (query.isUseDocStore()) {
      return docStore().findPagedList(createQueryRequest(Type.LIST, query));
    }
    return new LimitOffsetPagedList<>(this, query);
  }

  @Override
  public <T> QueryIterator<T> findIterate(SpiQuery<T> query) {
    SpiOrmQueryRequest<T> request = createQueryRequest(Type.ITERATE, query);
    try {
      request.initTransIfRequired();
      return request.findIterate();
    } catch (RuntimeException ex) {
      request.endTransIfRequired();
      throw ex;
    }
  }

  @Override
  public <T> Stream<T> findStream(SpiQuery<T> query) {
    return toStream(findIterate(query));
  }

  private <T> Stream<T> toStream(QueryIterator<T> queryIterator) {
    return stream(spliteratorUnknownSize(queryIterator, Spliterator.ORDERED), false).onClose(queryIterator::close);
  }

  @Override
  public <T> void findEach(SpiQuery<T> query, Consumer<T> consumer) {
    SpiOrmQueryRequest<T> request = createQueryRequest(Type.ITERATE, query);
    if (request.isUseDocStore()) {
      docStore().findEach(request, consumer);
      return;
    }
    request.initTransIfRequired();
    request.findEach(consumer);
    // no try finally - findEach guarantee's cleanup of the transaction if required
  }

  @Override
  public <T> void findEach(SpiQuery<T> query, int batch, Consumer<List<T>> consumer) {
    SpiOrmQueryRequest<T> request = createQueryRequest(Type.ITERATE, query);
//    if (request.isUseDocStore()) {
//      docStore().findEach(request, consumer);
//      return;
//    }
    request.initTransIfRequired();
    request.findEach(batch, consumer);
    // no try finally - findEach guarantee's cleanup of the transaction if required
  }

  @Override
  public <T> void findEachWhile(SpiQuery<T> query, Predicate<T> consumer) {
    SpiOrmQueryRequest<T> request = createQueryRequest(Type.ITERATE, query);
    if (request.isUseDocStore()) {
      docStore().findEachWhile(request, consumer);
      return;
    }
    request.initTransIfRequired();
    request.findEachWhile(consumer);
    // no try finally - findEachWhile guarantee's cleanup of the transaction if required
  }

  @Override
  public <T> List<Version<T>> findVersions(SpiQuery<T> query) {
    SpiOrmQueryRequest<T> request = createQueryRequest(Type.LIST, query);
    try {
      request.initTransIfRequired();
      return request.findVersions();
    } finally {
      request.endTransIfRequired();
    }
  }

  @Override
  public <T> List<T> findList(SpiQuery<T> query) {
    return findList(query, false);
  }

  @SuppressWarnings("unchecked")
  private <T> List<T> findList(SpiQuery<T> query, boolean findOne) {
    SpiOrmQueryRequest<T> request = buildQueryRequest(Type.LIST, query);
    request.resetBeanCacheAutoMode(findOne);
<<<<<<< HEAD
    if (request.isQueryCacheActive()) {
      request.prepareQuery();
      Object result = request.getFromQueryCache();
      if (result != null) {
        return (List<T>) result;
      }
    }
    if ((transaction == null || !transaction.isSkipCache()) && request.getFromBeanCache()) {
=======
    if (request.isGetAllFromBeanCache()) {
>>>>>>> 9223796f
      // hit bean cache and got all results from cache
      return request.beanCacheHits();
    }
    request.prepareQuery();
    if (request.isUseDocStore()) {
      return docStore().findList(request);
    }
    try {
      request.initTransIfRequired();
      return request.findList();
    } finally {
      request.endTransIfRequired();
    }
  }

  @Nullable
  @Override
  public SqlRow findOne(SpiSqlQuery query) {
    // no findId() method for SqlQuery...
    // a query that is expected to return either 0 or 1 rows
    List<SqlRow> list = findList(query);
    return extractUnique(list);
  }

  @Override
  public void findEach(SpiSqlQuery query, Consumer<SqlRow> consumer) {
    RelationalQueryRequest request = new RelationalQueryRequest(this, relationalQueryEngine, query);
    try {
      request.initTransIfRequired();
      request.findEach(consumer);
    } finally {
      request.endTransIfRequired();
    }
  }

  @Override
  public void findEachWhile(SpiSqlQuery query, Predicate<SqlRow> consumer) {
    RelationalQueryRequest request = new RelationalQueryRequest(this, relationalQueryEngine, query);
    try {
      request.initTransIfRequired();
      request.findEachWhile(consumer);
    } finally {
      request.endTransIfRequired();
    }
  }

  @Override
  public List<SqlRow> findList(SpiSqlQuery query) {
    RelationalQueryRequest request = new RelationalQueryRequest(this, relationalQueryEngine, query);
    try {
      request.initTransIfRequired();
      return request.findList();
    } finally {
      request.endTransIfRequired();
    }
  }

  private <P> P executeSqlQuery(Function<RelationalQueryRequest, P> fun, SpiSqlQuery query) {
    RelationalQueryRequest request = new RelationalQueryRequest(this, relationalQueryEngine, query);
    try {
      request.initTransIfRequired();
      return fun.apply(request);
    } finally {
      request.endTransIfRequired();
    }
  }

  @Override
  public void findEachRow(SpiSqlQuery query, RowConsumer consumer) {
    executeSqlQuery((req) -> req.findEachRow(consumer), query);
  }

  @Override
  public <T> List<T> findListMapper(SpiSqlQuery query, RowMapper<T> mapper) {
    return executeSqlQuery((req) -> req.findListMapper(mapper), query);
  }

  @Override
  public <T> T findOneMapper(SpiSqlQuery query, RowMapper<T> mapper) {
    return executeSqlQuery((req) -> req.findOneMapper(mapper), query);
  }

  @Override
  public <T> void findSingleAttributeEach(SpiSqlQuery query, Class<T> cls, Consumer<T> consumer) {
    executeSqlQuery((req) -> req.findSingleAttributeEach(cls, consumer), query);
  }

  @Override
  public <T> List<T> findSingleAttributeList(SpiSqlQuery query, Class<T> cls) {
    return executeSqlQuery((req) -> req.findSingleAttributeList(cls), query);
  }

  @Override
  public <T> T findSingleAttribute(SpiSqlQuery query, Class<T> cls) {
    return executeSqlQuery((req) -> req.findSingleAttribute(cls), query);
  }

  @Override
  public <T> void findDtoEach(SpiDtoQuery<T> query, Consumer<T> consumer) {
    DtoQueryRequest<T> request = createDtoQueryRequest(Type.ITERATE, query);
    try {
      request.initTransIfRequired();
      request.findEach(consumer);
    } finally {
      request.endTransIfRequired();
    }
  }

  @Override
  public <T> void findDtoEach(SpiDtoQuery<T> query, int batch, Consumer<List<T>> consumer) {
    DtoQueryRequest<T> request = createDtoQueryRequest(Type.ITERATE, query);
    try {
      request.initTransIfRequired();
      request.findEach(batch, consumer);
    } finally {
      request.endTransIfRequired();
    }
  }

  @Override
  public <T> void findDtoEachWhile(SpiDtoQuery<T> query, Predicate<T> consumer) {
    DtoQueryRequest<T> request = createDtoQueryRequest(Type.ITERATE, query);
    try {
      request.initTransIfRequired();
      request.findEachWhile(consumer);
    } finally {
      request.endTransIfRequired();
    }
  }

  @Override
  public <T> QueryIterator<T> findDtoIterate(SpiDtoQuery<T> query) {
    DtoQueryRequest<T> request = createDtoQueryRequest(Type.ITERATE, query);
    try {
      request.initTransIfRequired();
      return request.findIterate();
    } catch (RuntimeException ex) {
      request.endTransIfRequired();
      throw ex;
    }
  }

  @Override
  public <T> Stream<T> findDtoStream(SpiDtoQuery<T> query) {
    return toStream(findDtoIterate(query));
  }

  @Override
  public <T> List<T> findDtoList(SpiDtoQuery<T> query) {
    DtoQueryRequest<T> request = createDtoQueryRequest(Type.LIST, query);
    List<T> ret = request.getFromQueryCache();
    if (ret != null) {
      return ret;
    }
    try {
      request.initTransIfRequired();
      return request.findList();
    } finally {
      request.endTransIfRequired();
    }
  }

  @Nullable
  @Override
  public <T> T findDtoOne(SpiDtoQuery<T> query) {
    return extractUnique(findDtoList(query));
  }

  /**
   * Persist the bean by either performing an insert or update.
   */
  @Override
  public void save(Object bean) {
    save(bean, null);
  }

  /**
   * Save the bean with an explicit transaction.
   */
  @Override
  public void save(Object bean, @Nullable Transaction transaction) {
    persister.save(checkEntityBean(bean), transaction);
  }

  @Override
  public void markAsDirty(Object bean) {
    if (!(bean instanceof EntityBean)) {
      throw new IllegalArgumentException("This bean is not an EntityBean?");
    }
    // mark the bean as dirty (so that an update will not get skipped)
    ((EntityBean) bean)._ebean_getIntercept().setDirty(true);
  }

  @Override
  public void update(Object bean) {
    update(bean, null);
  }

  @Override
  public void update(Object bean, @Nullable Transaction transaction) {
    persister.update(checkEntityBean(bean), transaction);
  }

  @Override
  public void updateAll(Collection<?> beans) throws OptimisticLockException {
    updateAll(beans, null);
  }

  /**
   * Update all beans in the collection with an explicit transaction.
   */
  @Override
  public void updateAll(@Nullable Collection<?> beans, @Nullable Transaction transaction) {
    if (beans == null || beans.isEmpty()) {
      return;
    }
    executeInTrans((txn) -> {
      for (Object bean : beans) {
        update(checkEntityBean(bean), txn);
      }
      return 0;
    }, transaction);
  }

  /**
   * Insert the bean.
   */
  @Override
  public void insert(Object bean) {
    insert(bean, null);
  }

  /**
   * Insert the bean with a transaction.
   */
  @Override
  public void insert(Object bean, @Nullable Transaction transaction) {
    persister.insert(checkEntityBean(bean), transaction);
  }

  /**
   * Insert all beans in the collection.
   */
  @Override
  public void insertAll(Collection<?> beans) {
    insertAll(beans, null);
  }

  /**
   * Insert all beans in the collection with a transaction.
   */
  @Override
  public void insertAll(@Nullable Collection<?> beans, @Nullable Transaction transaction) {
    if (beans == null || beans.isEmpty()) {
      return;
    }
    executeInTrans((txn) -> {
      for (Object bean : beans) {
        persister.insert(checkEntityBean(bean), txn);
      }
      return 0;
    }, transaction);
  }

  @Override
  public <T> List<T> publish(Query<T> query, @Nullable Transaction transaction) {
    return executeInTrans((txn) -> persister.publish(query, txn), transaction);
  }

  @Nullable
  @Override
  public <T> T publish(Class<T> beanType, Object id) {
    return publish(beanType, id, null);
  }

  @Override
  public <T> List<T> publish(Query<T> query) {
    return publish(query, null);
  }

  @Nullable
  @Override
  public <T> T publish(Class<T> beanType, Object id, @Nullable Transaction transaction) {
    Query<T> query = find(beanType).setId(id);
    List<T> liveBeans = publish(query, transaction);
    return (liveBeans.size() == 1) ? liveBeans.get(0) : null;
  }

  @Override
  public <T> List<T> draftRestore(Query<T> query, @Nullable Transaction transaction) {
    return executeInTrans((txn) -> persister.draftRestore(query, txn), transaction);
  }

  @Nullable
  @Override
  public <T> T draftRestore(Class<T> beanType, Object id, @Nullable Transaction transaction) {
    Query<T> query = find(beanType).setId(id);
    List<T> beans = draftRestore(query, transaction);
    return (beans.size() == 1) ? beans.get(0) : null;
  }

  @Nullable
  @Override
  public <T> T draftRestore(Class<T> beanType, Object id) {
    return draftRestore(beanType, id, null);
  }

  @Override
  public <T> List<T> draftRestore(Query<T> query) {
    return draftRestore(query, null);
  }

  private EntityBean checkEntityBean(Object bean) {
    return (EntityBean) Objects.requireNonNull(bean);
  }

  @Override
  public int saveAll(Collection<?> beans, Transaction transaction) throws OptimisticLockException {
    return saveAllInternal(beans, transaction);
  }

  @Override
  public int saveAll(Collection<?> beans) throws OptimisticLockException {
    return saveAllInternal(beans, null);
  }

  @Override
  public int saveAll(Object... beans) throws OptimisticLockException {
    return saveAllInternal(Arrays.asList(beans), null);
  }

  /**
   * Save all beans in the iterator with an explicit transaction.
   */
  private int saveAllInternal(@Nullable Collection<?> beans, @Nullable Transaction transaction) {
    if (beans == null || beans.isEmpty()) {
      return 0;
    }
    return executeInTrans((txn) -> {
      txn.checkBatchEscalationOnCollection();
      int saveCount = 0;
      for (Object bean : beans) {
        persister.save(checkEntityBean(bean), txn);
        saveCount++;
      }
      txn.flushBatchOnCollection();
      return saveCount;
    }, transaction);
  }

  @Override
  public int delete(Class<?> beanType, Object id) {
    return delete(beanType, id, null);
  }

  @Override
  public int delete(Class<?> beanType, Object id, @Nullable Transaction transaction) {
    return delete(beanType, id, transaction, false);
  }

  @Override
  public int deletePermanent(Class<?> beanType, Object id) {
    return delete(beanType, id, null, true);
  }

  @Override
  public int deletePermanent(Class<?> beanType, Object id, @Nullable Transaction transaction) {
    return delete(beanType, id, transaction, true);
  }

  private int delete(Class<?> beanType, Object id, @Nullable Transaction transaction, boolean permanent) {
    return executeInTrans((txn) -> persister.delete(beanType, id, txn, permanent), transaction);
  }

  @Override
  public int deleteAll(Class<?> beanType, Collection<?> ids) {
    return deleteAll(beanType, ids, null);
  }

  @Override
  public int deleteAll(Class<?> beanType, Collection<?> ids, @Nullable Transaction transaction) {
    return deleteAll(beanType, ids, transaction, false);
  }

  @Override
  public int deleteAllPermanent(Class<?> beanType, Collection<?> ids) {
    return deleteAll(beanType, ids, null, true);
  }

  @Override
  public int deleteAllPermanent(Class<?> beanType, Collection<?> ids, @Nullable Transaction transaction) {
    return deleteAll(beanType, ids, transaction, true);
  }

  private int deleteAll(Class<?> beanType, Collection<?> ids, @Nullable Transaction transaction, boolean permanent) {
    return executeInTrans((txn) -> persister.deleteMany(beanType, ids, txn, permanent), transaction);
  }

  /**
   * Delete the bean.
   */
  @Override
  public boolean delete(Object bean) {
    return delete(bean, null);
  }

  /**
   * Delete the bean with the explicit transaction.
   */
  @Override
  public boolean delete(Object bean, @Nullable Transaction transaction) throws OptimisticLockException {
    // this should really return an int where -1 means jdbc batch/unknown
    return persister.delete(checkEntityBean(bean), transaction, false) != 0;
  }

  @Override
  public boolean deletePermanent(Object bean) throws OptimisticLockException {
    return deletePermanent(bean, null);
  }

  @Override
  public boolean deletePermanent(Object bean, @Nullable Transaction transaction) throws OptimisticLockException {
    // this should really return an int where -1 means jdbc batch/unknown
    return persister.delete(checkEntityBean(bean), transaction, true) != 0;
  }

  @Override
  public int deleteAllPermanent(Collection<?> beans) {
    return deleteAllInternal(beans, null, true);
  }

  @Override
  public int deleteAllPermanent(Collection<?> beans, @Nullable Transaction transaction) {
    return deleteAllInternal(beans, transaction, true);
  }

  /**
   * Delete all the beans in the collection.
   */
  @Override
  public int deleteAll(Collection<?> beans) {
    return deleteAllInternal(beans, null, false);
  }

  /**
   * Delete all the beans in the collection.
   */
  @Override
  public int deleteAll(Collection<?> beans, @Nullable Transaction transaction) {
    return deleteAllInternal(beans, transaction, false);
  }

  /**
   * Delete all the beans in the iterator with an explicit transaction.
   */
  private int deleteAllInternal(@Nullable Collection<?> beans, @Nullable Transaction transaction, boolean permanent) {
    if (beans == null || beans.isEmpty()) {
      return 0;
    }
    return executeInTrans((txn) -> {
      txn.checkBatchEscalationOnCollection();
      int deleteCount = 0;
      for (Object bean : beans) {
        persister.delete(checkEntityBean(bean), txn, permanent);
        deleteCount++;
      }
      txn.flushBatchOnCollection();
      return deleteCount;
    }, transaction);
  }

  /**
   * Execute the CallableSql with an explicit transaction.
   */
  @Override
  public int execute(CallableSql callSql, @Nullable Transaction transaction) {
    return persister.executeCallable(callSql, transaction);
  }

  /**
   * Execute the CallableSql.
   */
  @Override
  public int execute(CallableSql callSql) {
    return execute(callSql, null);
  }

  /**
   * Execute the updateSql with an explicit transaction.
   */
  @Override
  public int execute(SqlUpdate updSql, @Nullable Transaction transaction) {
    return persister.executeSqlUpdate(updSql, transaction);
  }

  @Override
  public int executeNow(SpiSqlUpdate sqlUpdate) {
    return persister.executeSqlUpdateNow(sqlUpdate, null);
  }

  @Override
  public void addBatch(SpiSqlUpdate sqlUpdate, @Nullable SpiTransaction transaction) {
    persister.addBatch(sqlUpdate, transaction);
  }

  @Override
  public int[] executeBatch(SpiSqlUpdate sqlUpdate, @Nullable SpiTransaction transaction) {
    return persister.executeBatch(sqlUpdate, transaction);
  }

  /**
   * Execute the updateSql.
   */
  @Override
  public int execute(SqlUpdate updSql) {
    return execute(updSql, null);
  }

  /**
   * Execute the updateSql with an explicit transaction.
   */
  @Override
  public int execute(Update<?> update, @Nullable Transaction transaction) {
    return persister.executeOrmUpdate(update, transaction);
  }

  /**
   * Execute the orm update.
   */
  @Override
  public int execute(Update<?> update) {
    return execute(update, null);
  }

  /**
   * Return all the BeanDescriptors.
   */
  @Override
  public List<BeanDescriptor<?>> descriptors() {
    return descriptorManager.descriptorList();
  }

  /**
   * Return the transaction manager.
   */
  @Override
  public SpiTransactionManager transactionManager() {
    return transactionManager;
  }

  public void register(BeanPersistController controller) {
    for (BeanDescriptor<?> desc : descriptorManager.descriptorList()) {
      desc.register(controller);
    }
  }

  public void deregister(BeanPersistController controller) {
    for (BeanDescriptor<?> desc : descriptorManager.descriptorList()) {
      desc.deregister(controller);
    }
  }

  @Override
  public boolean isSupportedType(java.lang.reflect.Type genericType) {
    TypeInfo typeInfo = ParamTypeHelper.getTypeInfo(genericType);
    return typeInfo != null && descriptorManager.descriptor(typeInfo.getBeanType()) != null;
  }

  @Override
  public Object beanId(Object bean, Object id) {
    EntityBean eb = checkEntityBean(bean);
    return desc(bean.getClass()).convertSetId(id, eb);
  }

  @Override
  public Object beanId(Object bean) {
    EntityBean eb = checkEntityBean(bean);
    return desc(bean.getClass()).getId(eb);
  }

  private <T> BeanDescriptor<T> desc(Class<T> beanClass) {
    BeanDescriptor<T> desc = descriptorManager.descriptor(beanClass);
    if (desc == null) {
      throw new PersistenceException(beanClass.getName() + " is NOT an Entity Bean registered with this server?");
    }
    return desc;
  }

  /**
   * Return the BeanDescriptor for a given type of bean.
   */
  @Override
  public <T> BeanDescriptor<T> descriptor(Class<T> beanClass) {
    return descriptorManager.descriptor(beanClass);
  }

  /**
   * Return the BeanDescriptor's for a given table name.
   */
  @Override
  public List<BeanDescriptor<?>> descriptors(String tableName) {
    return descriptorManager.descriptors(tableName);
  }

  /**
   * Return all the SPI BeanTypes.
   */
  @Override
  public List<? extends BeanType<?>> beanTypes() {
    return descriptors();
  }

  /**
   * Return the SPI bean types mapped to the given table.
   */
  @Override
  public List<? extends BeanType<?>> beanTypes(String tableName) {
    return descriptorManager.beanTypes(tableName);
  }

  @Override
  public BeanType<?> beanTypeForQueueId(String queueId) {
    return descriptorByQueueId(queueId);
  }

  @Override
  public BeanDescriptor<?> descriptorByQueueId(String queueId) {
    return descriptorManager.descriptorByQueueId(queueId);
  }

  /**
   * Return the SPI bean types for the given bean class.
   */
  @Override
  public <T> BeanType<T> beanType(Class<T> beanType) {
    return descriptor(beanType);
  }

  /**
   * Return the BeanDescriptor using its class name.
   */
  @Override
  public BeanDescriptor<?> descriptorById(String beanClassName) {
    return descriptorManager.descriptorByClassName(beanClassName);
  }

  /**
   * Another server in the cluster sent this event so that we can inform local
   * BeanListeners of inserts updates and deletes that occurred remotely (on
   * another server in the cluster).
   */
  @Override
  public void remoteTransactionEvent(RemoteTransactionEvent event) {
    transactionManager.remoteTransactionEvent(event);
    processRemoteCacheEvent(event);
  }

  /**
   * Process a cache event coming from another server in the cluster.
   */
  private void processRemoteCacheEvent(RemoteTransactionEvent event) {
    RemoteCacheEvent cacheEvent = event.getRemoteCacheEvent();
    if (cacheEvent != null) {
      if (cacheEvent.isClearAll()) {
        serverCacheManager.clearAllLocal();
      } else {
        List<String> caches = cacheEvent.getClearCaches();
        if (caches != null) {
          for (String cache : caches) {
            try {
              serverCacheManager.clearLocal(Class.forName(cache));
            } catch (Exception e) {
              log.log(ERROR, "Error clearing local cache for type " + cache, e);
            }
          }
        }
      }
    }
  }

  private <P> P executeInTrans(Function<SpiTransaction, P> fun, @Nullable Transaction transaction) {
    ObtainedTransaction wrap = initTransIfRequired(transaction);
    try {
      P result = fun.apply(wrap.transaction());
      wrap.commitIfCreated();
      return result;
    } catch (RuntimeException e) {
      wrap.endIfCreated();
      throw e;
    } finally {
      wrap.clearIfCreated();
    }
  }

  /**
   * Create a transaction if one is not currently active.
   */
  ObtainedTransaction initTransIfRequired(@Nullable Transaction transaction) {
    if (transaction != null) {
      return new ObtainedTransaction((SpiTransaction) transaction);
    }
    SpiTransaction trans = transactionManager.active();
    if (trans != null) {
      return new ObtainedTransaction(trans);
    }
    trans = beginServerTransaction();
    return new ObtainedTransactionImplicit(trans, this);
  }

  @Override
  public void clearServerTransaction() {
    transactionManager.clearServerTransaction();
  }

  @Override
  public SpiTransaction beginServerTransaction() {
    return transactionManager.beginServerTransaction();
  }

  @Override
  public SpiTransaction createReadOnlyTransaction(Object tenantId, boolean useMaster) {
    return transactionManager.createReadOnlyTransaction(tenantId, useMaster);
  }

  /**
   * Create a CallStack object.
   * <p>
   * This trims off the avaje ebean part of the stack trace so that the first
   * element in the CallStack should be application code.
   * </p>
   */
  @Override
  public CallOrigin createCallOrigin() {
    return callStackFactory.createCallOrigin();
  }

  @Override
  public DocumentStore docStore() {
    return documentStore;
  }

  @Override
  public JsonContext json() {
    // immutable thread safe so return shared instance
    return jsonContext;
  }

  @Override
  public SpiJsonContext jsonExtended() {
    return jsonContext;
  }

  @Override
  public void slowQueryCheck(long timeMicros, int rowCount, SpiQuery<?> query) {
    if (timeMicros > slowQueryMicros && slowQueryListener != null) {
      slowQueryListener.process(new SlowQueryEvent(query.getGeneratedSql(), timeMicros / 1000L, rowCount, query.parentNode()));
    }
  }

  @Override
  public Set<Property> checkUniqueness(Object bean, @Nullable Transaction transaction, boolean useQueryCache, boolean skipClean) {
    EntityBean entityBean = checkEntityBean(bean);
    BeanDescriptor<?> beanDesc = descriptor(entityBean.getClass());
    BeanProperty idProperty = beanDesc.idProperty();
    // if the ID of the Property is null we are unable to check uniqueness
    if (idProperty == null) {
      return Collections.emptySet();
    }
    Object id = idProperty.getValue(entityBean);
    if (entityBean._ebean_getIntercept().isNew() && id != null) {
      // Primary Key is changeable only on new models - so skip check if we are not new
<<<<<<< HEAD
      Query<?> query = new DefaultOrmQuery<>(beanDesc, this, expressionFactory);
      query.setUseQueryCache(useQueryCache);
      query.setId(id);
      if (exists(query, transaction)) {
=======
      SpiQuery<?> query = new DefaultOrmQuery<>(beanDesc, this, expressionFactory);
      query.usingTransaction(transaction);
      query.setId(id);
      if (findCount(query) > 0) {
>>>>>>> 9223796f
        return Collections.singleton(idProperty);
      }
    }
    for (BeanProperty[] props : beanDesc.uniqueProps()) {
      Set<Property> ret = checkUniqueness(entityBean, beanDesc, props, transaction, useQueryCache, skipClean);
      if (ret != null) {
        return ret;
      }
    }
    return Collections.emptySet();
  }

  /**
   * Checks, if any property is dirty.
   */
  private boolean isAnyPropertyDirty(EntityBean entityBean, BeanProperty[] props) {
    if (entityBean._ebean_getIntercept().isNew()) {
      return true;
    }
    for (BeanProperty prop : props) {
      if (entityBean._ebean_getIntercept().isDirtyProperty(prop.propertyIndex())) {
        return true;
      }
    }
    return false;
  }

  /**
   * Returns a set of properties if saving the bean will violate the unique constraints (defined by given properties).
   */
  @Nullable
  private Set<Property> checkUniqueness(EntityBean entityBean, BeanDescriptor<?> beanDesc, BeanProperty[] props, @Nullable Transaction transaction,
                                        boolean useQueryCache, boolean skipClean) {
    if (skipClean && !isAnyPropertyDirty(entityBean, props)) {
      return null;
    }

    BeanProperty idProperty = beanDesc.idProperty();
<<<<<<< HEAD
    Query<?> query = new DefaultOrmQuery<>(beanDesc, this, expressionFactory);
    query.setUseQueryCache(useQueryCache);
=======
    SpiQuery<?> query = new DefaultOrmQuery<>(beanDesc, this, expressionFactory);
    query.usingTransaction(transaction);
>>>>>>> 9223796f
    ExpressionList<?> exprList = query.where();
    if (!entityBean._ebean_getIntercept().isNew()) {
      // if model is not new, exclude ourself.
      exprList.ne(idProperty.name(), idProperty.getValue(entityBean));
    }
    for (BeanProperty prop : props) {
      Object value = prop.getValue(entityBean);
      if (value == null) {
        return null;
      }
      exprList.eq(prop.name(), value);
    }
<<<<<<< HEAD
    if (exists(query, transaction)) {
=======
    if (findCount(query) > 0) {
>>>>>>> 9223796f
      Set<Property> ret = new LinkedHashSet<>();
      Collections.addAll(ret, props);
      return ret;
    }
    return null;
  }

  @Override
  public void visitMetrics(MetricVisitor visitor) {
    visitor.visitStart();
    if (visitor.collectTransactionMetrics()) {
      transactionManager.visitMetrics(visitor);
    }
    if (visitor.collectL2Metrics()) {
      serverCacheManager.visitMetrics(visitor);
    }
    if (visitor.collectQueryMetrics()) {
      descriptorManager.visitMetrics(visitor);
      dtoBeanManager.visitMetrics(visitor);
      relationalQueryEngine.visitMetrics(visitor);
      persister.visitMetrics(visitor);
    }
    extraMetrics.visitMetrics(visitor);
    for (Metric metric : MetricRegistry.registered()) {
      metric.visit(visitor);
    }
    visitor.visitEnd();
  }

  @Override
  public SpiQueryBindCapture createQueryBindCapture(SpiQueryPlan plan) {
    return queryPlanManager.createBindCapture(plan);
  }

  List<MetaQueryPlan> queryPlanInit(QueryPlanInit initRequest) {
    if (initRequest.isAll()) {
      queryPlanManager.setDefaultThreshold(initRequest.thresholdMicros());
    }
    return descriptorManager.queryPlanInit(initRequest);
  }

  List<MetaQueryPlan> queryPlanCollectNow(QueryPlanRequest request) {
    return queryPlanManager.collect(request);
  }

  @Override
  public void runDdl() {
    ddlGenerator.runDdl();
  }
}<|MERGE_RESOLUTION|>--- conflicted
+++ resolved
@@ -46,11 +46,11 @@
 import io.ebeaninternal.util.ParamTypeHelper;
 import io.ebeaninternal.util.ParamTypeHelper.TypeInfo;
 import io.ebeanservice.docstore.api.DocStoreIntegration;
-
 import jakarta.persistence.EntityNotFoundException;
 import jakarta.persistence.NonUniqueResultException;
 import jakarta.persistence.OptimisticLockException;
 import jakarta.persistence.PersistenceException;
+
 import javax.sql.DataSource;
 import java.sql.Connection;
 import java.sql.SQLException;
@@ -954,25 +954,20 @@
     return findId(query);
   }
 
-<<<<<<< HEAD
   <T> DtoQueryRequest<T> createDtoQueryRequest(Type type, SpiDtoQuery<T> query) {
     SpiQuery<?> ormQuery = query.ormQuery();
     if (ormQuery != null) {
       ormQuery.setType(type);
       ormQuery.setManualId();
-      SpiOrmQueryRequest<?> ormRequest = createQueryRequest(type, ormQuery, query.transaction());
+      SpiOrmQueryRequest<?> ormRequest = createQueryRequest(type, ormQuery);
       return new DtoQueryRequest<>(this, dtoQueryEngine, query, ormRequest);
     } else {
       return new DtoQueryRequest<>(this, dtoQueryEngine, query, null);
     }
   }
 
-  <T> SpiOrmQueryRequest<T> createQueryRequest(Type type, Query<T> query, @Nullable Transaction transaction) {
-    SpiOrmQueryRequest<T> request = buildQueryRequest(type, query, transaction);
-=======
   <T> SpiOrmQueryRequest<T> createQueryRequest(Type type, SpiQuery<T> query) {
     SpiOrmQueryRequest<T> request = buildQueryRequest(type, query);
->>>>>>> 9223796f
     request.prepareQuery();
     return request;
   }
@@ -1009,43 +1004,6 @@
   }
 
   /**
-<<<<<<< HEAD
-=======
-   * Try to get the object out of the persistence context.
-   */
-  @Nullable
-  @SuppressWarnings("unchecked")
-  private <T> T findIdCheckPersistenceContextAndCache(SpiQuery<T> query, Object id) {
-    SpiTransaction t = query.transaction();
-    if (t == null) {
-      t = currentServerTransaction();
-    }
-    BeanDescriptor<T> desc = query.descriptor();
-    id = desc.convertId(id);
-    PersistenceContext pc = null;
-    if (t != null && useTransactionPersistenceContext(query)) {
-      // first look in the transaction scoped persistence context
-      pc = t.persistenceContext();
-      if (pc != null) {
-        WithOption o = desc.contextGetWithOption(pc, id);
-        if (o != null) {
-          if (o.isDeleted()) {
-            // Bean was previously deleted in the same transaction / persistence context
-            return null;
-          }
-          return (T) o.getBean();
-        }
-      }
-    }
-    if (!query.isBeanCacheGet() || (t != null && t.isSkipCache())) {
-      return null;
-    }
-    // Hit the L2 bean cache
-    return desc.cacheBeanGet(id, query.isReadOnly(), pc);
-  }
-
-  /**
->>>>>>> 9223796f
    * Return true if transactions PersistenceContext should be used.
    */
   private <T> boolean useTransactionPersistenceContext(SpiQuery<T> query) {
@@ -1063,22 +1021,20 @@
 
   @Nullable
   @SuppressWarnings("unchecked")
-<<<<<<< HEAD
-  private <T> T findId(Query<T> query, @Nullable Transaction transaction) {
-    SpiQuery<T> spiQuery = (SpiQuery<T>) query;
-    spiQuery.setType(Type.BEAN);
+  private <T> T findId(SpiQuery<T> query) {
+    query.setType(Type.BEAN);
     SpiOrmQueryRequest<T> request = null;
-    if (SpiQuery.Mode.NORMAL == spiQuery.mode() && !spiQuery.isForceHitDatabase()) {
+    if (SpiQuery.Mode.NORMAL == query.mode() && !query.isForceHitDatabase()) {
       // See if we can skip doing the fetch completely by getting the bean from the
       // persistence context or the bean cache
-      SpiTransaction t = (SpiTransaction) transaction;
+      SpiTransaction t = query.transaction();
       if (t == null) {
         t = currentServerTransaction();
       }
-      BeanDescriptor<T> desc = spiQuery.descriptor();
-      Object id = desc.convertId(spiQuery.getId());
+      BeanDescriptor<T> desc = query.descriptor();
+      Object id = desc.convertId(query.getId());
       PersistenceContext pc = null;
-      if (t != null && useTransactionPersistenceContext(spiQuery)) {
+      if (t != null && useTransactionPersistenceContext(query)) {
         // first look in the transaction scoped persistence context
         pc = t.persistenceContext();
         if (pc != null) {
@@ -1091,8 +1047,8 @@
         }
       }
       if (t == null || !t.isSkipCache()) {
-        if (spiQuery.queryCacheMode() != CacheMode.OFF) {
-          request = buildQueryRequest(spiQuery, transaction);
+        if (query.queryCacheMode() != CacheMode.OFF) {
+          request = buildQueryRequest(query);
           if (request.isQueryCacheActive()) {
             // Hit the  query cache
             request.prepareQuery();
@@ -1102,9 +1058,9 @@
             }
           }
         }
-        if (spiQuery.isBeanCacheGet()) {
+        if (query.isBeanCacheGet()) {
           // Hit the L2 bean cache
-          T bean = desc.cacheBeanGet(id, spiQuery.isReadOnly(), pc);
+          T bean = desc.cacheBeanGet(id, query.isReadOnly(), pc);
           if (bean != null) {
             if (request != null && request.isQueryCachePut()) {
               // copy bean from the L2 cache to the faster query cache, if caching is enabled
@@ -1118,21 +1074,9 @@
     }
 
     if (request == null) {
-      request = buildQueryRequest(spiQuery, transaction);
-    }
-=======
-  private <T> T findId(SpiQuery<T> query) {
-    query.setType(Type.BEAN);
-    if (SpiQuery.Mode.NORMAL == query.mode() && !query.isForceHitDatabase()) {
-      // See if we can skip doing the fetch completely by getting the bean from the
-      // persistence context or the bean cache
-      T bean = findIdCheckPersistenceContextAndCache(query, query.getId());
-      if (bean != null) {
-        return bean;
-      }
-    }
-    SpiOrmQueryRequest<T> request = buildQueryRequest(query);
->>>>>>> 9223796f
+      request = buildQueryRequest(query);
+    }
+
     request.prepareQuery();
     if (request.isUseDocStore()) {
       return docStore().find(request);
@@ -1178,7 +1122,6 @@
   public <T> Set<T> findSet(SpiQuery<T> query) {
     SpiOrmQueryRequest request = buildQueryRequest(Type.SET, query);
     request.resetBeanCacheAutoMode(false);
-<<<<<<< HEAD
     if (request.isQueryCacheActive()) {
       request.prepareQuery();
       Object result = request.getFromQueryCache();
@@ -1186,10 +1129,7 @@
         return (Set<T>) result;
       }
     }
-    if ((transaction == null || !transaction.isSkipCache()) && request.getFromBeanCache()) {
-=======
     if (request.isGetAllFromBeanCache()) {
->>>>>>> 9223796f
       // hit bean cache and got all results from cache
       return request.beanCacheHitsAsSet();
     }
@@ -1204,9 +1144,8 @@
 
   @Override
   @SuppressWarnings({"unchecked", "rawtypes"})
-<<<<<<< HEAD
-  public <K, T> Map<K, T> findMap(Query<T> query, @Nullable Transaction transaction) {
-    SpiOrmQueryRequest request = buildQueryRequest(Type.MAP, query, transaction);
+  public <K, T> Map<K, T> findMap(SpiQuery<T> query) {
+    SpiOrmQueryRequest request = buildQueryRequest(Type.MAP, query);
     if (request.isQueryCacheActive()) {
       request.prepareQuery();
       Object result = request.getFromQueryCache();
@@ -1214,10 +1153,6 @@
         return (Map<K, T>) result;
       }
     }
-=======
-  public <K, T> Map<K, T> findMap(SpiQuery<T> query) {
-    SpiOrmQueryRequest request = buildQueryRequest(Type.MAP, query);
->>>>>>> 9223796f
     request.resetBeanCacheAutoMode(false);
     if (request.isGetAllFromBeanCache()) {
       // hit bean cache and got all results from cache
@@ -1526,7 +1461,6 @@
   private <T> List<T> findList(SpiQuery<T> query, boolean findOne) {
     SpiOrmQueryRequest<T> request = buildQueryRequest(Type.LIST, query);
     request.resetBeanCacheAutoMode(findOne);
-<<<<<<< HEAD
     if (request.isQueryCacheActive()) {
       request.prepareQuery();
       Object result = request.getFromQueryCache();
@@ -1534,10 +1468,7 @@
         return (List<T>) result;
       }
     }
-    if ((transaction == null || !transaction.isSkipCache()) && request.getFromBeanCache()) {
-=======
     if (request.isGetAllFromBeanCache()) {
->>>>>>> 9223796f
       // hit bean cache and got all results from cache
       return request.beanCacheHits();
     }
@@ -2309,17 +2240,11 @@
     Object id = idProperty.getValue(entityBean);
     if (entityBean._ebean_getIntercept().isNew() && id != null) {
       // Primary Key is changeable only on new models - so skip check if we are not new
-<<<<<<< HEAD
-      Query<?> query = new DefaultOrmQuery<>(beanDesc, this, expressionFactory);
+      SpiQuery<?> query = new DefaultOrmQuery<>(beanDesc, this, expressionFactory);
       query.setUseQueryCache(useQueryCache);
-      query.setId(id);
-      if (exists(query, transaction)) {
-=======
-      SpiQuery<?> query = new DefaultOrmQuery<>(beanDesc, this, expressionFactory);
       query.usingTransaction(transaction);
       query.setId(id);
-      if (findCount(query) > 0) {
->>>>>>> 9223796f
+      if (exists(query)) {
         return Collections.singleton(idProperty);
       }
     }
@@ -2358,13 +2283,11 @@
     }
 
     BeanProperty idProperty = beanDesc.idProperty();
-<<<<<<< HEAD
-    Query<?> query = new DefaultOrmQuery<>(beanDesc, this, expressionFactory);
+
+    SpiQuery<?> query = new DefaultOrmQuery<>(beanDesc, this, expressionFactory);
     query.setUseQueryCache(useQueryCache);
-=======
-    SpiQuery<?> query = new DefaultOrmQuery<>(beanDesc, this, expressionFactory);
     query.usingTransaction(transaction);
->>>>>>> 9223796f
+
     ExpressionList<?> exprList = query.where();
     if (!entityBean._ebean_getIntercept().isNew()) {
       // if model is not new, exclude ourself.
@@ -2377,11 +2300,7 @@
       }
       exprList.eq(prop.name(), value);
     }
-<<<<<<< HEAD
-    if (exists(query, transaction)) {
-=======
-    if (findCount(query) > 0) {
->>>>>>> 9223796f
+    if (exists(query)) {
       Set<Property> ret = new LinkedHashSet<>();
       Collections.addAll(ret, props);
       return ret;
