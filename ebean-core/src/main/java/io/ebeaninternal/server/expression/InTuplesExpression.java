package io.ebeaninternal.server.expression;

import io.ebean.InTuples;
import io.ebean.service.SpiInTuples;
import io.ebeaninternal.api.*;

import java.util.List;

import static java.util.Objects.requireNonNull;

final class InTuplesExpression extends AbstractExpression {

  private final boolean not;
  private final String[] properties;
  private final List<Object[]> entries;

  InTuplesExpression(InTuples pairs, boolean not) {
    super("");
    SpiInTuples inTuples = (SpiInTuples) pairs;
    this.properties = inTuples.properties();
    // the entries might be modified on cache hit.
    this.entries = inTuples.entries();
    this.not = not;
  }

  @Override
  public boolean naturalKey(NaturalKeyQueryData<?> data) {
    return false;
  }

  @Override
<<<<<<< HEAD
  public void addBindValues(SpiExpressionRequest request) {
=======
  public void writeDocQuery(DocQueryContext context) {
    throw new RuntimeException("Not supported with document query");
  }

  @Override
  public void addBindValues(SpiExpressionBind request) {
>>>>>>> 0128d648
    for (Object[] entry : entries) {
      for (Object value : entry) {
        requireNonNull(value);
        request.addBindValue(value);
      }
    }
  }

  @Override
  public void addSql(SpiExpressionRequest request) {
    if (entries.isEmpty()) {
      request.append(not ? SQL_TRUE : SQL_FALSE);
      return;
    }
    request.append('(');
    for (int i = 0; i < properties.length; i++) {
      if (i > 0) {
        request.append(',');
      }
      request.property(properties[i]);
    }
    request.append(") in (");
    addSqlBinding(request);
    request.append(')');
  }

  private void addSqlBinding(SpiExpressionRequest request) {
    final String eb = entryBinding();
    for (int i = 0; i < entries.size(); i++) {
      if (i > 0) {
        request.append(',');
      }
      request.append(eb);
    }
  }

  private String entryBinding() {
    StringBuilder sb = new StringBuilder();
    sb.append('(');
    for (int i = 0; i < properties.length; i++) {
      if (i > 0) {
        sb.append(',');
      }
      sb.append('?');
    }
    return sb.append(')').toString();
  }

  /**
   * Based on the number of values in the in clause.
   */
  @Override
  public void queryPlanHash(StringBuilder builder) {
    if (not) {
      builder.append("Not");
    }
    builder.append("InTuple[");
    for (String property : properties) {
      builder.append(property).append('-');
    }
    builder.append(entries.size()).append(']');
  }

  @Override
  public void queryBindKey(BindValuesKey key) {
    key.add(entries.size());
    for (Object[] entry : entries) {
      for (Object value : entry) {
        key.add(value);
      }
    }
  }

  @Override
  public boolean isSameByBind(SpiExpression other) {
    InTuplesExpression that = (InTuplesExpression) other;
    return this.entries.size() == that.entries.size() && entries.equals(that.entries);
  }
}<|MERGE_RESOLUTION|>--- conflicted
+++ resolved
@@ -29,16 +29,7 @@
   }
 
   @Override
-<<<<<<< HEAD
-  public void addBindValues(SpiExpressionRequest request) {
-=======
-  public void writeDocQuery(DocQueryContext context) {
-    throw new RuntimeException("Not supported with document query");
-  }
-
-  @Override
   public void addBindValues(SpiExpressionBind request) {
->>>>>>> 0128d648
     for (Object[] entry : entries) {
       for (Object value : entry) {
         requireNonNull(value);
