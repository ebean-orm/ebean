--- conflicted
+++ resolved
@@ -25,25 +25,10 @@
   protected final Query<T> query;
   private final ExpressionList<T> parentExprList;
   protected final ExpressionFactory expr;
-<<<<<<< HEAD
-=======
-  String allDocNestedPath;
-  /**
-   * Set to true for the "Text" root expression list.
-   */
-  private final boolean textRoot;
 
   public static <P> ExpressionList<P> forFetchGroup(Query<P> q) {
-    return new DefaultExpressionList<>(q, null, null, null, false);
-  }
-
-  /**
-   * Construct for Text root expression list - this handles implicit Bool Should, Must etc.
-   */
-  public DefaultExpressionList(Query<T> query) {
-    this(query, query.getExpressionFactory(), null, new ArrayList<>(), true);
-  }
->>>>>>> 77383f4d
+    return new DefaultExpressionList<>(q, null, null, null);
+  }
 
   public DefaultExpressionList(Query<T> query, ExpressionList<T> parentExprList) {
     this(query, query.getExpressionFactory(), parentExprList, new ArrayList<>());
