--- conflicted
+++ resolved
@@ -155,13 +155,8 @@
   }
 
   @Override
-<<<<<<< HEAD
-  public Time getTime() throws SQLException {
+  public final Time getTime() throws SQLException {
     Calendar cal = dataTimeZone.getDateTimeZone();
-=======
-  public final Time getTime() throws SQLException {
-    Calendar cal = dataTimeZone.getTimeZone();
->>>>>>> 84a64f96
     if (cal != null) {
       return rset.getTime(pos(), cal);
     } else {
