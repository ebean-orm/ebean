package io.ebeaninternal.server.type;

import com.fasterxml.jackson.databind.ObjectMapper;
import io.ebean.annotation.*;
import io.ebean.config.DatabaseConfig;
import io.ebean.config.JsonConfig;
import io.ebean.config.PlatformConfig;
import io.ebean.config.ScalarTypeConverter;
import io.ebean.config.dbplatform.DatabasePlatform;
import io.ebean.config.dbplatform.DbPlatformType;
import io.ebean.core.type.*;
import io.ebean.types.Cidr;
import io.ebean.types.Inet;
import io.ebean.util.AnnotationUtil;
import io.ebeaninternal.api.CoreLog;
import io.ebeaninternal.api.DbOffline;
import io.ebeaninternal.api.GeoTypeProvider;
import io.ebeaninternal.server.core.ServiceUtil;
import io.ebeaninternal.server.core.bootup.BootupClasses;
import io.ebeaninternal.server.deploy.meta.DeployBeanProperty;

import javax.persistence.AttributeConverter;
import javax.persistence.EnumType;
import java.io.File;
import java.lang.reflect.Field;
import java.lang.reflect.Method;
import java.lang.reflect.ParameterizedType;
import java.lang.reflect.Type;
import java.math.BigDecimal;
import java.math.BigInteger;
import java.net.*;
import java.sql.Date;
import java.sql.Time;
import java.sql.Timestamp;
import java.sql.Types;
import java.time.*;
import java.util.*;
import java.util.concurrent.ConcurrentHashMap;

import static io.ebean.core.type.PostgresHelper.isPostgresCompatible;
import static java.lang.System.Logger.Level.*;

/**
 * Default implementation of TypeManager.
 * <p>
 * Manages the list of ScalarType that is available.
 */
public final class DefaultTypeManager implements TypeManager {

  private static final System.Logger log = CoreLog.internal;

  private final Map<Class<?>, ScalarTypeSet<?>> typeSets = new HashMap<>();
  private final ConcurrentHashMap<Class<?>, ScalarType<?>> typeMap;
  private final ConcurrentHashMap<Integer, ScalarType<?>> nativeMap;
  private final ConcurrentHashMap<String, ScalarType<?>> logicalMap;

  private final DefaultTypeFactory extraTypeFactory;

  private final ScalarType<?> fileType = new ScalarTypeFile();
  private final ScalarType<?> hstoreType = new ScalarTypePostgresHstore();
<<<<<<< HEAD
  private final ScalarTypeFile fileType;
  private final ScalarType<?> charType = new ScalarTypeChar();
  private final ScalarType<?> charArrayType = new ScalarTypeCharArray();
  private final ScalarType<?> longVarcharType = new ScalarTypeLongVarchar();
  private final ScalarType<?> clobType = new ScalarTypeClob();
  private final ScalarType<?> byteType = new ScalarTypeByte();
  private final ScalarType<?> binaryType = new ScalarTypeBytesBinary();
  private final ScalarType<?> blobType = new ScalarTypeBytesBlob();
  private final ScalarType<?> varbinaryType = new ScalarTypeBytesVarbinary();
  private final ScalarType<?> longVarbinaryType = new ScalarTypeBytesLongVarbinary();
  private final ScalarType<?> shortType = new ScalarTypeShort();
  private final ScalarType<?> integerType = new ScalarTypeInteger();
  private final ScalarType<?> longType = new ScalarTypeLong();
  private final ScalarType<?> doubleType = new ScalarTypeDouble();
  private final ScalarType<?> floatType = new ScalarTypeFloat();
  private final ScalarType<?> bigDecimalType = new ScalarTypeBigDecimal();
  private final ScalarType<?> timeType = new ScalarTypeTime();
  private final ScalarType<?> urlType = new ScalarTypeURL();
  private final ScalarType<?> uriType = new ScalarTypeURI();
  private final ScalarType<?> localeType = new ScalarTypeLocale();
  private final ScalarType<?> currencyType = new ScalarTypeCurrency();
  private final ScalarType<?> timeZoneType = new ScalarTypeTimeZone();
  private final ScalarType<?> stringType = ScalarTypeString.INSTANCE;
  private final ScalarType<?> classType = new ScalarTypeClass();
=======
>>>>>>> 7152cf65

  private final JsonConfig.DateTime jsonDateTime;
  private final JsonConfig.Date jsonDate;

  private final Object objectMapper;
  private final boolean objectMapperPresent;
  private final boolean postgres;
  private final ScalarJsonManager jsonManager;
  private final boolean offlineMigrationGeneration;
  private final EnumType defaultEnumType;
  private final DatabasePlatform databasePlatform;

  private final PlatformArrayTypeFactory arrayTypeListFactory;
  private final PlatformArrayTypeFactory arrayTypeSetFactory;
  private final ScalarJsonMapper jsonMapper;
  private GeoTypeBinder geoTypeBinder;

  /**
   * Create the DefaultTypeManager.
   */
  public DefaultTypeManager(DatabaseConfig config, BootupClasses bootupClasses) {
    this.jsonDateTime = config.getJsonDateTime();
    this.jsonDate = config.getJsonDate();
    this.typeMap = new ConcurrentHashMap<>();
    this.nativeMap = new ConcurrentHashMap<>();
    this.logicalMap = new ConcurrentHashMap<>();
    this.databasePlatform = config.getDatabasePlatform();
    this.postgres = isPostgresCompatible(config.getDatabasePlatform());
    this.objectMapperPresent = config.getClassLoadConfig().isJacksonObjectMapperPresent();
    this.objectMapper = (objectMapperPresent) ? initObjectMapper(config) : null;
    this.jsonManager = (objectMapperPresent) ? new TypeJsonManager(postgres, objectMapper, config.getJsonMutationDetection()) : null;
    this.extraTypeFactory = new DefaultTypeFactory(config);
    this.arrayTypeListFactory = arrayTypeListFactory(config.getDatabasePlatform());
    this.arrayTypeSetFactory = arrayTypeSetFactory(config.getDatabasePlatform());
    this.offlineMigrationGeneration = DbOffline.isGenerateMigration();
    this.defaultEnumType = config.getDefaultEnumType();
    this.fileType = new ScalarTypeFile(config.getTempFileProvider());

    ServiceLoader<ScalarJsonMapper> mappers = ServiceLoader.load(ScalarJsonMapper.class);
    jsonMapper = mappers.findFirst().orElse(null);

    initialiseStandard(config);
    initialiseJavaTimeTypes(config);
    loadTypesFromProviders(config, objectMapper);
    loadGeoTypeBinder(config);

    if (bootupClasses != null) {
      initialiseCustomScalarTypes(bootupClasses);
      initialiseScalarConverters(bootupClasses);
      initialiseAttributeConverters(bootupClasses);
    }
  }

  private void loadGeoTypeBinder(DatabaseConfig config) {
    GeoTypeProvider provider = config.getServiceObject(GeoTypeProvider.class);
    if (provider == null) {
      provider = ServiceUtil.service(GeoTypeProvider.class);
    }
    if (provider != null) {
      geoTypeBinder = provider.createBinder(config);
    }
  }

  private PlatformArrayTypeFactory arrayTypeListFactory(DatabasePlatform databasePlatform) {
    if (databasePlatform.nativeArrayType()) {
      return ScalarTypeArrayList.factory();
    } else if (databasePlatform.isPlatform(Platform.H2)) {
      return ScalarTypeArrayListH2.factory();
    }
    return new PlatformArrayTypeJsonList();
  }

  private PlatformArrayTypeFactory arrayTypeSetFactory(DatabasePlatform databasePlatform) {
    if (databasePlatform.nativeArrayType()) {
      return ScalarTypeArraySet.factory();
    } else if (databasePlatform.isPlatform(Platform.H2)) {
      return ScalarTypeArraySetH2.factory();
    }
    return new PlatformArrayTypeJsonSet();
  }

  /**
   * Load custom scalar types registered via ExtraTypeFactory and ServiceLoader.
   */
  private void loadTypesFromProviders(DatabaseConfig config, Object objectMapper) {
    for (ExtraTypeFactory plugin : ServiceLoader.load(ExtraTypeFactory.class)) {
      for (ScalarType<?> type : plugin.createTypes(config, objectMapper)) {
        add(type);
      }
    }
    for (ScalarTypeSetFactory factory : ServiceLoader.load(ScalarTypeSetFactory.class)) {
      ScalarTypeSet<?> typeSet = factory.createTypeSet(config, objectMapper);
      if (typeSet != null) {
        typeSets.put(typeSet.type(), typeSet);
        ScalarType<?> defaultType = typeSet.defaultType();
        if (defaultType != null) {
          typeMap.put(typeSet.type(), defaultType);
        }
      }
    }
  }

  private boolean hstoreSupport() {
    return databasePlatform.isPlatform(Platform.POSTGRES);
  }

  /**
   * Register a custom ScalarType.
   */
  private void add(ScalarType<?> scalarType) {
    typeMap.put(scalarType.type(), scalarType);
    logAdd(scalarType);
  }

  private void logAdd(ScalarType<?> scalarType) {
    if (log.isLoggable(TRACE)) {
      log.log(TRACE, "ScalarType register {0} for {1}", scalarType.getClass().getName(), scalarType.type().getName());
    }
  }

  @Override
  public ScalarType<?> type(String cast) {
    return logicalMap.get(cast);
  }

  /**
   * Return the ScalarType for the given jdbc type as per java.sql.Types.
   */
  @Override
  public ScalarType<?> type(int jdbcType) {
    return nativeMap.get(jdbcType);
  }

  @Override
  public ScalarType<?> type(Type propertyType, Class<?> propertyClass) {
    if (propertyType instanceof ParameterizedType) {
      ParameterizedType pt = (ParameterizedType) propertyType;
      Type rawType = pt.getRawType();
      if (List.class == rawType || Set.class == rawType) {
<<<<<<< HEAD
        return getArrayScalarType((Class<?>) rawType, propertyType, true);
=======
        return dbArrayType((Class<?>) rawType, propertyType, true);
>>>>>>> 7152cf65
      }
    }
    return type(propertyClass);
  }

  /**
   * This can return null if no matching ScalarType is found.
   */
  @Override
  public ScalarType<?> type(Class<?> type) {
    ScalarType<?> found = typeMap.get(type);
    if (found == null) {
      if (type.getName().equals("org.joda.time.LocalTime")) {
        throw new IllegalStateException(
          "ScalarType of Joda LocalTime not defined. 1) Check ebean-joda-time dependency has been added  2) Check DatabaseConfig.jodaLocalTimeMode is set to"
            + " either 'normal' or 'utc'.  UTC is the old mode using UTC timezone but local time zone is now preferred as 'normal' mode.");
      }
      found = checkInheritedTypes(type);
    }
    return found != ScalarTypeNotFound.INSTANCE ? found : null; // Do not return ScalarTypeNotFound, otherwise checks will fail
  }


  /**
   * Checks the typeMap for inherited types.
   * <p>
   * If e.g. <code>type</code> is a <code>GregorianCalendar</code>, then this method
   * will check the class hierarchy and will probably return a
   * <code>ScalarTypeCalendar</code> To speed up a second lookup, it will write
   * back the found scalarType to typeMap.
   *
   * @param type the for which to search for a <code>ScalarType</code>
   * @return either a valid <code>ScalarType</code> if one could be found or {@link ScalarTypeNotFound#INSTANCE} if not
   */
  private ScalarType<?> checkInheritedTypes(Class<?> type) {
    // first step loop through inheritance chain
    Class<?> parent = type;
    while (parent != null && parent != Object.class) {
      ScalarType<?> found = typeMap.get(parent);
      if (found != null && found != ScalarTypeNotFound.INSTANCE) {
        typeMap.put(type, found); // store type for next lookup
        return found;
      }
      // second step - loop through interfaces of this type
      for (Class<?> iface : parent.getInterfaces()) {
        found = checkInheritedTypes(iface);
        if (found != null && found != ScalarTypeNotFound.INSTANCE) {
          typeMap.put(type, found); // store type for next lookup
          return found;
        }
      }
      parent = parent.getSuperclass();
    }
    typeMap.put(type, ScalarTypeNotFound.INSTANCE);
    return ScalarTypeNotFound.INSTANCE; // no success
  }

  @Override
  public GeoTypeBinder geoTypeBinder() {
    return geoTypeBinder;
  }

  @Override
  public ScalarType<?> dbMapType() {
    return hstoreSupport() ? hstoreType : ScalarTypeJsonMap.typeFor(false, Types.VARCHAR, false);
  }

  @Override
  public ScalarType<?> dbArrayType(Class<?> type, Type genericType, boolean nullable) {
    Type valueType = valueType(genericType);
    if (type.equals(List.class)) {
      return dbArrayTypeList(valueType, nullable);
    } else if (type.equals(Set.class)) {
      return dbArrayTypeSet(valueType, nullable);
    } else {
      throw new IllegalStateException("@DbArray does not support type " + type);
    }
  }

  private ScalarType<?> dbArrayTypeSet(Type valueType, boolean nullable) {
    if (isEnumType(valueType)) {
      return arrayTypeSetFactory.typeForEnum(enumType(asEnumClass(valueType), null), nullable);
    }
    return arrayTypeSetFactory.typeFor(valueType, nullable);
  }

  private ScalarType<?> dbArrayTypeList(Type valueType, boolean nullable) {
    if (isEnumType(valueType)) {
      return arrayTypeListFactory.typeForEnum(enumType(asEnumClass(valueType), null), nullable);
    }
    return arrayTypeListFactory.typeFor(valueType, nullable);
  }

  private Class<? extends Enum<?>> asEnumClass(Type valueType) {
    return TypeReflectHelper.asEnumClass(valueType);
  }

  private boolean isEnumType(Type valueType) {
    return TypeReflectHelper.isEnumType(valueType);
  }

  @Override
  public ScalarType<?> dbJsonType(DeployBeanProperty prop, int dbType, int dbLength) {
    Class<?> type = prop.getPropertyType();
    if (type.equals(String.class)) {
      return ScalarTypeJsonString.typeFor(postgres, dbType);
    }
    if (jsonMapper != null) {
      var markerAnnotation = jsonMapper.markerAnnotation();
      if (markerAnnotation != null && !prop.getMetaAnnotations(markerAnnotation).isEmpty()) {
        return createJsonObjectMapperType(prop, dbType, docPropertyType(prop, type));
      }
    }
    Type genericType = prop.getGenericType();
    if (type.equals(List.class) && isValueTypeSimple(genericType)) {
      return ScalarTypeJsonList.typeFor(postgres, dbType, docType(genericType), prop.isNullable(), keepSource(prop));
    }
    if (type.equals(Set.class) && isValueTypeSimple(genericType)) {
      return ScalarTypeJsonSet.typeFor(postgres, dbType, docType(genericType), prop.isNullable(), keepSource(prop));
    }
    if (type.equals(Map.class) && isMapValueTypeObject(genericType)) {
      return ScalarTypeJsonMap.typeFor(postgres, dbType, keepSource(prop));
    }
    if (objectMapperPresent && prop.getMutationDetection() == MutationDetection.DEFAULT) {
      ScalarTypeSet<?> typeSet = typeSets.get(type);
      if (typeSet != null) {
        return typeSet.forType(dbType);
      }
    }
    return createJsonObjectMapperType(prop, dbType, DocPropertyType.OBJECT);
  }

  private boolean keepSource(DeployBeanProperty prop) {
    if (prop.getMutationDetection() == MutationDetection.DEFAULT) {
      prop.setMutationDetection(jsonManager.mutationDetection());
    }
    return prop.getMutationDetection() == MutationDetection.SOURCE;
  }

  private DocPropertyType docPropertyType(DeployBeanProperty prop, Class<?> type) {
    return type.equals(List.class) || type.equals(Set.class) ? docType(prop.getGenericType()) : DocPropertyType.OBJECT;
  }

  private DocPropertyType docType(Type genericType) {
    if (genericType instanceof Class<?>) {
<<<<<<< HEAD
      ScalarType<?> found = getScalarType((Class<?>) genericType);
=======
      ScalarType<?> found = type((Class<?>) genericType);
>>>>>>> 7152cf65
      if (found != null) {
        return found.docType();
      }
    }
    return DocPropertyType.OBJECT;
  }

  /**
   * Return true if value parameter type of the map is Object.
   */
  private boolean isValueTypeSimple(Type collectionType) {
    Type typeArg = TypeReflectHelper.getValueType(collectionType);
    return String.class.equals(typeArg) || Long.class.equals(typeArg);
  }

  private Type valueType(Type collectionType) {
    return TypeReflectHelper.getValueType(collectionType);
  }

  /**
   * Return true if value parameter type of the map is Object.
   */
  private boolean isMapValueTypeObject(Type genericType) {
    Type[] typeArgs = ((ParameterizedType) genericType).getActualTypeArguments();
    return Object.class.equals(typeArgs[1]) || "?".equals(typeArgs[1].toString());
  }

  private ScalarType<?> createJsonObjectMapperType(DeployBeanProperty prop, int dbType, DocPropertyType docType) {
    if (jsonMapper == null) {
      throw new IllegalArgumentException("Unsupported @DbJson mapping - Jackson ObjectMapper not present for " + prop);
    }
    if (MutationDetection.DEFAULT == prop.getMutationDetection()) {
      prop.setMutationDetection(jsonManager.mutationDetection());
    }
    var req = new ScalarJsonRequest(jsonManager, dbType, docType, prop.getDesc().getBeanType(), prop.getMutationDetection(), prop.getName());
    return jsonMapper.createType(req);
  }

  /**
   * Return a ScalarType for a given class.
   * <p>
   * Used for java.util.Date and java.util.Calendar which can be mapped to
   * different jdbcTypes in a single system.
   */
  @Override
  public ScalarType<?> type(Class<?> type, int jdbcType) {
    // File is a special Lob so check for that first
    if (File.class.equals(type)) {
      return fileType;
    }

    // check for Clob, LongVarchar etc ...
    // the reason being that String maps to multiple jdbc types
    // varchar, clob, longVarchar.
    ScalarType<?> scalarType = lobTypes(jdbcType);
    if (scalarType != null) {
      // it is a specific Lob type...
      return scalarType;
    }

    scalarType = type(type);
    if (scalarType != null) {
      if (jdbcType == 0 || scalarType.jdbcType() == jdbcType) {
        // matching type
        return scalarType;
      }
    }
    // a util Date with jdbcType not matching server wide settings
    if (type.equals(java.util.Date.class)) {
      return extraTypeFactory.createUtilDate(jsonDateTime, jsonDate, jdbcType);
    }
    // a Calendar with jdbcType not matching server wide settings
    if (type.equals(java.util.Calendar.class)) {
      return extraTypeFactory.createCalendar(jsonDateTime, jdbcType);
    }

    throw new IllegalArgumentException("Unmatched ScalarType for " + type + " jdbcType:" + jdbcType);
  }

  /**
   * Return the types for the known lob types.
   * <p>
   * Kind of special case because these map multiple jdbc types to single Java
   * types - like String - Varchar, LongVarchar, Clob. For this reason I check
   * for the specific Lob types first before looking for a matching type.
   */
  private ScalarType<?> lobTypes(int jdbcType) {
    return type(jdbcType);
  }

  /**
   * Convert the Object to the required datatype. The
   *
   * @param value      the Object value
   * @param toJdbcType the type as per java.sql.Types.
   */
  public Object convert(Object value, int toJdbcType) {
    if (value == null) {
      return null;
    }
    ScalarType<?> type = nativeMap.get(toJdbcType);
    if (type != null) {
      return type.toJdbcType(value);
    }
    return value;
  }

  boolean isIntegerType(String s) {
    if (isLeadingZeros(s)) {
      return false;
    }
    try {
      Integer.parseInt(s);
      return true;
    } catch (NumberFormatException e) {
      return false;
    }
  }

  /**
   * Treat leading zeros as a non-integer for enum values.
   */
  private boolean isLeadingZeros(String s) {
    return s.length() > 1 && s.charAt(0) == '0';
  }

  /**
   * Create the Mapping of Enum fields to DB values using EnumValue annotations.
   * <p>
   * Return null if the EnumValue annotations are not present/used.
   */
  private ScalarTypeEnum<?> enumTypeEnumValue(Class<?> enumType) {
    boolean integerType = true;
    Map<String, String> nameValueMap = new LinkedHashMap<>();
    for (Field field : enumType.getDeclaredFields()) {
      EnumValue enumValue = AnnotationUtil.get(field, EnumValue.class);
      if (enumValue != null) {
        nameValueMap.put(field.getName(), enumValue.value());
        if (integerType && !isIntegerType(enumValue.value())) {
          // will treat the values as strings
          integerType = false;
        }
      }
    }
    if (nameValueMap.isEmpty()) {
      // Not using EnumValue here
      return null;
    }
    return createEnumScalarType(enumType, nameValueMap, integerType, 0, true);
  }

  /**
   * Create a ScalarType for an Enum that has additional mapping.
   * <p>
   * The reason for this is that often in a DB there will be short codes used
   * such as A,I,N rather than the ACTIVE, INACTIVE, NEW. So there really needs
   * to be a mapping from the nicely named enumeration values to the typically
   * much shorter codes used in the DB.
   */
  @Override
  public ScalarType<?> enumType(Class<? extends Enum<?>> enumType, EnumType type) {
    ScalarType<?> scalarType = type(enumType);
    if (scalarType instanceof ScalarTypeWrapper) {
      // no override or further mapping required
      return scalarType;
    }
    ScalarTypeEnum<?> scalarEnum = (ScalarTypeEnum<?>) scalarType;
    if (scalarEnum != null && !scalarEnum.isOverrideBy(type)) {
      if (type != null && !scalarEnum.isCompatible(type)) {
        throw new IllegalStateException("Error mapping Enum type:" + enumType + " It is mapped using 2 different modes when only one is supported (ORDINAL, STRING or an Ebean mapping)");
      }
      return scalarEnum;
    }
    scalarEnum = enumTypePerExtensions(enumType);
    if (scalarEnum == null) {
      // use JPA normal Enum type (without mapping)
      scalarEnum = enumTypePerSpec(enumType, type);
    }
    add(scalarEnum);
    return scalarEnum;
  }

  private ScalarTypeEnum<?> enumTypePerSpec(Class<?> enumType, EnumType type) {
    if (type == null) {
      if (defaultEnumType == EnumType.ORDINAL) {
        return new ScalarTypeEnumStandard.OrdinalEnum(enumType);
      } else {
        return new ScalarTypeEnumStandard.StringEnum(enumType);
      }
    } else if (type == EnumType.ORDINAL) {
      return new ScalarTypeEnumStandard.OrdinalEnum(enumType);
    } else {
      return new ScalarTypeEnumStandard.StringEnum(enumType);
    }
  }

  private ScalarTypeEnum<?> enumTypePerExtensions(Class<? extends Enum<?>> enumType) {
    for (Method method : enumType.getMethods()) {
      DbEnumValue dbValue = AnnotationUtil.get(method, DbEnumValue.class);
      if (dbValue != null) {
        boolean integerValues = DbEnumType.INTEGER == dbValue.storage();
        return enumTypeDbValue(enumType, method, integerValues, dbValue.length(), dbValue.withConstraint());
      }
    }
    // look for EnumValue annotations instead
    return enumTypeEnumValue(enumType);
  }

  /**
   * Create the Mapping of Enum fields to DB values using EnumValue annotations.
   * <p>
   * Return null if the EnumValue annotations are not present/used.
   */
  private ScalarTypeEnum<?> enumTypeDbValue(Class<? extends Enum<?>> enumType, Method method, boolean integerType, int length, boolean withConstraint) {
    Map<String, String> nameValueMap = new LinkedHashMap<>();
    for (Enum<?> enumConstant : enumType.getEnumConstants()) {
      try {
        Object value = method.invoke(enumConstant);
        nameValueMap.put(enumConstant.name(), value.toString());
      } catch (Exception e) {
        throw new IllegalArgumentException("Error trying to invoke DbEnumValue method on " + enumConstant, e);
      }
    }
    if (nameValueMap.isEmpty()) {
      // Not using EnumValue here
      return null;
    }
    return createEnumScalarType(enumType, nameValueMap, integerType, length, withConstraint);
  }

  /**
   * Given the name value mapping and integer/string type and explicit DB column
   * length create the ScalarType for the Enum.
   */
  @SuppressWarnings({"unchecked", "rawtypes"})
  private ScalarTypeEnum<?> createEnumScalarType(Class enumType, Map<String, String> nameValueMap, boolean integerType, int dbColumnLength, boolean withConstraint) {
    EnumToDbValueMap<?> beanDbMap = EnumToDbValueMap.create(integerType);
    int maxValueLen = 0;
    for (Map.Entry<String, String> entry : nameValueMap.entrySet()) {
      String name = entry.getKey().trim();
      String value = entry.getValue();
      maxValueLen = Math.max(maxValueLen, value.length());
      Object enumValue = Enum.valueOf(enumType, name);
      beanDbMap.add(enumValue, value, name);
    }
    if (dbColumnLength == 0 && !integerType) {
      dbColumnLength = maxValueLen;
    }
    return new ScalarTypeEnumWithMapping(beanDbMap, enumType, dbColumnLength, withConstraint);
  }

  /**
   * Automatically find any ScalarTypes by searching through the class path.
   */
  private void initialiseCustomScalarTypes(BootupClasses bootupClasses) {
    for (Class<? extends ScalarType<?>> cls : bootupClasses.getScalarTypes()) {
      try {
        ScalarType<?> scalarType;
        if (objectMapper == null) {
          scalarType = cls.getDeclaredConstructor().newInstance();
        } else {
          try {
            // first try objectMapper constructor
            scalarType = cls.getDeclaredConstructor(ObjectMapper.class).newInstance(objectMapper);
          } catch (NoSuchMethodException e) {
            scalarType = cls.getDeclaredConstructor().newInstance();
          }
        }
        add(scalarType);
      } catch (Exception e) {
        log.log(ERROR, "Error loading ScalarType " + cls.getName(), e);
      }
    }
  }


  private Object initObjectMapper(DatabaseConfig config) {
    Object objectMapper = config.getObjectMapper();
    if (objectMapper == null) {
      objectMapper = InitObjectMapper.init();
      config.setObjectMapper(objectMapper);
    }
    return objectMapper;
  }

  @SuppressWarnings({"unchecked", "rawtypes"})
  private void initialiseScalarConverters(BootupClasses bootupClasses) {
    for (Class<? extends ScalarTypeConverter<?, ?>> foundType : bootupClasses.getScalarConverters()) {
      try {
        Class<?>[] paramTypes = TypeReflectHelper.getParams(foundType, ScalarTypeConverter.class);
        if (paramTypes.length != 2) {
          throw new IllegalStateException("Expected 2 generics paramtypes but got: " + Arrays.toString(paramTypes));
        }
        Class<?> logicalType = paramTypes[0];
        Class<?> persistType = paramTypes[1];
        ScalarType<?> wrappedType = type(persistType);
        if (wrappedType == null) {
          throw new IllegalStateException("Could not find ScalarType for: " + paramTypes[1]);
        }
        ScalarTypeConverter converter = foundType.getDeclaredConstructor().newInstance();
        ScalarTypeWrapper stw = new ScalarTypeWrapper(logicalType, wrappedType, converter);
        log.log(DEBUG, "Register ScalarTypeWrapper from {0} -> {1} using:{2}", logicalType, persistType, foundType);
        add(stw);
      } catch (Exception e) {
        log.log(ERROR, "Error registering ScalarTypeConverter " + foundType.getName(), e);
      }
    }
  }

  @SuppressWarnings({"unchecked", "rawtypes"})
  private void initialiseAttributeConverters(BootupClasses bootupClasses) {
    for (Class<? extends AttributeConverter<?, ?>> foundType : bootupClasses.getAttributeConverters()) {
      try {
        Class<?>[] paramTypes = TypeReflectHelper.getParams(foundType, AttributeConverter.class);
        if (paramTypes.length != 2) {
          throw new IllegalStateException("Expected 2 generics paramtypes but got: " + Arrays.toString(paramTypes));
        }
        Class<?> logicalType = paramTypes[0];
        Class<?> persistType = paramTypes[1];
        ScalarType<?> wrappedType = type(persistType);
        if (wrappedType == null) {
          throw new IllegalStateException("Could not find ScalarType for: " + paramTypes[1]);
        }
        AttributeConverter converter = foundType.getDeclaredConstructor().newInstance();
        ScalarTypeWrapper stw = new ScalarTypeWrapper(logicalType, wrappedType, new AttributeConverterAdapter(converter));
        log.log(DEBUG, "Register ScalarTypeWrapper from {0} -> {1} using:{2}", logicalType, persistType, foundType);
        add(stw);
      } catch (Exception e) {
        log.log(ERROR, "Error registering AttributeConverter " + foundType.getName(), e);
      }
    }
  }


  private void initialiseJavaTimeTypes(DatabaseConfig config) {
    ZoneId zoneId = zoneId(config);

    typeMap.put(java.nio.file.Path.class, new ScalarTypePath());
    addType(java.time.Period.class, new ScalarTypePeriod());
    if (config.getDatabasePlatform().supportsNativeJavaTime()) {
      addType(java.time.LocalDate.class, new ScalarTypeLocalDateNative(jsonDate));
    } else {
      addType(java.time.LocalDate.class, new ScalarTypeLocalDate(jsonDate));
    }
    addType(java.time.LocalDateTime.class, new ScalarTypeLocalDateTime(jsonDateTime));
    addType(OffsetDateTime.class, new ScalarTypeOffsetDateTime(jsonDateTime, zoneId));
    addType(ZonedDateTime.class, new ScalarTypeZonedDateTime(jsonDateTime, zoneId));
    addType(Instant.class, new ScalarTypeInstant(jsonDateTime));
    addType(DayOfWeek.class, new ScalarTypeDayOfWeek());
    addType(Month.class, new ScalarTypeMonth());
    addType(Year.class, new ScalarTypeYear());
    addType(YearMonth.class, new ScalarTypeYearMonthDate(jsonDate));
    addType(MonthDay.class, new ScalarTypeMonthDay());
    addType(OffsetTime.class, new ScalarTypeOffsetTime());
    addType(ZoneId.class, new ScalarTypeZoneId());
    addType(ZoneOffset.class, new ScalarTypeZoneOffset());
    boolean localTimeNanos = config.isLocalTimeWithNanos();
    addType(java.time.LocalTime.class, (localTimeNanos) ? new ScalarTypeLocalTimeWithNanos() : new ScalarTypeLocalTime());
    boolean durationNanos = config.isDurationWithNanos();
    addType(Duration.class, (durationNanos) ? new ScalarTypeDurationWithNanos() : new ScalarTypeDuration());
  }

  private ZoneId zoneId(DatabaseConfig config) {
    final String dataTimeZone = config.getDataTimeZone();
    return (dataTimeZone == null) ? ZoneOffset.systemDefault() : TimeZone.getTimeZone(dataTimeZone).toZoneId();
  }

  private void addType(Class<?> clazz, ScalarType<?> scalarType) {
    typeMap.put(clazz, scalarType);
    logicalMap.putIfAbsent(clazz.getSimpleName(), scalarType);
  }

  /**
   * Register all the standard types supported. This is the standard JDBC types
   * plus some other common types such as java.util.Date and java.util.Calendar.
   */
  private void initialiseStandard(DatabaseConfig config) {
    DatabasePlatform databasePlatform = config.getDatabasePlatform();
    int platformClobType = databasePlatform.clobDbType();
    int platformBlobType = databasePlatform.blobDbType();

    nativeMap.put(DbPlatformType.HSTORE, hstoreType);

    addType(java.util.Date.class, extraTypeFactory.createUtilDate(jsonDateTime, jsonDate));
    addType(Calendar.class, extraTypeFactory.createCalendar(jsonDateTime));
    addType(BigInteger.class, extraTypeFactory.createMathBigInteger());

    final var booleanType = extraTypeFactory.createBoolean();
    addType(Boolean.class, booleanType);
    addType(boolean.class, booleanType);
    // register the boolean literals to the platform for DDL default values
    databasePlatform.setDbTrueLiteral(booleanType.getDbTrueLiteral());
    databasePlatform.setDbFalseLiteral(booleanType.getDbFalseLiteral());
    // always register Types.BOOLEAN to our boolean type
    nativeMap.put(Types.BOOLEAN, booleanType);
    if (booleanType.jdbcType() == Types.BIT) {
      // for MapBeans ... BIT types are assumed to be booleans
      nativeMap.put(Types.BIT, booleanType);
    }

    PlatformConfig.DbUuid dbUuid = config.getPlatformConfig().getDbUuid();
    if (offlineMigrationGeneration || (databasePlatform.nativeUuidType() && dbUuid.useNativeType())) {
      addType(UUID.class, new ScalarTypeUUIDNative());
    } else {
      // Store UUID as binary(16) or varchar(40)
      ScalarType<?> uuidType = dbUuid.useBinary() ? new ScalarTypeUUIDBinary(dbUuid.useBinaryOptimized()) : new ScalarTypeUUIDVarchar();
      addType(UUID.class, uuidType);
    }

    if (offlineMigrationGeneration || (postgres && !config.getPlatformConfig().isDatabaseInetAddressVarchar())) {
      addInetAddressType(new ScalarTypeInetAddressPostgres());
    } else {
      addInetAddressType(new ScalarTypeInetAddress());
    }

    if (offlineMigrationGeneration || postgres) {
      addType(Cidr.class, new ScalarTypeCidr.Postgres());
      addType(Inet.class, new ScalarTypeInet.Postgres());
    } else {
      addType(Cidr.class, new ScalarTypeCidr.Varchar());
      addType(Inet.class, new ScalarTypeInet.Varchar());
    }

    addType(File.class, fileType);
    addType(Locale.class, new ScalarTypeLocale());
    addType(Currency.class, new ScalarTypeCurrency());
    addType(TimeZone.class, new ScalarTypeTimeZone());
    addType(URL.class, new ScalarTypeURL());
    addType(URI.class, new ScalarTypeURI());

    // String types
    addType(char[].class, new ScalarTypeCharArray());
    addType(char.class, new ScalarTypeChar());
    addType(String.class, ScalarTypeString.INSTANCE);
    nativeMap.put(Types.VARCHAR, ScalarTypeString.INSTANCE);
    nativeMap.put(Types.CHAR, ScalarTypeString.INSTANCE);
    nativeMap.put(Types.LONGVARCHAR, new ScalarTypeLongVarchar());

    addType(Class.class, new ScalarTypeClass());

    if (platformClobType == Types.CLOB) {
      nativeMap.put(Types.CLOB, new ScalarTypeClob());
    } else {
      // for Postgres Clobs handled by Varchar ScalarType...
      ScalarType<?> platClobScalarType = nativeMap.get(platformClobType);
      if (platClobScalarType == null) {
        throw new IllegalArgumentException("Not found dbPlatform clobType " + platformClobType);
      }
      nativeMap.put(Types.CLOB, platClobScalarType);
    }

    // Binary type
    final var varbinaryType = new ScalarTypeBytesVarbinary();
    addType(byte[].class, varbinaryType);
    nativeMap.put(Types.VARBINARY, varbinaryType);
    nativeMap.put(Types.BINARY, new ScalarTypeBytesBinary());
    nativeMap.put(Types.LONGVARBINARY, new ScalarTypeBytesLongVarbinary());

    if (platformBlobType == Types.BLOB) {
      nativeMap.put(Types.BLOB, new ScalarTypeBytesBlob());
    } else {
      // for Postgres Blobs handled by LongVarbinary ScalarType...
      ScalarType<?> platBlobScalarType = nativeMap.get(platformBlobType);
      if (platBlobScalarType == null) {
        throw new IllegalArgumentException("Not found dbPlatform blobType " + platformBlobType);
      }
      nativeMap.put(Types.BLOB, platBlobScalarType);
    }

    // Number types
    final var byteType = new ScalarTypeByte();
    addType(Byte.class, byteType);
    addType(byte.class, byteType);
    nativeMap.put(Types.TINYINT, byteType);

    final var shortType = new ScalarTypeShort();
    addType(Short.class, shortType);
    addType(short.class, shortType);
    nativeMap.put(Types.SMALLINT, shortType);

    final var integerType = new ScalarTypeInteger();
    addType(Integer.class, integerType);
    addType(int.class, integerType);
    nativeMap.put(Types.INTEGER, integerType);

    final var longType = new ScalarTypeLong();
    addType(Long.class, longType);
    addType(long.class, longType);
    nativeMap.put(Types.BIGINT, longType);

    final var doubleType = new ScalarTypeDouble();
    addType(Double.class, doubleType);
    addType(double.class, doubleType);
    nativeMap.put(Types.FLOAT, doubleType);// no this is not a bug
    nativeMap.put(Types.DOUBLE, doubleType);

    final var floatType = new ScalarTypeFloat();
    addType(Float.class, floatType);
    addType(float.class, floatType);
    nativeMap.put(Types.REAL, floatType);// no this is not a bug

    final var bigDecimalType = new ScalarTypeBigDecimal();
    addType(BigDecimal.class, bigDecimalType);
    nativeMap.put(Types.DECIMAL, bigDecimalType);
    nativeMap.put(Types.NUMERIC, bigDecimalType);

    // Temporal types
    final var timeType = new ScalarTypeTime();
    addType(Time.class, timeType);
    nativeMap.put(Types.TIME, timeType);

    final var dateType = new ScalarTypeDate(jsonDate);
    addType(Date.class, dateType);
    nativeMap.put(Types.DATE, dateType);

    final var timestampType = new ScalarTypeTimestamp(jsonDateTime);
    addType(Timestamp.class, timestampType);
    nativeMap.put(Types.TIMESTAMP, timestampType);
  }

  @SuppressWarnings("rawtypes")
  private void addInetAddressType(ScalarType scalarType) {
    addType(InetAddress.class, scalarType);
    addType(Inet4Address.class, scalarType);
    addType(Inet6Address.class, scalarType);
  }

}<|MERGE_RESOLUTION|>--- conflicted
+++ resolved
@@ -56,35 +56,8 @@
 
   private final DefaultTypeFactory extraTypeFactory;
 
-  private final ScalarType<?> fileType = new ScalarTypeFile();
+  private final ScalarType<?> fileType;
   private final ScalarType<?> hstoreType = new ScalarTypePostgresHstore();
-<<<<<<< HEAD
-  private final ScalarTypeFile fileType;
-  private final ScalarType<?> charType = new ScalarTypeChar();
-  private final ScalarType<?> charArrayType = new ScalarTypeCharArray();
-  private final ScalarType<?> longVarcharType = new ScalarTypeLongVarchar();
-  private final ScalarType<?> clobType = new ScalarTypeClob();
-  private final ScalarType<?> byteType = new ScalarTypeByte();
-  private final ScalarType<?> binaryType = new ScalarTypeBytesBinary();
-  private final ScalarType<?> blobType = new ScalarTypeBytesBlob();
-  private final ScalarType<?> varbinaryType = new ScalarTypeBytesVarbinary();
-  private final ScalarType<?> longVarbinaryType = new ScalarTypeBytesLongVarbinary();
-  private final ScalarType<?> shortType = new ScalarTypeShort();
-  private final ScalarType<?> integerType = new ScalarTypeInteger();
-  private final ScalarType<?> longType = new ScalarTypeLong();
-  private final ScalarType<?> doubleType = new ScalarTypeDouble();
-  private final ScalarType<?> floatType = new ScalarTypeFloat();
-  private final ScalarType<?> bigDecimalType = new ScalarTypeBigDecimal();
-  private final ScalarType<?> timeType = new ScalarTypeTime();
-  private final ScalarType<?> urlType = new ScalarTypeURL();
-  private final ScalarType<?> uriType = new ScalarTypeURI();
-  private final ScalarType<?> localeType = new ScalarTypeLocale();
-  private final ScalarType<?> currencyType = new ScalarTypeCurrency();
-  private final ScalarType<?> timeZoneType = new ScalarTypeTimeZone();
-  private final ScalarType<?> stringType = ScalarTypeString.INSTANCE;
-  private final ScalarType<?> classType = new ScalarTypeClass();
-=======
->>>>>>> 7152cf65
 
   private final JsonConfig.DateTime jsonDateTime;
   private final JsonConfig.Date jsonDate;
@@ -224,11 +197,7 @@
       ParameterizedType pt = (ParameterizedType) propertyType;
       Type rawType = pt.getRawType();
       if (List.class == rawType || Set.class == rawType) {
-<<<<<<< HEAD
-        return getArrayScalarType((Class<?>) rawType, propertyType, true);
-=======
         return dbArrayType((Class<?>) rawType, propertyType, true);
->>>>>>> 7152cf65
       }
     }
     return type(propertyClass);
@@ -374,11 +343,7 @@
 
   private DocPropertyType docType(Type genericType) {
     if (genericType instanceof Class<?>) {
-<<<<<<< HEAD
-      ScalarType<?> found = getScalarType((Class<?>) genericType);
-=======
       ScalarType<?> found = type((Class<?>) genericType);
->>>>>>> 7152cf65
       if (found != null) {
         return found.docType();
       }
