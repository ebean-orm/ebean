package io.ebeaninternal.server.type;

import com.fasterxml.jackson.databind.ObjectMapper;
import io.ebean.DatabaseBuilder;
import io.ebean.annotation.*;
import io.ebean.config.*;
import io.ebean.config.dbplatform.DatabasePlatform;
import io.ebean.config.dbplatform.DbPlatformType;
import io.ebean.core.type.*;
import io.ebean.types.Cidr;
import io.ebean.types.Inet;
import io.ebean.util.AnnotationUtil;
import io.ebeaninternal.api.CoreLog;
import io.ebeaninternal.api.DbOffline;
import io.ebeaninternal.api.GeoTypeProvider;
import io.ebeaninternal.server.core.ServiceUtil;
import io.ebeaninternal.server.core.bootup.BootupClasses;
import io.ebeaninternal.server.deploy.meta.DeployBeanProperty;
import io.ebeaninternal.server.deploy.meta.DeployProperty;

import jakarta.persistence.AttributeConverter;
import jakarta.persistence.EnumType;
import java.io.File;
import java.lang.annotation.Annotation;
import java.lang.reflect.Field;
import java.lang.reflect.Method;
import java.lang.reflect.ParameterizedType;
import java.lang.reflect.Type;
import java.math.BigDecimal;
import java.math.BigInteger;
import java.net.*;
import java.sql.Date;
import java.sql.Time;
import java.sql.Timestamp;
import java.sql.Types;
import java.time.*;
import java.util.*;
import java.util.concurrent.ConcurrentHashMap;

import static io.ebean.core.type.PostgresHelper.isPostgresCompatible;
import static java.lang.System.Logger.Level.*;

/**
 * Default implementation of TypeManager.
 * <p>
 * Manages the list of ScalarType that is available.
 */
public final class DefaultTypeManager implements TypeManager {

  private static final System.Logger log = CoreLog.internal;

  private final Map<Class<?>, ScalarTypeSet<?>> typeSets = new HashMap<>();
  private final ConcurrentHashMap<Class<?>, ScalarType<?>> typeMap;
  private final ConcurrentHashMap<Integer, ScalarType<?>> nativeMap;
  private final ConcurrentHashMap<String, ScalarType<?>> logicalMap;

  private final DefaultTypeFactory extraTypeFactory;

  private final ScalarType<?> fileType;
  private final ScalarType<?> hstoreType = new ScalarTypePostgresHstore();

  private final JsonConfig.DateTime jsonDateTime;
  private final JsonConfig.Date jsonDate;

  private final Object objectMapper;
  private final boolean objectMapperPresent;
  private final boolean postgres;
  private final ScalarJsonManager jsonManager;
  private final boolean offlineMigrationGeneration;
  private final EnumType defaultEnumType;
  private final DatabasePlatform databasePlatform;

  private final PlatformArrayTypeFactory arrayTypeListFactory;
  private final PlatformArrayTypeFactory arrayTypeSetFactory;
  private final ScalarJsonMapper jsonMapper;
  private GeoTypeBinder geoTypeBinder;

  /**
   * Create the DefaultTypeManager.
   */
  public DefaultTypeManager(DatabaseBuilder.Settings config, BootupClasses bootupClasses) {
    this.jsonDateTime = config.getJsonDateTime();
    this.jsonDate = config.getJsonDate();
    this.typeMap = new ConcurrentHashMap<>();
    this.nativeMap = new ConcurrentHashMap<>();
    this.logicalMap = new ConcurrentHashMap<>();
    this.databasePlatform = config.getDatabasePlatform();
    this.postgres = isPostgresCompatible(config.getDatabasePlatform());
    this.objectMapperPresent = config.getClassLoadConfig().isJacksonObjectMapperPresent();
    this.objectMapper = (objectMapperPresent) ? initObjectMapper(config) : null;
    this.jsonManager = (objectMapperPresent) ? new TypeJsonManager(postgres, objectMapper, config.getJsonMutationDetection()) : null;
    this.extraTypeFactory = new DefaultTypeFactory(config);
    this.arrayTypeListFactory = arrayTypeListFactory(config.getDatabasePlatform());
    this.arrayTypeSetFactory = arrayTypeSetFactory(config.getDatabasePlatform());
    this.offlineMigrationGeneration = DbOffline.isGenerateMigration();
    this.defaultEnumType = config.getDefaultEnumType();
    this.fileType = new ScalarTypeFile(config.getTempFileProvider());

    jsonMapper = findJsonMapper();

    initialiseStandard(config);
    initialiseJavaTimeTypes(config);
    loadTypesFromProviders(config, objectMapper);
    loadGeoTypeBinder(config);

    if (bootupClasses != null) {
      initialiseCustomScalarTypes(bootupClasses);
      initialiseScalarConverters(bootupClasses);
      initialiseAttributeConverters(bootupClasses);
    }
  }

<<<<<<< HEAD
  /**
   * Searches the JsonMapper and checks if markerAnnotation is on class path.
   */
  private static ScalarJsonMapper findJsonMapper() {
    ServiceLoader<ScalarJsonMapper> mappers = ServiceLoader.load(ScalarJsonMapper.class);
    ScalarJsonMapper mapper = mappers.findFirst().orElse(null);
    if (mapper != null) {
      try {
        if (mapper.markerAnnotation() != null) {
          return mapper;
        } else {
          log.log(System.Logger.Level.WARNING, "Not using {0}, because no marker annotation was provided. " +
            "Please check, if there is a supported json library (e.g. jackson) on your classpath", mapper.getClass().getName());
        }
      } catch (NoClassDefFoundError e) {
        log.log(System.Logger.Level.WARNING, "Can not use {0}. An error occured: {1}. " +
          "Please check, if there is a supported json library (e.g. jackson) on your classpath", mapper.getClass().getName(), e.getMessage());
      }
    }
    return null;
  }

  private void loadGeoTypeBinder(DatabaseConfig config) {
=======
  private void loadGeoTypeBinder(DatabaseBuilder.Settings config) {
>>>>>>> ff1c73e2
    GeoTypeProvider provider = config.getServiceObject(GeoTypeProvider.class);
    if (provider == null) {
      provider = ServiceUtil.service(GeoTypeProvider.class);
    }
    if (provider != null) {
      geoTypeBinder = provider.createBinder(config);
    }
  }

  private PlatformArrayTypeFactory arrayTypeListFactory(DatabasePlatform databasePlatform) {
    if (databasePlatform.nativeArrayType()) {
      return ScalarTypeArrayList.factory();
    } else if (databasePlatform.isPlatform(Platform.H2)) {
      return ScalarTypeArrayListH2.factory();
    }
    return new PlatformArrayTypeJsonList();
  }

  private PlatformArrayTypeFactory arrayTypeSetFactory(DatabasePlatform databasePlatform) {
    if (databasePlatform.nativeArrayType()) {
      return ScalarTypeArraySet.factory();
    } else if (databasePlatform.isPlatform(Platform.H2)) {
      return ScalarTypeArraySetH2.factory();
    }
    return new PlatformArrayTypeJsonSet();
  }

  /**
   * Load custom scalar types registered via ExtraTypeFactory and ServiceLoader.
   */
  private void loadTypesFromProviders(DatabaseBuilder.Settings config, Object objectMapper) {
    for (ExtraTypeFactory plugin : ServiceLoader.load(ExtraTypeFactory.class)) {
      for (ScalarType<?> type : plugin.createTypes(config, objectMapper)) {
        add(type);
      }
    }
    for (ScalarTypeSetFactory factory : ServiceLoader.load(ScalarTypeSetFactory.class)) {
      ScalarTypeSet<?> typeSet = factory.createTypeSet(config, objectMapper);
      if (typeSet != null) {
        typeSets.put(typeSet.type(), typeSet);
        ScalarType<?> defaultType = typeSet.defaultType();
        if (defaultType != null) {
          typeMap.put(typeSet.type(), defaultType);
        }
      }
    }
  }

  private boolean hstoreSupport() {
    return databasePlatform.isPlatform(Platform.POSTGRES);
  }

  /**
   * Register a custom ScalarType.
   */
  private void add(ScalarType<?> scalarType) {
    typeMap.put(scalarType.type(), scalarType);
    logAdd(scalarType);
  }

  private void logAdd(ScalarType<?> scalarType) {
    if (log.isLoggable(TRACE)) {
      log.log(TRACE, "ScalarType register {0} for {1}", scalarType.getClass().getName(), scalarType.type().getName());
    }
  }

  @Override
  public ScalarType<?> type(String cast) {
    return logicalMap.get(cast);
  }

  /**
   * Return the ScalarType for the given jdbc type as per java.sql.Types.
   */
  @Override
  public ScalarType<?> type(int jdbcType) {
    return nativeMap.get(jdbcType);
  }

  @Override
  public ScalarType<?> type(DeployProperty prop) {
    Type propertyType = prop.getGenericType();
    if (propertyType instanceof ParameterizedType) {
      ParameterizedType pt = (ParameterizedType) propertyType;
      Type rawType = pt.getRawType();
      if (List.class == rawType || Set.class == rawType) {
        return dbArrayType((Class<?>) rawType, propertyType, true);
      }
    }
    return type(prop.getPropertyType());
  }

  /**
   * This can return null if no matching ScalarType is found.
   */
  @Override
  public ScalarType<?> type(Class<?> type) {
    ScalarType<?> found = typeMap.get(type);
    if (found == null) {
      if (type.getName().equals("org.joda.time.LocalTime")) {
        throw new IllegalStateException(
          "ScalarType of Joda LocalTime not defined. 1) Check ebean-joda-time dependency has been added  2) Check DatabaseConfig.jodaLocalTimeMode is set to"
            + " either 'normal' or 'utc'.  UTC is the old mode using UTC timezone but local time zone is now preferred as 'normal' mode.");
      }
      found = checkInheritedTypes(type);
    }
    return found != ScalarTypeNotFound.INSTANCE ? found : null; // Do not return ScalarTypeNotFound, otherwise checks will fail
  }

  /**
   * Checks the typeMap for inherited types.
   * <p>
   * If e.g. <code>type</code> is a <code>GregorianCalendar</code>, then this method
   * will check the class hierarchy and will probably return a
   * <code>ScalarTypeCalendar</code> To speed up a second lookup, it will write
   * back the found scalarType to typeMap.
   *
   * @param type the for which to search for a <code>ScalarType</code>
   * @return either a valid <code>ScalarType</code> if one could be found or {@link ScalarTypeNotFound#INSTANCE} if not
   */
  private ScalarType<?> checkInheritedTypes(Class<?> type) {
    // first step loop through inheritance chain
    Class<?> parent = type;
    while (parent != null && parent != Object.class) {
      ScalarType<?> found = typeMap.get(parent);
      if (found != null && found != ScalarTypeNotFound.INSTANCE) {
        typeMap.put(type, found); // store type for next lookup
        return found;
      }
      // second step - loop through interfaces of this type
      for (Class<?> iface : parent.getInterfaces()) {
        found = checkInheritedTypes(iface);
        if (found != null && found != ScalarTypeNotFound.INSTANCE) {
          typeMap.put(type, found); // store type for next lookup
          return found;
        }
      }
      parent = parent.getSuperclass();
    }
    typeMap.put(type, ScalarTypeNotFound.INSTANCE);
    return ScalarTypeNotFound.INSTANCE; // no success
  }

  @Override
  public GeoTypeBinder geoTypeBinder() {
    return geoTypeBinder;
  }

  @Override
  public ScalarType<?> dbMapType() {
    return hstoreSupport() ? hstoreType : ScalarTypeJsonMap.typeFor(false, Types.VARCHAR, false);
  }

  @Override
  public ScalarType<?> dbArrayType(Class<?> type, Type genericType, boolean nullable) {
    Type valueType = valueType(genericType);
    if (type.equals(List.class)) {
      return dbArrayTypeList(valueType, nullable);
    } else if (type.equals(Set.class)) {
      return dbArrayTypeSet(valueType, nullable);
    } else {
      throw new IllegalStateException("@DbArray does not support type " + type);
    }
  }

  private ScalarType<?> dbArrayTypeSet(Type valueType, boolean nullable) {
    if (isEnumType(valueType)) {
      return arrayTypeSetFactory.typeForEnum(enumType(asEnumClass(valueType), null), nullable);
    }
    return arrayTypeSetFactory.typeFor(valueType, nullable);
  }

  private ScalarType<?> dbArrayTypeList(Type valueType, boolean nullable) {
    if (isEnumType(valueType)) {
      return arrayTypeListFactory.typeForEnum(enumType(asEnumClass(valueType), null), nullable);
    }
    return arrayTypeListFactory.typeFor(valueType, nullable);
  }

  private Class<? extends Enum<?>> asEnumClass(Type valueType) {
    return TypeReflectHelper.asEnumClass(valueType);
  }

  private boolean isEnumType(Type valueType) {
    return TypeReflectHelper.isEnumType(valueType);
  }


  @Override
  public Class<? extends Annotation> jsonMarkerAnnotation() {
    return jsonMapper == null ? null : jsonMapper.markerAnnotation();
  }

  @Override
  public ScalarType<?> dbJsonType(DeployProperty prop, int dbType, int dbLength) {
    Class<?> type = prop.getPropertyType();
    if (type.equals(String.class)) {
      return ScalarTypeJsonString.typeFor(postgres, dbType);
    }
    if (jsonMapper != null) {
      var markerAnnotation = jsonMapper.markerAnnotation();
      if (markerAnnotation != null && !prop.getMetaAnnotations(markerAnnotation).isEmpty()) {
        return createJsonObjectMapperType(prop, dbType, docPropertyType(prop, type));
      }
    }
    Type genericType = prop.getGenericType();
    if (type.equals(List.class) && isValueTypeSimple(genericType)) {
      return ScalarTypeJsonList.typeFor(postgres, dbType, docType(genericType), prop.isNullable(), keepSource(prop));
    }
    if (type.equals(Set.class) && isValueTypeSimple(genericType)) {
      return ScalarTypeJsonSet.typeFor(postgres, dbType, docType(genericType), prop.isNullable(), keepSource(prop));
    }
    if (type.equals(Map.class) && isMapValueTypeObject(genericType)) {
      return ScalarTypeJsonMap.typeFor(postgres, dbType, keepSource(prop));
    }
    if (objectMapperPresent && prop.getMutationDetection() == MutationDetection.DEFAULT) {
      ScalarTypeSet<?> typeSet = typeSets.get(type);
      if (typeSet != null) {
        return typeSet.forType(dbType);
      }
    }
    return createJsonObjectMapperType(prop, dbType, DocPropertyType.OBJECT);
  }

  private boolean keepSource(DeployProperty prop) {
    if (prop.getMutationDetection() == MutationDetection.DEFAULT) {
      prop.setMutationDetection(jsonManager.mutationDetection());
    }
    return prop.getMutationDetection() == MutationDetection.SOURCE;
  }

  private DocPropertyType docPropertyType(DeployProperty prop, Class<?> type) {
    return type.equals(List.class) || type.equals(Set.class) ? docType(prop.getGenericType()) : DocPropertyType.OBJECT;
  }

  private DocPropertyType docType(Type genericType) {
    if (genericType instanceof Class<?>) {
      ScalarType<?> found = type((Class<?>) genericType);
      if (found != null) {
        return found.docType();
      }
    }
    return DocPropertyType.OBJECT;
  }

  /**
   * Return true if value parameter type of the map is Object.
   */
  private boolean isValueTypeSimple(Type collectionType) {
    Type typeArg = TypeReflectHelper.getValueType(collectionType);
    return String.class.equals(typeArg) || Long.class.equals(typeArg);
  }

  private Type valueType(Type collectionType) {
    return TypeReflectHelper.getValueType(collectionType);
  }

  /**
   * Return true if value parameter type of the map is Object.
   */
  private boolean isMapValueTypeObject(Type genericType) {
    Type[] typeArgs = ((ParameterizedType) genericType).getActualTypeArguments();
    return Object.class.equals(typeArgs[1]) || "?".equals(typeArgs[1].toString());
  }

  private ScalarType<?> createJsonObjectMapperType(DeployProperty prop, int dbType, DocPropertyType docType) {
    if (jsonMapper == null) {
      throw new IllegalArgumentException("Unsupported @DbJson mapping - Jackson ObjectMapper not present for " + prop);
    }
    if (MutationDetection.DEFAULT == prop.getMutationDetection()) {
      prop.setMutationDetection(jsonManager.mutationDetection());
    }
    Class<?> type = prop.getOwnerType();
    if (prop instanceof DeployBeanProperty) {
      type = ((DeployBeanProperty) prop).getField().getDeclaringClass();
    }
    var req = new ScalarJsonRequest(jsonManager, dbType, docType, type, prop.getMutationDetection(), prop.getName());
    return jsonMapper.createType(req);
  }

  /**
   * Return a ScalarType for a given class.
   * <p>
   * Used for java.util.Date and java.util.Calendar which can be mapped to
   * different jdbcTypes in a single system.
   */
  @Override
  public ScalarType<?> type(Class<?> type, int jdbcType) {
    // File is a special Lob so check for that first
    if (File.class.equals(type)) {
      return fileType;
    }

    // check for Clob, LongVarchar etc ...
    // the reason being that String maps to multiple jdbc types
    // varchar, clob, longVarchar.
    ScalarType<?> scalarType = lobTypes(jdbcType);
    if (scalarType != null) {
      // it is a specific Lob type...
      return scalarType;
    }

    scalarType = type(type);
    if (scalarType != null) {
      if (jdbcType == 0 || scalarType.jdbcType() == jdbcType) {
        // matching type
        return scalarType;
      }
    }
    // a util Date with jdbcType not matching server wide settings
    if (type.equals(java.util.Date.class)) {
      return extraTypeFactory.createUtilDate(jsonDateTime, jsonDate, jdbcType);
    }
    // a Calendar with jdbcType not matching server wide settings
    if (type.equals(java.util.Calendar.class)) {
      return extraTypeFactory.createCalendar(jsonDateTime, jdbcType);
    }

    throw new IllegalArgumentException("Unmatched ScalarType for " + type + " jdbcType:" + jdbcType);
  }

  /**
   * Return the types for the known lob types.
   * <p>
   * Kind of special case because these map multiple jdbc types to single Java
   * types - like String - Varchar, LongVarchar, Clob. For this reason I check
   * for the specific Lob types first before looking for a matching type.
   */
  private ScalarType<?> lobTypes(int jdbcType) {
    return type(jdbcType);
  }

  /**
   * Convert the Object to the required datatype. The
   *
   * @param value      the Object value
   * @param toJdbcType the type as per java.sql.Types.
   */
  public Object convert(Object value, int toJdbcType) {
    if (value == null) {
      return null;
    }
    ScalarType<?> type = nativeMap.get(toJdbcType);
    if (type != null) {
      return type.toJdbcType(value);
    }
    return value;
  }

  boolean isIntegerType(String s) {
    if (isLeadingZeros(s)) {
      return false;
    }
    try {
      Integer.parseInt(s);
      return true;
    } catch (NumberFormatException e) {
      return false;
    }
  }

  /**
   * Treat leading zeros as a non-integer for enum values.
   */
  private boolean isLeadingZeros(String s) {
    return s.length() > 1 && s.charAt(0) == '0';
  }

  /**
   * Create the Mapping of Enum fields to DB values using EnumValue annotations.
   * <p>
   * Return null if the EnumValue annotations are not present/used.
   */
  private ScalarTypeEnum<?> enumTypeEnumValue(Class<?> enumType) {
    boolean integerType = true;
    Map<String, String> nameValueMap = new LinkedHashMap<>();
    for (Field field : enumType.getDeclaredFields()) {
      EnumValue enumValue = AnnotationUtil.get(field, EnumValue.class);
      if (enumValue != null) {
        nameValueMap.put(field.getName(), enumValue.value());
        if (integerType && !isIntegerType(enumValue.value())) {
          // will treat the values as strings
          integerType = false;
        }
      }
    }
    if (nameValueMap.isEmpty()) {
      // Not using EnumValue here
      return null;
    }
    return createEnumScalarType(enumType, nameValueMap, integerType, 0, true);
  }

  /**
   * Create a ScalarType for an Enum that has additional mapping.
   * <p>
   * The reason for this is that often in a DB there will be short codes used
   * such as A,I,N rather than the ACTIVE, INACTIVE, NEW. So there really needs
   * to be a mapping from the nicely named enumeration values to the typically
   * much shorter codes used in the DB.
   */
  @Override
  public ScalarType<?> enumType(Class<? extends Enum<?>> enumType, EnumType type) {
    ScalarType<?> scalarType = type(enumType);
    if (scalarType instanceof ScalarTypeWrapper) {
      // no override or further mapping required
      return scalarType;
    }
    ScalarTypeEnum<?> scalarEnum = (ScalarTypeEnum<?>) scalarType;
    if (scalarEnum != null && !scalarEnum.isOverrideBy(type)) {
      if (type != null && !scalarEnum.isCompatible(type)) {
        throw new IllegalStateException("Error mapping Enum type:" + enumType + " It is mapped using 2 of (ORDINAL, STRING or an Ebean mapping) when only one is supported.");
      }
      return scalarEnum;
    }
    scalarEnum = enumTypePerExtensions(enumType);
    if (scalarEnum == null) {
      // use JPA normal Enum type (without mapping)
      scalarEnum = enumTypePerSpec(enumType, type);
    }
    add(scalarEnum);
    return scalarEnum;
  }

  private ScalarTypeEnum<?> enumTypePerSpec(Class<?> enumType, EnumType type) {
    if (type == null) {
      if (defaultEnumType == EnumType.ORDINAL) {
        return new ScalarTypeEnumStandard.OrdinalEnum(enumType);
      } else {
        return new ScalarTypeEnumStandard.StringEnum(enumType);
      }
    } else if (type == EnumType.ORDINAL) {
      return new ScalarTypeEnumStandard.OrdinalEnum(enumType);
    } else {
      return new ScalarTypeEnumStandard.StringEnum(enumType);
    }
  }

  private ScalarTypeEnum<?> enumTypePerExtensions(Class<? extends Enum<?>> enumType) {
    for (Method method : enumType.getMethods()) {
      DbEnumValue dbValue = AnnotationUtil.get(method, DbEnumValue.class);
      if (dbValue != null) {
        boolean integerValues = DbEnumType.INTEGER == dbValue.storage();
        return enumTypeDbValue(enumType, method, integerValues, dbValue.length(), dbValue.withConstraint());
      }
    }
    // look for EnumValue annotations instead
    return enumTypeEnumValue(enumType);
  }

  /**
   * Create the Mapping of Enum fields to DB values using EnumValue annotations.
   * <p>
   * Return null if the EnumValue annotations are not present/used.
   */
  private ScalarTypeEnum<?> enumTypeDbValue(Class<? extends Enum<?>> enumType, Method method, boolean integerType, int length, boolean withConstraint) {
    Map<String, String> nameValueMap = new LinkedHashMap<>();
    for (Enum<?> enumConstant : enumType.getEnumConstants()) {
      try {
        Object value = method.invoke(enumConstant);
        nameValueMap.put(enumConstant.name(), value.toString());
      } catch (Exception e) {
        throw new IllegalArgumentException("Error trying to invoke DbEnumValue method on " + enumConstant, e);
      }
    }
    if (nameValueMap.isEmpty()) {
      // Not using EnumValue here
      return null;
    }
    return createEnumScalarType(enumType, nameValueMap, integerType, length, withConstraint);
  }

  /**
   * Given the name value mapping and integer/string type and explicit DB column
   * length create the ScalarType for the Enum.
   */
  @SuppressWarnings({"unchecked", "rawtypes"})
  private ScalarTypeEnum<?> createEnumScalarType(Class enumType, Map<String, String> nameValueMap, boolean integerType, int dbColumnLength, boolean withConstraint) {
    EnumToDbValueMap<?> beanDbMap = EnumToDbValueMap.create(integerType);
    int maxValueLen = 0;
    for (Map.Entry<String, String> entry : nameValueMap.entrySet()) {
      String name = entry.getKey().trim();
      String value = entry.getValue();
      maxValueLen = Math.max(maxValueLen, value.length());
      Object enumValue = Enum.valueOf(enumType, name);
      beanDbMap.add(enumValue, value, name);
    }
    if (dbColumnLength == 0 && !integerType) {
      dbColumnLength = maxValueLen;
    }
    return new ScalarTypeEnumWithMapping(beanDbMap, enumType, dbColumnLength, withConstraint);
  }

  /**
   * Automatically find any ScalarTypes by searching through the class path.
   */
  private void initialiseCustomScalarTypes(BootupClasses bootupClasses) {
    for (Class<? extends ScalarType<?>> cls : bootupClasses.getScalarTypes()) {
      try {
        ScalarType<?> scalarType;
        if (objectMapper == null) {
          scalarType = cls.getDeclaredConstructor().newInstance();
        } else {
          try {
            // first try objectMapper constructor
            scalarType = cls.getDeclaredConstructor(ObjectMapper.class).newInstance(objectMapper);
          } catch (NoSuchMethodException e) {
            scalarType = cls.getDeclaredConstructor().newInstance();
          }
        }
        add(scalarType);
      } catch (Exception e) {
        log.log(ERROR, "Error loading ScalarType " + cls.getName(), e);
      }
    }
  }


  private Object initObjectMapper(DatabaseBuilder.Settings config) {
    Object objectMapper = config.getObjectMapper();
    if (objectMapper == null) {
      objectMapper = InitObjectMapper.init();
      config.setObjectMapper(objectMapper);
    }
    return objectMapper;
  }

  @SuppressWarnings({"unchecked", "rawtypes"})
  private void initialiseScalarConverters(BootupClasses bootupClasses) {
    for (Class<? extends ScalarTypeConverter<?, ?>> foundType : bootupClasses.getScalarConverters()) {
      try {
        Class<?>[] paramTypes = TypeReflectHelper.getParams(foundType, ScalarTypeConverter.class);
        if (paramTypes.length != 2) {
          throw new IllegalStateException("Expected 2 generics paramtypes but got: " + Arrays.toString(paramTypes));
        }
        Class<?> logicalType = paramTypes[0];
        Class<?> persistType = paramTypes[1];
        ScalarType<?> wrappedType = type(persistType);
        if (wrappedType == null) {
          throw new IllegalStateException("Could not find ScalarType for: " + paramTypes[1]);
        }
        ScalarTypeConverter converter = foundType.getDeclaredConstructor().newInstance();
        ScalarTypeWrapper stw = new ScalarTypeWrapper(logicalType, wrappedType, converter);
        log.log(DEBUG, "Register ScalarTypeWrapper from {0} -> {1} using:{2}", logicalType, persistType, foundType);
        add(stw);
      } catch (Exception e) {
        log.log(ERROR, "Error registering ScalarTypeConverter " + foundType.getName(), e);
      }
    }
  }

  @SuppressWarnings({"unchecked", "rawtypes"})
  private void initialiseAttributeConverters(BootupClasses bootupClasses) {
    for (Class<? extends AttributeConverter<?, ?>> foundType : bootupClasses.getAttributeConverters()) {
      try {
        Class<?>[] paramTypes = TypeReflectHelper.getParams(foundType, AttributeConverter.class);
        if (paramTypes.length != 2) {
          throw new IllegalStateException("Expected 2 generics paramtypes but got: " + Arrays.toString(paramTypes));
        }
        Class<?> logicalType = paramTypes[0];
        Class<?> persistType = paramTypes[1];
        ScalarType<?> wrappedType = type(persistType);
        if (wrappedType == null) {
          throw new IllegalStateException("Could not find ScalarType for: " + paramTypes[1]);
        }
        AttributeConverter converter = foundType.getDeclaredConstructor().newInstance();
        ScalarTypeWrapper stw = new ScalarTypeWrapper(logicalType, wrappedType, new AttributeConverterAdapter(converter));
        log.log(DEBUG, "Register ScalarTypeWrapper from {0} -> {1} using:{2}", logicalType, persistType, foundType);
        add(stw);
      } catch (Exception e) {
        log.log(ERROR, "Error registering AttributeConverter " + foundType.getName(), e);
      }
    }
  }


  private void initialiseJavaTimeTypes(DatabaseBuilder.Settings config) {
    ZoneId zoneId = zoneId(config);

    typeMap.put(java.nio.file.Path.class, new ScalarTypePath());
    addType(java.time.Period.class, new ScalarTypePeriod());
    if (config.getDatabasePlatform().supportsNativeJavaTime()) {
      addType(java.time.LocalDate.class, new ScalarTypeLocalDateNative(jsonDate));
    } else {
      addType(java.time.LocalDate.class, new ScalarTypeLocalDate(jsonDate));
    }
    addType(java.time.LocalDateTime.class, new ScalarTypeLocalDateTime(jsonDateTime));
    addType(OffsetDateTime.class, new ScalarTypeOffsetDateTime(jsonDateTime, zoneId));
    addType(ZonedDateTime.class, new ScalarTypeZonedDateTime(jsonDateTime, zoneId));
    addType(Instant.class, new ScalarTypeInstant(jsonDateTime));
    addType(DayOfWeek.class, new ScalarTypeDayOfWeek());
    addType(Month.class, new ScalarTypeMonth());
    addType(Year.class, new ScalarTypeYear());
    addType(YearMonth.class, new ScalarTypeYearMonthDate(jsonDate));
    addType(MonthDay.class, new ScalarTypeMonthDay());
    addType(OffsetTime.class, new ScalarTypeOffsetTime());
    addType(ZoneId.class, new ScalarTypeZoneId());
    addType(ZoneOffset.class, new ScalarTypeZoneOffset());
    boolean localTimeNanos = config.isLocalTimeWithNanos();
    addType(java.time.LocalTime.class, (localTimeNanos) ? new ScalarTypeLocalTimeWithNanos() : new ScalarTypeLocalTime());
    boolean durationNanos = config.isDurationWithNanos();
    addType(Duration.class, (durationNanos) ? new ScalarTypeDurationWithNanos() : new ScalarTypeDuration());
  }

  private ZoneId zoneId(DatabaseBuilder.Settings config) {
    final String dataTimeZone = config.getDataTimeZone();
    return (dataTimeZone == null) ? ZoneOffset.systemDefault() : TimeZone.getTimeZone(dataTimeZone).toZoneId();
  }

  private void addType(Class<?> clazz, ScalarType<?> scalarType) {
    typeMap.put(clazz, scalarType);
    logicalMap.putIfAbsent(clazz.getSimpleName(), scalarType);
  }

  /**
   * Register all the standard types supported. This is the standard JDBC types
   * plus some other common types such as java.util.Date and java.util.Calendar.
   */
  private void initialiseStandard(DatabaseBuilder.Settings config) {
    DatabasePlatform databasePlatform = config.getDatabasePlatform();
    int platformClobType = databasePlatform.clobDbType();
    int platformBlobType = databasePlatform.blobDbType();

    nativeMap.put(DbPlatformType.HSTORE, hstoreType);

    addType(java.util.Date.class, extraTypeFactory.createUtilDate(jsonDateTime, jsonDate));
    addType(Calendar.class, extraTypeFactory.createCalendar(jsonDateTime));
    addType(BigInteger.class, extraTypeFactory.createMathBigInteger());

    final var booleanType = extraTypeFactory.createBoolean();
    addType(Boolean.class, booleanType);
    addType(boolean.class, booleanType);
    // register the boolean literals to the platform for DDL default values
    databasePlatform.setDbTrueLiteral(booleanType.getDbTrueLiteral());
    databasePlatform.setDbFalseLiteral(booleanType.getDbFalseLiteral());
    // always register Types.BOOLEAN to our boolean type
    nativeMap.put(Types.BOOLEAN, booleanType);
    if (booleanType.jdbcType() == Types.BIT) {
      // for MapBeans ... BIT types are assumed to be booleans
      nativeMap.put(Types.BIT, booleanType);
    }

    PlatformConfig.DbUuid dbUuid = config.getPlatformConfig().getDbUuid();
    if (offlineMigrationGeneration || (databasePlatform.nativeUuidType() && dbUuid.useNativeType())) {
      addType(UUID.class, new ScalarTypeUUIDNative());
    } else {
      // Store UUID as binary(16) or varchar(40)
      ScalarType<?> uuidType = dbUuid.useBinary() ? new ScalarTypeUUIDBinary(dbUuid.useBinaryOptimized()) : new ScalarTypeUUIDVarchar();
      addType(UUID.class, uuidType);
    }

    if (offlineMigrationGeneration || (postgres && !config.getPlatformConfig().isDatabaseInetAddressVarchar())) {
      addInetAddressType(new ScalarTypeInetAddressPostgres());
    } else {
      addInetAddressType(new ScalarTypeInetAddress());
    }

    if (offlineMigrationGeneration || postgres) {
      addType(Cidr.class, new ScalarTypeCidr.Postgres());
      addType(Inet.class, new ScalarTypeInet.Postgres());
    } else {
      addType(Cidr.class, new ScalarTypeCidr.Varchar());
      addType(Inet.class, new ScalarTypeInet.Varchar());
    }

    addType(File.class, fileType);
    addType(Locale.class, new ScalarTypeLocale());
    addType(Currency.class, new ScalarTypeCurrency());
    addType(TimeZone.class, new ScalarTypeTimeZone());
    addType(URL.class, new ScalarTypeURL());
    addType(URI.class, new ScalarTypeURI());

    // String types
    addType(char[].class, new ScalarTypeCharArray());
    addType(char.class, new ScalarTypeChar());
    addType(String.class, ScalarTypeString.INSTANCE);
    nativeMap.put(Types.VARCHAR, ScalarTypeString.INSTANCE);
    nativeMap.put(Types.CHAR, ScalarTypeString.INSTANCE);
    nativeMap.put(Types.LONGVARCHAR, new ScalarTypeLongVarchar());

    addType(Class.class, new ScalarTypeClass());

    if (platformClobType == Types.CLOB) {
      nativeMap.put(Types.CLOB, new ScalarTypeClob());
    } else {
      // for Postgres Clobs handled by Varchar ScalarType...
      ScalarType<?> platClobScalarType = nativeMap.get(platformClobType);
      if (platClobScalarType == null) {
        throw new IllegalArgumentException("Not found dbPlatform clobType " + platformClobType);
      }
      nativeMap.put(Types.CLOB, platClobScalarType);
    }

    // Binary type
    final var varbinaryType = new ScalarTypeBytesVarbinary();
    addType(byte[].class, varbinaryType);
    nativeMap.put(Types.VARBINARY, varbinaryType);
    nativeMap.put(Types.BINARY, new ScalarTypeBytesBinary());
    nativeMap.put(Types.LONGVARBINARY, new ScalarTypeBytesLongVarbinary());

    if (platformBlobType == Types.BLOB) {
      nativeMap.put(Types.BLOB, new ScalarTypeBytesBlob());
    } else {
      // for Postgres Blobs handled by LongVarbinary ScalarType...
      ScalarType<?> platBlobScalarType = nativeMap.get(platformBlobType);
      if (platBlobScalarType == null) {
        throw new IllegalArgumentException("Not found dbPlatform blobType " + platformBlobType);
      }
      nativeMap.put(Types.BLOB, platBlobScalarType);
    }

    // Number types
    final var byteType = new ScalarTypeByte();
    addType(Byte.class, byteType);
    addType(byte.class, byteType);
    nativeMap.put(Types.TINYINT, byteType);

    final var shortType = new ScalarTypeShort();
    addType(Short.class, shortType);
    addType(short.class, shortType);
    nativeMap.put(Types.SMALLINT, shortType);

    final var integerType = new ScalarTypeInteger();
    addType(Integer.class, integerType);
    addType(int.class, integerType);
    nativeMap.put(Types.INTEGER, integerType);

    final var longType = new ScalarTypeLong();
    addType(Long.class, longType);
    addType(long.class, longType);
    nativeMap.put(Types.BIGINT, longType);

    final var doubleType = new ScalarTypeDouble();
    addType(Double.class, doubleType);
    addType(double.class, doubleType);
    nativeMap.put(Types.FLOAT, doubleType);// no this is not a bug
    nativeMap.put(Types.DOUBLE, doubleType);

    final var floatType = new ScalarTypeFloat();
    addType(Float.class, floatType);
    addType(float.class, floatType);
    nativeMap.put(Types.REAL, floatType);// no this is not a bug

    final var bigDecimalType = new ScalarTypeBigDecimal();
    addType(BigDecimal.class, bigDecimalType);
    nativeMap.put(Types.DECIMAL, bigDecimalType);
    nativeMap.put(Types.NUMERIC, bigDecimalType);

    // Temporal types
    final var timeType = new ScalarTypeTime();
    addType(Time.class, timeType);
    nativeMap.put(Types.TIME, timeType);

    final var dateType = new ScalarTypeDate(jsonDate);
    addType(Date.class, dateType);
    nativeMap.put(Types.DATE, dateType);

    final var timestampType = new ScalarTypeTimestamp(jsonDateTime);
    addType(Timestamp.class, timestampType);
    nativeMap.put(Types.TIMESTAMP, timestampType);
  }

  @SuppressWarnings("rawtypes")
  private void addInetAddressType(ScalarType scalarType) {
    addType(InetAddress.class, scalarType);
    addType(Inet4Address.class, scalarType);
    addType(Inet6Address.class, scalarType);
  }

}<|MERGE_RESOLUTION|>--- conflicted
+++ resolved
@@ -110,7 +110,6 @@
     }
   }
 
-<<<<<<< HEAD
   /**
    * Searches the JsonMapper and checks if markerAnnotation is on class path.
    */
@@ -133,10 +132,7 @@
     return null;
   }
 
-  private void loadGeoTypeBinder(DatabaseConfig config) {
-=======
   private void loadGeoTypeBinder(DatabaseBuilder.Settings config) {
->>>>>>> ff1c73e2
     GeoTypeProvider provider = config.getServiceObject(GeoTypeProvider.class);
     if (provider == null) {
       provider = ServiceUtil.service(GeoTypeProvider.class);
