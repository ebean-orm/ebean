--- conflicted
+++ resolved
@@ -81,12 +81,7 @@
    * Default skip cache behavior from {@link DatabaseConfig#isSkipCacheAfterWrite()}.
    */
   private final boolean skipCacheAfterWrite;
-<<<<<<< HEAD
-  private ProfileStream profileStream;
-=======
-  DocStoreTransaction docStoreTxn;
-  protected ProfileStream profileStream;
->>>>>>> c9a6f822
+  ProfileStream profileStream;
   private ProfileLocation profileLocation;
   private final Instant startTime = Instant.now();
   private final long startNanos;
