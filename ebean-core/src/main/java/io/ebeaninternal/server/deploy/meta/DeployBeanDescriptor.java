package io.ebeaninternal.server.deploy.meta;

import io.ebean.annotation.Cache;
import io.ebean.annotation.DocStore;
import io.ebean.annotation.DocStoreMode;
import io.ebean.annotation.Identity;
import io.ebean.DatabaseBuilder;
import io.ebean.config.TableName;
import io.ebean.config.dbplatform.IdType;
import io.ebean.config.dbplatform.PlatformIdGenerator;
import io.ebean.event.*;
import io.ebean.event.changelog.ChangeLogFilter;
import io.ebean.text.PathProperties;
import io.ebean.util.SplitName;
import io.ebeaninternal.api.ConcurrencyMode;
import io.ebeaninternal.server.core.CacheOptions;
import io.ebeaninternal.server.deploy.BeanDescriptor.EntityType;
import io.ebeaninternal.server.deploy.*;
import io.ebeaninternal.server.deploy.parse.DeployBeanInfo;
import io.ebeaninternal.server.idgen.UuidV1IdGenerator;
import io.ebeaninternal.server.idgen.UuidV1RndIdGenerator;
import io.ebeaninternal.server.idgen.UuidV4IdGenerator;
import io.ebeaninternal.server.rawsql.SpiRawSql;

import jakarta.persistence.Entity;
import jakarta.persistence.MappedSuperclass;

import java.lang.reflect.Field;
import java.util.*;

/**
 * Describes Beans including their deployment information.
 */
public class DeployBeanDescriptor<T> {

  private static final Map<String, String> EMPTY_NAMED_QUERY = new HashMap<>();

  private static final Map<String, SpiRawSql> EMPTY_RAW_MAP = new HashMap<>();

  private static class PropOrder implements Comparator<DeployBeanProperty> {

    @Override
    public int compare(DeployBeanProperty o1, DeployBeanProperty o2) {
      return Integer.compare(o2.getSortOrder(), o1.getSortOrder());
    }
  }

  private static final PropOrder PROP_ORDER = new PropOrder();

  private final DatabaseBuilder.Settings config;
  private final BeanDescriptorManager manager;
  /**
   * Map of BeanProperty Linked so as to preserve order.
   */
  private LinkedHashMap<String, DeployBeanProperty> propMap = new LinkedHashMap<>();
  private Map<String, SpiRawSql> namedRawSql;
  private Map<String, String> namedQuery;
  private EntityType entityType;
  private DeployBeanPropertyAssocOne<?> unidirectional;
  private DeployBeanProperty orderColumn;
  private Class<?> idClass;
  private DeployBeanPropertyAssocOne<?> idClassProperty;
  private DeployIdentityMode identityMode = DeployIdentityMode.auto();
  private PlatformIdGenerator idGenerator;
  /**
   * Set true when explicit auto generated Id.
   */
  private boolean idGeneratedValue;
  /**
   * Used with Identity columns but no getGeneratedKeys support.
   */
  private String selectLastInsertedId;
  private String selectLastInsertedIdDraft;
  /**
   * The concurrency mode for beans of this type.
   */
  private ConcurrencyMode concurrencyMode;
  private List<IndexDefinition> indexDefinitions;
  private String storageEngine;
  /**
   * The base database table.
   */
  private String baseTable;
  private String baseTableAsOf;
  private String baseTableVersionsBetween;
  private String draftTable;
  private String[] dependentTables;
  private boolean historySupport;
  private boolean readAuditing;
  private boolean draftable;
  private boolean draftableElement;
  private TableName baseTableFull;
  private String[] properties;
  /**
   * The EntityBean type used to create new EntityBeans.
   */
  private final Class<T> beanType;
  private final List<BeanPersistController> persistControllers = new ArrayList<>();
  private final List<BeanPersistListener> persistListeners = new ArrayList<>();
  private final List<BeanQueryAdapter> queryAdapters = new ArrayList<>();
  private final List<BeanPostLoad> postLoaders = new ArrayList<>();
  private final List<BeanPostConstructListener> postConstructListeners = new ArrayList<>();
  private CacheOptions cacheOptions = CacheOptions.NO_CACHING;
  /**
   * If set overrides the find implementation. Server side only.
   */
  private BeanFindController beanFinder;
  /**
   * Inheritance information. Server side only.
   */
  private InheritInfo inheritInfo;
  private String name;
  private ChangeLogFilter changeLogFilter;
  private String dbComment;
  private PartitionMeta partitionMeta;
  private TablespaceMeta tablespaceMeta;
  /**
   * One of NONE, INDEX or EMBEDDED.
   */
  private boolean docStoreMapped;
  private DocStore docStore;
  private PathProperties docStorePathProperties;
  private String docStoreQueueId;
  private String docStoreIndexName;
  private String docStoreIndexType;
  private DocStoreMode docStorePersist;
  private DocStoreMode docStoreInsert;
  private DocStoreMode docStoreUpdate;
  private DocStoreMode docStoreDelete;
  private DeployBeanProperty idProperty;
  private TableJoin primaryKeyJoin;

  /**
   * Construct the BeanDescriptor.
   */
  public DeployBeanDescriptor(BeanDescriptorManager manager, Class<T> beanType, DatabaseBuilder.Settings config) {
    this.manager = manager;
    this.config = config;
    this.beanType = beanType;
  }

<<<<<<< HEAD
  public BindMaxLength bindMaxLength() {
    return manager.bindMaxLength();
=======
  private String[] readPropertyNames() {
    try {
      Field field = beanType.getField("_ebean_props");
      return (String[]) field.get(null);
    } catch (Exception e) {
      throw new IllegalStateException("Error getting _ebean_props field on type " + beanType, e);
    }
  }

  public void setPropertyNames(String[] properties) {
    this.properties = properties;
  }

  public String[] propertyNames() {
    if (properties == null) {
      properties = readPropertyNames();
    }
    return properties;
>>>>>>> 77634fc3
  }

  /**
   * Set the IdClass to use.
   */
  public void setIdClass(Class<?> idClass) {
    this.idClass = idClass;
  }

  /**
   * Return true if there is a IdClass set.
   */
  boolean isIdClass() {
    return idClass != null;
  }

  /**
   * PK is also a FK.
   */
  public void setPrimaryKeyJoin(TableJoin join) {
    this.primaryKeyJoin = join;
    this.identityMode.setIdType(IdType.EXTERNAL);
    this.idGenerator = null;
  }

  public TableJoin getPrimaryKeyJoin() {
    return primaryKeyJoin;
  }

  /**
   * Return the DeployBeanInfo for the given bean class.
   */
  DeployBeanInfo<?> getDeploy(Class<?> cls) {
    return manager.deploy(cls);
  }

  public void setStorageEngine(String storageEngine) {
    this.storageEngine = storageEngine;
  }

  public String getStorageEngine() {
    return storageEngine;
  }

  /**
   * Set to true for @History entity beans that have history.
   */
  public void setHistorySupport() {
    this.historySupport = true;
  }

  /**
   * Return true if this is an @History entity bean.
   */
  public boolean isHistorySupport() {
    return historySupport;
  }

  /**
   * Set read auditing on for this entity bean.
   */
  public void setReadAuditing() {
    readAuditing = true;
  }

  /**
   * Return true if read auditing is on for this entity bean.
   */
  public boolean isReadAuditing() {
    return readAuditing;
  }

  public void setDbComment(String dbComment) {
    this.dbComment = dbComment;
  }

  public String getDbComment() {
    return dbComment;
  }

  public void setPartitionMeta(PartitionMeta partitionMeta) {
    this.partitionMeta = partitionMeta;
  }

  public PartitionMeta getPartitionMeta() {
    if (partitionMeta != null) {
      DeployBeanProperty beanProperty = getBeanProperty(partitionMeta.getProperty());
      if (beanProperty != null) {
        partitionMeta.setColumn(beanProperty.getDbColumn());
      }
    }
    return partitionMeta;
  }

  public void setTablespaceMeta(TablespaceMeta tablespaceMeta) {
    this.tablespaceMeta = tablespaceMeta;
  }

  public TablespaceMeta getTablespaceMeta() {
    return tablespaceMeta;
  }

  public void setDraftable() {
    draftable = true;
  }

  public boolean isDraftable() {
    return draftable;
  }

  public void setDraftableElement() {
    draftable = true;
    draftableElement = true;
  }

  public boolean isDraftableElement() {
    return draftableElement;
  }

  /**
   * Read the top level doc store deployment information.
   */
  public void readDocStore(DocStore docStore) {
    this.docStore = docStore;
    docStoreMapped = true;
    docStoreQueueId = docStore.queueId();
    docStoreIndexName = docStore.indexName();
    docStoreIndexType = docStore.indexType();
    docStorePersist = docStore.persist();
    docStoreInsert = docStore.insert();
    docStoreUpdate = docStore.update();
    docStoreDelete = docStore.delete();
    String doc = docStore.doc();
    if (!doc.isEmpty()) {
      docStorePathProperties = PathProperties.parse(doc);
    }
  }

  public DeployBeanTable createDeployBeanTable() {
    DeployBeanTable beanTable = new DeployBeanTable(getBeanType());
    beanTable.setBaseTable(baseTable);
    beanTable.setIdProperty(idProperty());
    return beanTable;
  }

  public void setEntityType(EntityType entityType) {
    this.entityType = entityType;
  }

  public boolean isEmbedded() {
    return EntityType.EMBEDDED == entityType;
  }

  public boolean isBaseTableType() {
    EntityType et = getEntityType();
    return EntityType.ORM == et;
  }

  public boolean isDocStoreOnly() {
    return EntityType.DOC == entityType;
  }

  public EntityType getEntityType() {
    if (entityType == null) {
      entityType = EntityType.ORM;
    }
    return entityType;
  }

  /**
   * Return the immutable IdentityMode.
   */
  public IdentityMode buildIdentityMode() {
    return new IdentityMode(identityMode);
  }

  public DeployIdentityMode getIdentityMode() {
    return identityMode;
  }

  public void setIdentityMode(Identity identity) {
    this.identityMode = new DeployIdentityMode(identity);
  }

  /**
   * Set from <code>@Sequence</code>
   */
  public void setIdentitySequence(int initialValue, int allocationSize, String seqName) {
    identityMode.setSequence(initialValue, allocationSize, seqName);
  }

  /**
   * Potentially set sequence name from <code>@GeneratedValue</code>.
   */
  public void setIdentitySequenceGenerator(String genName) {
    identityMode.setSequenceGenerator(genName);
  }

  /**
   * Return the sequence increment to use given sequence batch mode.
   */
  public int setIdentitySequenceBatchMode(boolean sequenceBatchMode) {
    return identityMode.setSequenceBatchMode(sequenceBatchMode);
  }

  public void setIdentityType(IdType type) {
    this.identityMode.setIdType(type);
  }

  /**
   * Return the class type this BeanDescriptor describes.
   */
  public Class<T> getBeanType() {
    return beanType;
  }

  public void setChangeLogFilter(ChangeLogFilter changeLogFilter) {
    this.changeLogFilter = changeLogFilter;
  }

  public ChangeLogFilter getChangeLogFilter() {
    return changeLogFilter;
  }

  /**
   * Returns the Inheritance mapping information. This will be null if this type
   * of bean is not involved in any ORM inheritance mapping.
   */
  public InheritInfo getInheritInfo() {
    return inheritInfo;
  }

  /**
   * Set the ORM inheritance mapping information.
   */
  public void setInheritInfo(InheritInfo inheritInfo) {
    this.inheritInfo = inheritInfo;
  }

  /**
   * Set that this type invalidates query caches.
   */
  public void setInvalidateQueryCache(String region) {
    this.cacheOptions = CacheOptions.invalidateQueryCache(region);
  }

  /**
   * Enable L2 bean and query caching based on Cache annotation.
   */
  public void setCache(Cache cache) {

    String[] properties = cache.naturalKey();
    for (String property : properties) {
      DeployBeanProperty beanProperty = getBeanProperty(property);
      if (beanProperty != null) {
        beanProperty.setNaturalKey();
      }
    }
    if (properties.length == 0) {
      properties = null;
    }
    this.cacheOptions = new CacheOptions(cache, properties);
  }

  /**
   * Return the cache options.
   */
  public CacheOptions getCacheOptions() {
    return cacheOptions;
  }

  DeployBeanPropertyAssocOne<?> getIdClassProperty() {
    return idClassProperty;
  }

  public DeployBeanPropertyAssocOne<?> getUnidirectional() {
    return unidirectional;
  }

  public void setUnidirectional(DeployBeanPropertyAssocOne<?> unidirectional) {
    this.unidirectional = unidirectional;
  }

  public void setOrderColumn(DeployBeanProperty orderColumn) {
    this.orderColumn = orderColumn;
  }

  DeployBeanProperty getOrderColumn() {
    return orderColumn;
  }

  /**
   * Return the concurrency mode used for beans of this type.
   */
  public ConcurrencyMode getConcurrencyMode() {
    return concurrencyMode;
  }

  /**
   * Set the concurrency mode used for beans of this type.
   */
  public void setConcurrencyMode(ConcurrencyMode concurrencyMode) {
    this.concurrencyMode = concurrencyMode;
  }

  /**
   * Add a compound unique constraint.
   */
  public void addIndex(IndexDefinition c) {
    if (indexDefinitions == null) {
      indexDefinitions = new ArrayList<>();
    }
    indexDefinitions.add(c);
  }

  /**
   * Return the compound unique constraints (can be null).
   */
  public IndexDefinition[] getIndexDefinitions() {
    if (indexDefinitions == null) {
      return null;
    } else {
      return indexDefinitions.toArray(new IndexDefinition[0]);
    }
  }

  /**
   * Return the beanFinder. Usually null unless overriding the finder.
   */
  public BeanFindController getBeanFinder() {
    return beanFinder;
  }

  /**
   * Set the BeanFinder to use for beans of this type. This is set to override
   * the finding from the default.
   */
  public void setBeanFinder(BeanFindController beanFinder) {
    this.beanFinder = beanFinder;
  }

  /**
   * Return the BeanPersistController (could be a chain of them, 1 or null).
   */
  public BeanPersistController getPersistController() {
    if (persistControllers.isEmpty()) {
      return null;
    } else if (persistControllers.size() == 1) {
      return persistControllers.get(0);
    } else {
      return new ChainedBeanPersistController(persistControllers);
    }
  }

  /**
   * Return the BeanPersistListener (could be a chain of them, 1 or null).
   */
  public BeanPersistListener getPersistListener() {
    if (persistListeners.isEmpty()) {
      return null;
    } else if (persistListeners.size() == 1) {
      return persistListeners.get(0);
    } else {
      return new ChainedBeanPersistListener(persistListeners);
    }
  }

  public BeanQueryAdapter getQueryAdapter() {
    if (queryAdapters.isEmpty()) {
      return null;
    } else if (queryAdapters.size() == 1) {
      return queryAdapters.get(0);
    } else {
      return new ChainedBeanQueryAdapter(queryAdapters);
    }
  }

  /**
   * Return the BeanPostLoad (could be a chain of them, 1 or null).
   */
  public BeanPostLoad getPostLoad() {
    if (postLoaders.isEmpty()) {
      return null;
    } else if (postLoaders.size() == 1) {
      return postLoaders.get(0);
    } else {
      return new ChainedBeanPostLoad(postLoaders);
    }
  }

  /**
   * Return the BeanPostCreate(could be a chain of them, 1 or null).
   */
  public BeanPostConstructListener getPostConstructListener() {
    if (postConstructListeners.isEmpty()) {
      return null;
    } else if (postConstructListeners.size() == 1) {
      return postConstructListeners.get(0);
    } else {
      return new ChainedBeanPostConstructListener(postConstructListeners);
    }
  }

  public void addPersistController(BeanPersistController controller) {
    persistControllers.add(controller);
  }

  public void addPersistListener(BeanPersistListener listener) {
    persistListeners.add(listener);
  }

  public void addQueryAdapter(BeanQueryAdapter queryAdapter) {
    queryAdapters.add(queryAdapter);
  }

  public void addPostLoad(BeanPostLoad postLoad) {
    postLoaders.add(postLoad);
  }

  public void addPostConstructListener(BeanPostConstructListener postConstructListener) {
    postConstructListeners.add(postConstructListener);
  }

  public String getDraftTable() {
    return draftTable;
  }

  /**
   * For view based entity return the dependant tables.
   */
  public String[] getDependentTables() {
    return dependentTables;
  }

  /**
   * Return the base table. Only properties mapped to the base table are by
   * default persisted.
   */
  public String getBaseTable() {
    return baseTable;
  }

  /**
   * Return the base table with as of suffix.
   */
  public String getBaseTableAsOf() {
    return historySupport ? baseTableAsOf : baseTable;
  }

  /**
   * Return the base table with versions between suffix.
   */
  public String getBaseTableVersionsBetween() {
    return baseTableVersionsBetween;
  }

  /**
   * Return the base table with full structure.
   */
  public TableName getBaseTableFull() {
    return baseTableFull;
  }

  /**
   * Set when entity is based on a view.
   */
  public void setView(String viewName, String[] dependentTables) {
    this.entityType = EntityType.VIEW;
    this.dependentTables = dependentTables;
    setBaseTable(new TableName(viewName), "", "");
  }

  /**
   * Set the base table. Only properties mapped to the base table are by default persisted.
   */
  public void setBaseTable(TableName baseTableFull, String asOfSuffix, String versionsBetweenSuffix) {
    this.baseTableFull = baseTableFull;
    this.baseTable = baseTableFull == null ? null : baseTableFull.getQualifiedName();
    this.baseTableAsOf = baseTable + asOfSuffix;
    this.baseTableVersionsBetween = baseTable + versionsBetweenSuffix;
    this.draftTable = (draftable) ? baseTable + "_draft" : baseTable;
  }

  public void sortProperties() {
    ArrayList<DeployBeanProperty> list = new ArrayList<>(propMap.values());
    list.sort(PROP_ORDER);
    propMap = new LinkedHashMap<>(list.size());
    for (DeployBeanProperty property : list) {
      addBeanProperty(property);
    }
  }

  public void postAnnotations() {
    if (idClass != null) {
      idClassProperty = new DeployBeanPropertyAssocOne<>(this, idClass);
      idClassProperty.setName("_$IdClass$");
      idClassProperty.setEmbedded();
      idClassProperty.setNullable(false);
    }
  }

  /**
   * Add a bean property.
   */
  public DeployBeanProperty addBeanProperty(DeployBeanProperty prop) {
    return propMap.put(prop.getName(), prop);
  }

  public Collection<DeployBeanProperty> properties() {
    return propMap.values();
  }

  /**
   * Get a BeanProperty by its name.
   */
  public DeployBeanProperty getBeanProperty(String propName) {
    return propMap.get(propName);
  }

  /**
   * Return the bean class name this descriptor is used for.
   * <p>
   * If this BeanDescriptor is for a table then this returns the table name
   * instead.
   * </p>
   */
  public String getFullName() {
    return beanType.getName();
  }

  /**
   * Return the bean short name.
   */
  public String getName() {
    return name;
  }

  /**
   * Set the bean shortName.
   */
  public void setName(String name) {
    this.name = name;
  }

  /**
   * Return the SQL used to return the last inserted Id.
   * <p>
   * Used with Identity columns where getGeneratedKeys is not supported.
   * </p>
   */
  public String getSelectLastInsertedId() {
    return selectLastInsertedId;
  }

  public String getSelectLastInsertedIdDraft() {
    return selectLastInsertedIdDraft;
  }

  /**
   * Set the SQL used to return the last inserted Id.
   */
  public void setSelectLastInsertedId(String selectLastInsertedId, String selectLastInsertedIdDraft) {
    this.selectLastInsertedId = selectLastInsertedId;
    this.selectLastInsertedIdDraft = selectLastInsertedIdDraft;
  }

  /**
   * Return the actual IdGenerator for this bean type (can be null).
   */
  public PlatformIdGenerator getIdGenerator() {
    return idGenerator;
  }

  /**
   * Set the actual IdGenerator for this bean type.
   */
  public void setIdGenerator(PlatformIdGenerator idGenerator) {
    this.idGenerator = idGenerator;
  }

  /**
   * Return true for automatic Id generation strategy.
   */
  public boolean isIdGeneratedValue() {
    return idGeneratedValue;
  }

  /**
   * Set when GeneratedValue explicitly mapped on Id property.
   */
  public void setIdGeneratedValue() {
    this.idGeneratedValue = true;
  }

  /**
   * Assign the standard UUID generator if one has not been set.
   */
  public void setUuidGenerator() {
    if (idGenerator == null) {
      this.identityMode.setIdType(IdType.EXTERNAL);
      switch (config.getUuidVersion()) {
        case VERSION1:
          this.idGenerator = UuidV1IdGenerator.getInstance(config.getUuidStateFile(), config.getUuidNodeId());
          break;
        case VERSION1RND:
          this.idGenerator = UuidV1RndIdGenerator.INSTANCE;
          break;
        case VERSION4:
        default:
          this.idGenerator = UuidV4IdGenerator.INSTANCE;
          break;
      }
    }
  }

  /**
   * Assign a custom external IdGenerator.
   */
  public void setCustomIdGenerator(PlatformIdGenerator idGenerator) {
    this.identityMode.setIdType(IdType.EXTERNAL);
    this.idGenerator = idGenerator;
  }

  /**
   * Summary description.
   */
  @Override
  public String toString() {
    return getFullName();
  }

  /**
   * Return a collection of all BeanProperty deployment information.
   */
  public Collection<DeployBeanProperty> propertiesAll() {
    return propMap.values();
  }

  /**
   * Return the defaultSelectClause using FetchType.LAZY and FetchType.EAGER.
   */
  public String getDefaultSelectClause() {

    StringBuilder sb = new StringBuilder();

    boolean hasLazyFetch = false;

    for (DeployBeanProperty prop : propMap.values()) {
      if (!prop.isTransient() && !(prop instanceof DeployBeanPropertyAssocMany<?>)) {
        if (prop.isFetchEager()) {
          sb.append(prop.getName()).append(',');
        } else {
          hasLazyFetch = true;
        }
      }
    }

    if (!hasLazyFetch) {
      return null;
    }
    String selectClause = sb.toString();
    if (selectClause.isEmpty()) {
      throw new IllegalStateException("Bean " + getFullName() + " has no properties?");
    }
    return selectClause.substring(0, selectClause.length() - 1);
  }

  /**
   * Return true if the primary key is a compound key or if it's database type
   * is non-numeric (and hence not suitable for db identity or sequence.
   */
  public boolean isPrimaryKeyCompoundOrNonNumeric() {
    DeployBeanProperty id = idProperty();
    if (id == null) {
      return false;
    }
    if (id instanceof DeployBeanPropertyAssocOne<?>) {
      return ((DeployBeanPropertyAssocOne<?>) id).isCompound();
    } else {
      return !id.isDbNumberType();
    }
  }

  /**
   * Return the Primary Key column assuming it is a single column (not
   * compound). This is for the purpose of defining a sequence name.
   */
  public String getSinglePrimaryKeyColumn() {
    DeployBeanProperty id = idProperty();
    if (id != null) {
      if (id instanceof DeployBeanPropertyAssoc<?>) {
        // its a compound primary key
        return null;
      } else {
        return id.getDbColumn();
      }
    }
    return null;
  }

  /**
   * Return the BeanProperty that is the Id.
   */
  public DeployBeanProperty idProperty() {
    if (idProperty != null) {
      return idProperty;
    }
    for (DeployBeanProperty prop : propMap.values()) {
      if (prop.isId()) {
        idProperty = prop;
        return idProperty;
      }
    }
    return null;
  }

  public DeployBeanPropertyAssocOne<?> findJoinToTable(String tableName) {

    List<DeployBeanPropertyAssocOne<?>> assocOne = propertiesAssocOne();
    for (DeployBeanPropertyAssocOne<?> prop : assocOne) {
      DeployTableJoin tableJoin = prop.getTableJoin();
      if (tableJoin != null && tableJoin.getTable().equalsIgnoreCase(tableName)) {
        return prop;
      }
    }
    return null;
  }

  /**
   * Return an Iterator of BeanPropertyAssocOne that are not embedded. These are
   * effectively joined beans. For ManyToOne and OneToOne associations.
   */
  public List<DeployBeanPropertyAssocOne<?>> propertiesAssocOne() {

    ArrayList<DeployBeanPropertyAssocOne<?>> list = new ArrayList<>();

    for (DeployBeanProperty prop : propMap.values()) {
      if (prop instanceof DeployBeanPropertyAssocOne<?>) {
        if (!prop.isEmbedded()) {
          list.add((DeployBeanPropertyAssocOne<?>) prop);
        }
      }
    }

    return list;

  }

  /**
   * Return BeanPropertyAssocMany for this descriptor.
   */
  public List<DeployBeanPropertyAssocMany<?>> propertiesAssocMany() {

    ArrayList<DeployBeanPropertyAssocMany<?>> list = new ArrayList<>();

    for (DeployBeanProperty prop : propMap.values()) {
      if (prop instanceof DeployBeanPropertyAssocMany<?>) {
        list.add((DeployBeanPropertyAssocMany<?>) prop);
      }
    }

    return list;
  }

  /**
   * base properties without the unique id properties.
   */
  public List<DeployBeanProperty> propertiesBase() {

    ArrayList<DeployBeanProperty> list = new ArrayList<>();

    for (DeployBeanProperty prop : propMap.values()) {
      if (!(prop instanceof DeployBeanPropertyAssoc<?>) && !prop.isId()) {
        list.add(prop);
      }
    }

    return list;
  }

  /**
   * Check the mapping for class inheritance
   */
  public void checkInheritanceMapping() {
    if (inheritInfo == null) {
      checkInheritance(getBeanType());
    }
  }

  /**
   * Check valid mapping annotations on the class hierarchy.
   */
  private void checkInheritance(Class<?> beanType) {

    Class<?> parent = beanType.getSuperclass();
    if (parent == null || Object.class.equals(parent)) {
      // all good
      return;
    }
    if (parent.isAnnotationPresent(Entity.class)) {
      String msg = "Checking " + getBeanType() + " and found " + parent + " that has @Entity annotation rather than MappedSuperclass?";
      throw new IllegalStateException(msg);
    }
    if (parent.isAnnotationPresent(MappedSuperclass.class)) {
      // continue checking
      checkInheritance(parent);
    }
  }

  public PathProperties getDocStorePathProperties() {
    return docStorePathProperties;
  }

  /**
   * Return true if this type is mapped for a doc store.
   */
  public boolean isDocStoreMapped() {
    return docStoreMapped;
  }

  public String getDocStoreQueueId() {
    return docStoreQueueId;
  }

  public String getDocStoreIndexName() {
    return docStoreIndexName;
  }

  public String getDocStoreIndexType() {
    return docStoreIndexType;
  }

  public DocStore getDocStore() {
    return docStore;
  }

  /**
   * Return the DocStore index behavior for bean inserts.
   */
  public DocStoreMode getDocStoreInsertEvent() {
    return getDocStoreIndexEvent(docStoreInsert);
  }

  /**
   * Return the DocStore index behavior for bean updates.
   */
  public DocStoreMode getDocStoreUpdateEvent() {
    return getDocStoreIndexEvent(docStoreUpdate);
  }

  /**
   * Return the DocStore index behavior for bean deletes.
   */
  public DocStoreMode getDocStoreDeleteEvent() {
    return getDocStoreIndexEvent(docStoreDelete);
  }

  private DocStoreMode getDocStoreIndexEvent(DocStoreMode mostSpecific) {
    if (!docStoreMapped) {
      return DocStoreMode.IGNORE;
    }
    if (mostSpecific != DocStoreMode.DEFAULT) return mostSpecific;
    if (docStorePersist != DocStoreMode.DEFAULT) return docStorePersist;
    return config.getDocStoreConfig().getPersist();
  }

  /**
   * Return the named ORM queries.
   */
  public Map<String, String> getNamedQuery() {
    return (namedQuery != null) ? namedQuery : EMPTY_NAMED_QUERY;
  }

  /**
   * Add a named query.
   */
  public void addNamedQuery(String name, String query) {
    if (namedQuery == null) {
      namedQuery = new LinkedHashMap<>();
    }
    namedQuery.put(name, query);
  }

  /**
   * Return the named RawSql queries.
   */
  public Map<String, SpiRawSql> getNamedRawSql() {
    return (namedRawSql != null) ? namedRawSql : EMPTY_RAW_MAP;
  }

  /**
   * Add a named RawSql from ebean.xml file.
   */
  public void addRawSql(String name, SpiRawSql rawSql) {
    if (namedRawSql == null) {
      namedRawSql = new HashMap<>();
    }
    namedRawSql.put(name, rawSql);
  }

  /**
   * Parse the aggregation formula into expressions with table alias placeholders.
   */
  public String parse(String aggregation) {
    return new Parser(this).parse(aggregation);
  }

  /**
   * Parser for top level properties into EL expressions (table alias placeholders).
   */
  private static class Parser extends DeployPropertyParserMap {

    private final DeployBeanDescriptor<?> descriptor;

    Parser(DeployBeanDescriptor<?> descriptor) {
      super(null);
      this.descriptor = descriptor;
    }

    @Override
    public String deployWord(String expression) {
      return descriptor.getDeployWord(expression);
    }
  }

  private String getDeployWord(String expression) {
    if (expression.charAt(expression.length() - 1) == '(') {
      return null;
    }
    // use 'current' table alias - refer BeanProperty appendSelect() for aggregation
    String[] split = SplitName.split(expression);
    if (split[0] == null) {
      DeployBeanProperty property = propMap.get(expression);
      return (property == null) ? null : "${ta}." + property.getDbColumn();
    } else {
      DeployBeanProperty property = propMap.get(split[0]);
      if (property instanceof DeployBeanPropertyAssoc) {
        DeployBeanPropertyAssoc<?> prop = (DeployBeanPropertyAssoc<?>) property;
        DeployBeanProperty beanProperty = prop.getTargetDeploy().getBeanProperty(split[1]);
        if (beanProperty != null) {
          return "u1." + beanProperty.getDbColumn();
        }
      }
      return null;
    }
  }

}<|MERGE_RESOLUTION|>--- conflicted
+++ resolved
@@ -1,14 +1,13 @@
 package io.ebeaninternal.server.deploy.meta;
 
+import io.ebean.DatabaseBuilder;
 import io.ebean.annotation.Cache;
 import io.ebean.annotation.DocStore;
 import io.ebean.annotation.DocStoreMode;
 import io.ebean.annotation.Identity;
-import io.ebean.DatabaseBuilder;
 import io.ebean.config.TableName;
 import io.ebean.config.dbplatform.IdType;
 import io.ebean.config.dbplatform.PlatformIdGenerator;
-import io.ebean.event.*;
 import io.ebean.event.changelog.ChangeLogFilter;
 import io.ebean.text.PathProperties;
 import io.ebean.util.SplitName;
@@ -21,7 +20,6 @@
 import io.ebeaninternal.server.idgen.UuidV1RndIdGenerator;
 import io.ebeaninternal.server.idgen.UuidV4IdGenerator;
 import io.ebeaninternal.server.rawsql.SpiRawSql;
-
 import jakarta.persistence.Entity;
 import jakarta.persistence.MappedSuperclass;
 
@@ -139,10 +137,10 @@
     this.beanType = beanType;
   }
 
-<<<<<<< HEAD
   public BindMaxLength bindMaxLength() {
     return manager.bindMaxLength();
-=======
+  }
+
   private String[] readPropertyNames() {
     try {
       Field field = beanType.getField("_ebean_props");
@@ -161,7 +159,6 @@
       properties = readPropertyNames();
     }
     return properties;
->>>>>>> 77634fc3
   }
 
   /**
