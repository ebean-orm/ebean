--- conflicted
+++ resolved
@@ -1149,18 +1149,6 @@
     }
   }
 
-<<<<<<< HEAD
-  /**
-   * Returns the jackson annotated class, if jackson is present.
-   */
-  @SuppressWarnings("unchecked")
-  Object /*AnnotatedClass*/ getJacksonAnnotatedClass() {
-    if (jacksonAnnotatedClass == null) {
-      jacksonAnnotatedClass = new DeployBeanObtainJackson(config, beanType).obtain();
-    }
-    return jacksonAnnotatedClass;
-  }
-
   /**
    * Adds a concrete interface, that will be registered as alias for a concrete implementation.
    */
@@ -1212,6 +1200,4 @@
   public DeployBeanDescriptorMeta getDeployBeanDescriptorMeta(Class<?> propertyType) {
     return getDeploy(propertyType).getDescriptor();
   }
-=======
->>>>>>> 7152cf65
 }