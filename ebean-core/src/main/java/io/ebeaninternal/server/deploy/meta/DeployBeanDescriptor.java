--- conflicted
+++ resolved
@@ -18,13 +18,10 @@
 import io.ebeaninternal.server.idgen.UuidV1RndIdGenerator;
 import io.ebeaninternal.server.idgen.UuidV4IdGenerator;
 
-<<<<<<< HEAD
-=======
 import jakarta.persistence.Entity;
 import jakarta.persistence.MappedSuperclass;
 
 import java.lang.reflect.Field;
->>>>>>> 5d54a238
 import java.util.*;
 
 /**
@@ -217,54 +214,6 @@
 
   public TablespaceMeta getTablespaceMeta() {
     return tablespaceMeta;
-  }
-
-<<<<<<< HEAD
-  public boolean isScalaObject() {
-    Class<?>[] interfaces = beanType.getInterfaces();
-    for (Class<?> anInterface : interfaces) {
-      String iname = anInterface.getName();
-      if (I_SCALAOBJECT.equals(iname)) {
-        return true;
-      }
-    }
-    return false;
-=======
-  public void setDraftable() {
-    draftable = true;
-  }
-
-  public boolean isDraftable() {
-    return draftable;
-  }
-
-  public void setDraftableElement() {
-    draftable = true;
-    draftableElement = true;
-  }
-
-  public boolean isDraftableElement() {
-    return draftableElement;
-  }
-
-  /**
-   * Read the top level doc store deployment information.
-   */
-  public void readDocStore(DocStore docStore) {
-    this.docStore = docStore;
-    docStoreMapped = true;
-    docStoreQueueId = docStore.queueId();
-    docStoreIndexName = docStore.indexName();
-    docStoreIndexType = docStore.indexType();
-    docStorePersist = docStore.persist();
-    docStoreInsert = docStore.insert();
-    docStoreUpdate = docStore.update();
-    docStoreDelete = docStore.delete();
-    String doc = docStore.doc();
-    if (!doc.isEmpty()) {
-      docStorePathProperties = PathProperties.parse(doc);
-    }
->>>>>>> 5d54a238
   }
 
   public DeployBeanTable createDeployBeanTable() {
