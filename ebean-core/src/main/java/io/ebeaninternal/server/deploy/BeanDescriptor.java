--- conflicted
+++ resolved
@@ -615,37 +615,6 @@
     return type == PersistRequest.Type.INSERT ? batchEscalateOnCascadeInsert : batchEscalateOnCascadeDelete;
   }
 
-<<<<<<< HEAD
-=======
-  void initInheritInfo() {
-    if (inheritInfo != null) {
-      // need to check every BeanDescriptor in the inheritance hierarchy
-      if (saveRecurseSkippable) {
-        saveRecurseSkippable = inheritInfo.isSaveRecurseSkippable();
-      }
-      if (deleteRecurseSkippable) {
-        deleteRecurseSkippable = inheritInfo.isDeleteRecurseSkippable();
-      }
-    }
-  }
-
-  @Override
-  public void freeze(EntityBean entityBean) {
-    if (entityBean._ebean_getIntercept().freeze()) {
-      // recursively freeze the graph for this entityBean
-      for (BeanProperty beanProperty : propertiesMutable) {
-        beanProperty.freeze(entityBean);
-      }
-      for (BeanPropertyAssocOne<?> one : propertiesOne) {
-        one.freeze(entityBean);
-      }
-      for (BeanPropertyAssocMany<?> many : propertiesMany) {
-        many.freeze(entityBean);
-      }
-    }
-  }
-
->>>>>>> 7be72df7
   public void metricPersistBatch(PersistRequest.Type type, long startNanos, int size) {
     iudMetrics.addBatch(type, startNanos, size);
   }
@@ -1519,14 +1488,7 @@
       }
     }
     try {
-<<<<<<< HEAD
-      EntityBean eb = createEntityBean();
-=======
-      if (inheritInfo != null && !inheritInfo.isConcrete()) {
-        return findReferenceBean(id, pc);
-      }
       EntityBean eb = createEntityBean2(unmodifiable);
->>>>>>> 7be72df7
       id = convertSetId(id, eb);
       EntityBeanIntercept ebi = eb._ebean_getIntercept();
       if (disableLazyLoad) {
