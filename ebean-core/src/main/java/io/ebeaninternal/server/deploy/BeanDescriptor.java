--- conflicted
+++ resolved
@@ -3038,10 +3038,6 @@
     return ebi.isReference() || referenceIdPropertyOnly(ebi);
   }
 
-  boolean hasIdPropertyOnly(EntityBeanIntercept ebi) {
-    return propertiesBaseScalar.length > 0 && ebi.hasIdOnly(idPropertyIndex);
-  }
-
   public boolean referenceIdPropertyOnly(EntityBeanIntercept ebi) {
     return idOnlyReference && ebi.hasIdOnly(idPropertyIndex);
   }
@@ -3060,11 +3056,7 @@
   }
 
   void setReferenceIfIdOnly(EntityBeanIntercept ebi) {
-<<<<<<< HEAD
-    if (hasIdPropertyOnly(ebi)) {
-=======
     if (referenceIdPropertyOnly(ebi)) {
->>>>>>> 86d805c9
       ebi.setReference(idPropertyIndex);
     }
   }
