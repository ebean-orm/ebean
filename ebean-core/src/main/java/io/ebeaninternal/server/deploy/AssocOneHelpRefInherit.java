--- conflicted
+++ resolved
@@ -32,18 +32,6 @@
     // read discriminator to determine the type
     InheritInfo rowInheritInfo = inherit.readType(ctx);
     BeanDescriptor<?> desc;
-<<<<<<< HEAD
-    if (rowInheritInfo == null) {
-      if(!inherit.hasChildren()) {
-        desc = inherit.desc();
-      } else {
-        // ignore the id property
-        property.targetIdBinder.loadIgnore(ctx);
-        return null;
-      }
-    } else {
-      desc = rowInheritInfo.desc();
-=======
     if (rowInheritInfo != null) {
       desc = rowInheritInfo.desc();
     } else if (!inherit.hasChildren()) {
@@ -52,7 +40,6 @@
       // ignore the id property
       property.targetIdBinder.loadIgnore(ctx);
       return null;
->>>>>>> 86d805c9
     }
     Object id = property.targetIdBinder.read(ctx);
     if (id == null) {
