package io.ebeaninternal.server.deploy;

import io.avaje.applog.AppLog;
import io.ebean.bean.BeanCollection;
import io.ebean.bean.EntityBean;
import io.ebean.bean.EntityBeanIntercept;
import io.ebean.bean.PersistenceContext;
import io.ebean.cache.QueryCacheEntry;
import io.ebean.cache.ServerCache;
import io.ebeaninternal.api.*;
import io.ebeaninternal.api.TransactionEventTable.TableIUD;
import io.ebeaninternal.server.cache.*;
import io.ebeaninternal.server.core.CacheOptions;
import io.ebeaninternal.server.core.PersistRequest;
import io.ebeaninternal.server.core.PersistRequestBean;
import io.ebeaninternal.server.transaction.DefaultPersistenceContext;

import java.io.IOException;
import java.util.*;

import static java.lang.System.Logger.Level.*;

/**
 * Helper for BeanDescriptor that manages the bean, query and collection caches.
 *
 * @param <T> The entity bean type
 */
final class BeanDescriptorCacheHelp<T> {

  private static final System.Logger log = CoreLog.internal;

  private static final System.Logger queryLog = AppLog.getLogger("io.ebean.cache.QUERY");
  private static final System.Logger beanLog = AppLog.getLogger("io.ebean.cache.BEAN");
  private static final System.Logger manyLog = AppLog.getLogger("io.ebean.cache.COLL");
  private static final System.Logger natLog = AppLog.getLogger("io.ebean.cache.NATKEY");

  private final BeanDescriptor<T> desc;
  private final SpiCacheManager cacheManager;
  private final CacheOptions cacheOptions;
  /**
   * Flag indicating this bean has no relationships.
   */
  private final boolean cacheSharableBeans;
  private final boolean invalidateQueryCache;
  private final Class<?> beanType;
  private final String cacheName;
  private final BeanPropertyAssocOne<?>[] propertiesOneImported;
  private final String[] naturalKey;
  private final ServerCache beanCache;
  private final ServerCache naturalKeyCache;
  private final ServerCache queryCache;
  private final boolean noCaching;
  private final SpiCacheControl cacheControl;
  private final SpiCacheRegion cacheRegion;
  /**
   * Set to true if all persist changes need to notify the cache.
   */
  private boolean cacheNotifyOnAll;
  /**
   * Set to true if delete changes need to notify cache.
   */
  private boolean cacheNotifyOnDelete;

  BeanDescriptorCacheHelp(BeanDescriptor<T> desc, SpiCacheManager cacheManager, CacheOptions cacheOptions,
                          boolean cacheSharableBeans, BeanPropertyAssocOne<?>[] propertiesOneImported) {
    this.desc = desc;
    this.beanType = desc.rootBeanType;
    this.cacheName = beanType.getSimpleName();
    this.cacheManager = cacheManager;
    this.cacheOptions = cacheOptions;
    this.invalidateQueryCache = cacheOptions.isInvalidateQueryCache();
    this.cacheSharableBeans = cacheSharableBeans;
    this.propertiesOneImported = propertiesOneImported;
    this.naturalKey = cacheOptions.getNaturalKey();
    if (!cacheOptions.isEnableQueryCache()) {
      this.queryCache = null;
    } else {
      this.queryCache = cacheManager.getQueryCache(beanType);
    }

    if (cacheOptions.isEnableBeanCache()) {
      this.beanCache = cacheManager.getBeanCache(beanType);
      if (cacheOptions.getNaturalKey() != null) {
        this.naturalKeyCache = cacheManager.getNaturalKeyCache(beanType);
      } else {
        this.naturalKeyCache = null;
      }
    } else {
      this.beanCache = null;
      this.naturalKeyCache = null;
    }
    this.noCaching = (beanCache == null && queryCache == null);
    if (noCaching) {
      this.cacheControl = DCacheControlNone.INSTANCE;
      this.cacheRegion = (invalidateQueryCache) ? cacheManager.getRegion(cacheOptions.getRegion()) : DCacheRegionNone.INSTANCE;
    } else {
      this.cacheRegion = cacheManager.getRegion(cacheOptions.getRegion());
      this.cacheControl = new DCacheControl(cacheRegion, (beanCache != null), (naturalKeyCache != null), (queryCache != null));
    }
  }

  /**
   * Derive the cache notify flags.
   */
  void deriveNotifyFlags() {
    cacheNotifyOnAll = (invalidateQueryCache || beanCache != null || queryCache != null);
    cacheNotifyOnDelete = !cacheNotifyOnAll && isNotifyOnDeletes();
    if (log.isLoggable(DEBUG)) {
      if (cacheNotifyOnAll || cacheNotifyOnDelete) {
        String notifyMode = cacheNotifyOnAll ? "All" : "Delete";
        log.log(DEBUG, "l2 caching on {0} - beanCaching:{1} queryCaching:{2} notifyMode:{3} ",
          desc.fullName(), isBeanCaching(), isQueryCaching(), notifyMode);
      }
    }
  }

  /**
   * Return true if there is an imported bi-directional relationship to a bea
   * that does have bean caching enabled.
   */
  private boolean isNotifyOnDeletes() {
    for (BeanPropertyAssocOne<?> imported : propertiesOneImported) {
      if (imported.isCacheNotifyRelationship()) {
        return true;
      }
    }
    return false;
  }

  /**
   * Return true if the persist request needs to notify the cache.
   */
  boolean isCacheNotify(PersistRequest.Type type) {
    return cacheRegion.isEnabled()
      && (cacheNotifyOnAll || cacheNotifyOnDelete && (type == PersistRequest.Type.DELETE || type == PersistRequest.Type.DELETE_PERMANENT));
  }

  /**
   * Return true if there is currently query caching for this type of bean.
   */
  boolean isQueryCaching() {
    return cacheControl.isQueryCaching();
  }

  /**
   * Return true if there is currently bean caching for this type of bean.
   */
  boolean isBeanCaching() {
    return cacheControl.isBeanCaching();
  }

  /**
   * Return true if there is natural key caching for this type of bean.
   */
  boolean isNaturalKeyCaching() {
    return cacheControl.isNaturalKeyCaching();
  }

  /**
   * Return true if there is bean or query caching on this type.
   */
  boolean isCaching() {
    return cacheControl.isCaching();
  }

  /**
   * Return the natural key properties.
   */
  String[] getNaturalKey() {
    return naturalKey;
  }

  CacheOptions getCacheOptions() {
    return cacheOptions;
  }

  /**
   * Clear the query cache.
   */
  void queryCacheClear() {
    if (queryCache != null) {
      if (queryLog.isLoggable(DEBUG)) {
        queryLog.log(DEBUG, "   CLEAR {0}", cacheName);
      }
      queryCache.clear();
    }
  }

  /**
   * Add query cache clear to the changeSet.
   */
  private void queryCacheClear(CacheChangeSet changeSet) {
    if (queryCache != null) {
      changeSet.addClearQuery(desc);
    }
  }

  /**
   * Get a query result from the query cache.
   */
  Object queryCacheGet(Object id) {
    if (queryCache == null) {
      throw new IllegalStateException("No query cache enabled on " + desc + ". Need explicit @Cache(enableQueryCache=true)");
    }
    Object queryResult = queryCache.get(id);
    if (queryLog.isLoggable(DEBUG)) {
      if (queryResult == null) {
        queryLog.log(DEBUG, "   GET {0}({1}) - cache miss", cacheName, id);
      } else {
        queryLog.log(DEBUG, "   GET {0}({1}) - hit", cacheName, id);
      }
    }
    return queryResult;
  }

  /**
   * Put a query result into the query cache.
   */
  void queryCachePut(Object id, QueryCacheEntry entry) {
    if (queryCache == null) {
      throw new IllegalStateException("No query cache enabled on " + desc + ". Need explicit @Cache(enableQueryCache=true)");
    }
    if (queryLog.isLoggable(DEBUG)) {
      queryLog.log(DEBUG, "   PUT {0}({1})", cacheName, id);
    }
    queryCache.put(id, entry);
  }

  void manyPropRemove(String propertyName, String parentKey) {
    ServerCache collectionIdsCache = cacheManager.getCollectionIdsCache(beanType, propertyName);
    if (manyLog.isLoggable(TRACE)) {
      manyLog.log(TRACE, "   REMOVE {0}({1}).{2}", cacheName, parentKey, propertyName);
    }
    collectionIdsCache.remove(parentKey);
  }

  void manyPropClear(String propertyName) {
    ServerCache collectionIdsCache = cacheManager.getCollectionIdsCache(beanType, propertyName);
    if (manyLog.isLoggable(DEBUG)) {
      manyLog.log(DEBUG, "   CLEAR {0}(*).{1} ", cacheName, propertyName);
    }
    collectionIdsCache.clear();
  }

  /**
   * Return the CachedManyIds for a given bean many property. Returns null if not in the cache.
   */
  private CachedManyIds manyPropGet(String propertyName, String parentKey) {
    ServerCache collectionIdsCache = cacheManager.getCollectionIdsCache(beanType, propertyName);
    CachedManyIds entry = (CachedManyIds) collectionIdsCache.get(parentKey);
    if (entry == null) {
      if (manyLog.isLoggable(TRACE)) {
        manyLog.log(TRACE, "   GET {0}({1}).{2} - cache miss", cacheName, parentKey, propertyName);
      }
    } else if (manyLog.isLoggable(DEBUG)) {
      manyLog.log(DEBUG, "   GET {0}({1}).{2} - hit", cacheName, parentKey, propertyName);
    }
    return entry;
  }

  /**
   * Try to load the bean collection from cache return true if successful.
   */
  boolean manyPropLoad(BeanPropertyAssocMany<?> many, BeanCollection<?> bc, String parentKey) {
    if (many.isElementCollection()) {
      // held as part of the bean cache so skip
      return false;
    }
    CachedManyIds entry = manyPropGet(many.name(), parentKey);
    if (entry == null) {
      // not in cache so return unsuccessful
      return false;
    }
    EntityBean ownerBean = bc.owner();
    EntityBeanIntercept ebi = ownerBean._ebean_getIntercept();
    PersistenceContext persistenceContext = ebi.persistenceContext();
    BeanDescriptor<?> targetDescriptor = many.targetDescriptor();

    List<Object> idList = entry.getIdList();
    bc.checkEmptyLazyLoad();
    int i = 0;
    for (Object id : idList) {
      final EntityBean ref = targetDescriptor.createReference(persistenceContext, id);
      if (many.hasOrderColumn()) {
        ref._ebean_getIntercept().setSortOrder(++i);
      }
      many.add(bc, ref);
    }
    return true;
  }

  /**
   * Put the beanCollection into the cache.
   */
  void manyPropPut(BeanPropertyAssocMany<?> many, Object details, String parentKey) {
    if (many.isElementCollection()) {
      CachedBeanData data = (CachedBeanData) beanCache.get(parentKey);
      if (data != null) {
        try {
          // add as JSON to bean cache
          String asJson = many.jsonWriteCollection(details);
          Map<String, Object> changes = new HashMap<>();
          changes.put(many.name(), asJson);

          CachedBeanData newData = data.update(changes, data.getVersion());
          if (beanLog.isLoggable(DEBUG)) {
            beanLog.log(DEBUG, "   UPDATE {0}({1})  changes:{2}", cacheName, parentKey, changes);
          }
          beanCache.put(parentKey, newData);
        } catch (IOException e) {
          log.log(ERROR, "Error updating L2 cache", e);
        }
      }
    } else {
      CachedManyIds entry = createManyIds(many, details);
      if (entry != null) {
        cachePutManyIds(many.name(), parentKey, entry);
      }
    }
  }

  void cachePutManyIds(String manyName, String parentKey, CachedManyIds entry) {
    ServerCache collectionIdsCache = cacheManager.getCollectionIdsCache(beanType, manyName);
    if (manyLog.isLoggable(DEBUG)) {
      manyLog.log(DEBUG, "   PUT {0}({1}).{2} - ids:{3}", cacheName, parentKey, manyName, entry);
    }
    collectionIdsCache.put(parentKey, entry);
  }

  private CachedManyIds createManyIds(BeanPropertyAssocMany<?> many, Object details) {
    Collection<?> actualDetails = BeanCollectionUtil.getActualDetails(details);
    if (actualDetails == null) {
      return null;
    }

    BeanDescriptor<?> targetDescriptor = many.targetDescriptor();
    List<Object> idList = new ArrayList<>(actualDetails.size());
    for (Object bean : actualDetails) {
      idList.add(targetDescriptor.id(bean));
    }
    return new CachedManyIds(idList);
  }

  /**
   * Hit the bean cache with the given ids returning the hits.
   */
  BeanCacheResult<T> cacheIdLookup(PersistenceContext context, boolean unmodifiable, Collection<?> ids) {
    Set<Object> keys = new HashSet<>(ids.size());
    for (Object id : ids) {
      keys.add(desc.cacheKey(id));
    }
    if (ids.isEmpty()) {
      return new BeanCacheResult<>();
    }
    Map<Object, Object> beanDataMap = beanCache.getAll(keys);
    if (beanLog.isLoggable(TRACE)) {
      beanLog.log(TRACE, "   MGET {0}({1}) - hits:{2}", cacheName, ids, beanDataMap.keySet());
    }
    BeanCacheResult<T> result = new BeanCacheResult<>();
    for (Map.Entry<Object, Object> entry : beanDataMap.entrySet()) {
      CachedBeanData cachedBeanData = (CachedBeanData) entry.getValue();
      T bean = convertToBean(entry.getKey(), unmodifiable, context, cachedBeanData);
      result.add(bean, desc.id(bean));
    }
    return result;
  }

  /**
   * Use natural keys to hit the bean cache and return resulting hits.
   */
  BeanCacheResult<T> naturalKeyLookup(PersistenceContext context, boolean unmodifiable, Set<Object> keys) {
    if (context == null) {
      context = new DefaultPersistenceContext();
    }

    // naturalKey -> Id map
    Map<Object, Object> naturalKeyMap = naturalKeyCache.getAll(keys);
    if (natLog.isLoggable(TRACE)) {
      natLog.log(TRACE, " MLOOKUP {0}({1}) - hits:{2}", cacheName, keys, naturalKeyMap);
    }

    BeanCacheResult<T> result = new BeanCacheResult<>();
    if (naturalKeyMap.isEmpty()) {
      return result;
    }

    // create reverse id -> natural key map
    Map<Object, Object> reverseMap = new HashMap<>();
    for (Map.Entry<Object, Object> entry : naturalKeyMap.entrySet()) {
      reverseMap.put(entry.getValue(), entry.getKey());
    }

    Set<Object> ids = new HashSet<>(naturalKeyMap.values());
    Map<Object, Object> beanDataMap = beanCache.getAll(ids);
    if (beanLog.isLoggable(TRACE)) {
      beanLog.log(TRACE, "   MGET {0}({1}) - hits:{2}", cacheName, ids, beanDataMap.keySet());
    }
    // process the hits into beans etc
    for (Map.Entry<Object, Object> entry : beanDataMap.entrySet()) {
      Object id = entry.getKey();
      CachedBeanData cachedBeanData = (CachedBeanData) entry.getValue();
      T bean = convertToBean(id, unmodifiable, context, cachedBeanData);
      Object naturalKey = reverseMap.get(id);
      result.add(bean, naturalKey);
    }
    return result;
  }

  /**
   * For a bean built from the cache this sets up its persistence context for future lazy loading etc.
   */
  private void setupContext(Object bean, PersistenceContext context) {
    if (context == null) {
      context = new DefaultPersistenceContext();
    }
    // Not using a loadContext for beans coming out of L2 cache
    // so that means no batch lazy loading for these beans
    EntityBean entityBean = (EntityBean) bean;
    EntityBeanIntercept ebi = entityBean._ebean_getIntercept();
    ebi.setPersistenceContext(context);
    Object id = desc.getId(entityBean);
    desc.contextPut(context, id, bean);
  }

  /**
   * Return the beanCache creating it if necessary.
   */
  private ServerCache getBeanCache() {
    if (beanCache == null) {
      throw new IllegalStateException("No bean cache enabled for " + desc + ". Add the @Cache annotation.");
    }
    return beanCache;
  }

  /**
   * Clear the bean cache.
   */
  void beanCacheClear() {
    if (beanCache != null) {
      if (beanLog.isLoggable(DEBUG)) {
        beanLog.log(DEBUG, "   CLEAR {0}", cacheName);
      }
      beanCache.clear();
    }
  }

  CachedBeanData beanExtractData(BeanDescriptor<?> targetDesc, EntityBean bean) {
    return CachedBeanDataFromBean.extract(targetDesc, bean);
  }

  void beanPutAll(Collection<EntityBean> beans) {
    beanCachePutAllDirect(beans);
  }

  void beanCachePutAllDirect(Collection<EntityBean> beans) {
    Map<Object, Object> natKeys = null;
    if (naturalKey != null) {
      natKeys = new LinkedHashMap<>();
    }

    Map<Object, Object> map = new LinkedHashMap<>();
    for (EntityBean bean : beans) {
      CachedBeanData beanData = beanExtractData(desc, bean);
      String key = desc.cacheKeyForBean(bean);
      map.put(key, beanData);
      if (naturalKey != null) {
        Object naturalKey = calculateNaturalKey(beanData);
        if (naturalKey != null) {
          natKeys.put(naturalKey, key);
        }
      }
    }
    if (beanLog.isLoggable(DEBUG)) {
      beanLog.log(DEBUG, "   MPUT {0}({1})", cacheName, map.keySet());
    }
    getBeanCache().putAll(map);

    if (natKeys != null && !natKeys.isEmpty()) {
      if (natLog.isLoggable(DEBUG)) {
        natLog.log(DEBUG, " MPUT {0}({1}, {2})", cacheName, Arrays.toString(naturalKey), natKeys.keySet());
      }
      naturalKeyCache.putAll(natKeys);
    }
  }

  /**
   * Put a bean into the bean cache.
   */
  void beanCachePut(EntityBean bean) {
    beanCachePutDirect(bean);
  }

  /**
   * Put the bean into the bean cache.
   */
  void beanCachePutDirect(EntityBean bean) {
    CachedBeanData beanData = beanExtractData(desc, bean);
    String key = desc.cacheKeyForBean(bean);
    if (beanLog.isLoggable(DEBUG)) {
      beanLog.log(DEBUG, "   PUT {0}({1}) data:{2}", cacheName, key, beanData);
    }
    getBeanCache().put(key, beanData);
    if (naturalKey != null) {
      String naturalKey = calculateNaturalKey(beanData);
      if (naturalKey != null) {
        if (natLog.isLoggable(DEBUG)) {
          natLog.log(DEBUG, " PUT {0}({1}, {2})", cacheName, naturalKey, key);
        }
        naturalKeyCache.put(naturalKey, key);
      }
    }
  }

  private String calculateNaturalKey(CachedBeanData beanData) {
    if (naturalKey.length == 1) {
      Object data = beanData.getData(naturalKey[0]);
      return (data == null) ? null : data.toString();
    }
    StringBuilder sb = new StringBuilder();
    for (String key : naturalKey) {
      Object val = beanData.getData(key);
      if (val == null) {
        return null;
      }
      sb.append(val).append(';');
    }
    return sb.toString();
  }

  CachedBeanData beanCacheGetData(String key) {
    return (CachedBeanData) getBeanCache().get(key);
  }

  T beanCacheGet(String key, boolean unmodifiable, PersistenceContext context) {
    T bean = beanCacheGetInternal(key, unmodifiable, context);
    if (bean != null && !unmodifiable) {
      setupContext(bean, context);
    }
    return bean;
  }

  /**
   * Return a bean from the bean cache.
   */
  private T beanCacheGetInternal(String key, boolean unmodifiable, PersistenceContext context) {
    CachedBeanData data = (CachedBeanData) getBeanCache().get(key);
    if (data == null) {
      if (beanLog.isLoggable(TRACE)) {
        beanLog.log(TRACE, "   GET {0}({1}) - cache miss", cacheName, key);
      }
      return null;
    }
    if (beanLog.isLoggable(TRACE)) {
      beanLog.log(TRACE, "   GET {0}({1}) - hit", cacheName, key);
    }
    return convertToBean(key, unmodifiable, context, data);
  }

  @SuppressWarnings("unchecked")
  private T convertToBean(Object id, boolean unmodifiable, PersistenceContext context, CachedBeanData data) {
    if (cacheSharableBeans && unmodifiable) {
      Object bean = data.getSharableBean();
      if (bean != null) {
        if (beanLog.isLoggable(TRACE)) {
          beanLog.log(TRACE, "   GET {0}({1}) - hit shared bean", cacheName, id);
        }
        return (T) bean;
      }
    }
    return (T) loadBean(id, unmodifiable, data, context);
  }

  /**
   * Load the entity bean taking into account inheritance.
   */
<<<<<<< HEAD
  private EntityBean loadBean(Object id, Boolean readOnly, CachedBeanData data, PersistenceContext context) {
    return loadBeanDirect(id, readOnly, data, context);
=======
  private EntityBean loadBean(Object id, boolean unmodifiable, CachedBeanData data, PersistenceContext context) {
    String discValue = data.getDiscValue();
    if (discValue == null) {
      return loadBeanDirect(id, unmodifiable, data, context);
    } else {
      return rootDescriptor(discValue).cacheBeanLoadDirect(id, unmodifiable, data, context);
    }
  }

  /**
   * Return the root BeanDescriptor for inheritance.
   */
  private BeanDescriptor<?> rootDescriptor(String discValue) {
    return desc.inheritInfo.readType(discValue).desc();
>>>>>>> 7be72df7
  }

  /**
   * Load the entity bean from cache data given this is the root bean type.
   */
  EntityBean loadBeanDirect(Object id, boolean unmodifiable, CachedBeanData data, PersistenceContext context) {
    id = desc.convertId(id);
    EntityBean bean = context == null ? null : (EntityBean) desc.contextGet(context, id);;
    if (bean == null) {
      bean = desc.createEntityBean2(unmodifiable);
      desc.setId(id, bean);
      if (!unmodifiable) {
        if (context == null) {
          context = new DefaultPersistenceContext();
        }
        desc.contextPut(context, id, bean);
        EntityBeanIntercept ebi = bean._ebean_getIntercept();
        ebi.setPersistenceContext(context);
        // Not using loadContext here so no batch lazy loading for these beans
        ebi.setBeanLoader(desc.l2BeanLoader());
      }
    }

    CachedBeanDataToBean.load(desc, bean, data, context);
    return bean;
  }

  /**
   * Load the embedded bean checking for inheritance.
   */
  EntityBean embeddedBeanLoad(CachedBeanData data, PersistenceContext context) {
    return embeddedBeanLoadDirect(data, context);
  }

  /**
   * Load the embedded bean given this is the bean type.
   */
  EntityBean embeddedBeanLoadDirect(CachedBeanData data, PersistenceContext context) {
    EntityBean bean = desc.createEntityBean();
    CachedBeanDataToBean.load(desc, bean, data, context);
    return bean;
  }

  /**
   * Remove a bean from the cache given its Id.
   */
  void beanCacheApplyInvalidate(Collection<String> keys) {
    if (beanCache != null) {
      if (beanLog.isLoggable(DEBUG)) {
        beanLog.log(DEBUG, "   MREMOVE {0}({1})", cacheName, keys);
      }
      beanCache.removeAll(new HashSet<>(keys));
    }
    for (BeanPropertyAssocOne<?> imported : propertiesOneImported) {
      imported.cacheClear();
    }
  }

  /**
   * Load a batch of entities from L2 bean cache checking the lazy loaded property is loaded.
   */
  Set<EntityBeanIntercept> beanCacheLoadAll(Set<EntityBeanIntercept> batch, PersistenceContext context, int lazyLoadProperty, String propertyName) {
    Map<Object, EntityBeanIntercept> ebis = new HashMap<>();
    for (EntityBeanIntercept ebi : batch) {
      ebis.put(desc.cacheKeyForBean(ebi.owner()), ebi);
    }

    Map<Object, Object> hits = getBeanCache().getAll(ebis.keySet());
    if (beanLog.isLoggable(TRACE)) {
      beanLog.log(TRACE, "   MLOAD {0}({1}) - got hits ({2})", cacheName, ebis.keySet(), hits.size());
    }

    Set<EntityBeanIntercept> loaded = new HashSet<>();
    for (Map.Entry<Object, Object> hit : hits.entrySet()) {
      Object key = hit.getKey();
      EntityBeanIntercept ebi = ebis.remove(key);
      CachedBeanData cacheData = (CachedBeanData) hit.getValue();

      if (lazyLoadProperty > -1 && !cacheData.isLoaded(propertyName)) {
        if (beanLog.isLoggable(TRACE)) {
          beanLog.log(TRACE, "   load {0}({1}) - cache miss on property({2})", cacheName, key, propertyName);
        }
      } else {
        CachedBeanDataToBean.load(desc, ebi.owner(), cacheData, context);
        loaded.add(ebi);
        if (beanLog.isLoggable(DEBUG)) {
          beanLog.log(DEBUG, "   load {0}({1}) - hit", cacheName, key);
        }
      }
    }
    if (!ebis.isEmpty() && beanLog.isLoggable(TRACE)) {
      beanLog.log(TRACE, "   load {0}({1}) - cache miss", cacheName, ebis.keySet());
    }
    return loaded;
  }

  /**
   * Returns true if it managed to populate/load the single bean from the cache.
   */
  boolean beanCacheLoad(EntityBean bean, EntityBeanIntercept ebi, String key, PersistenceContext context) {
    CachedBeanData cacheData = (CachedBeanData) getBeanCache().get(key);
    if (cacheData == null) {
      if (beanLog.isLoggable(TRACE)) {
        beanLog.log(TRACE, "   LOAD {0}({1}) - cache miss", cacheName, key);
      }
      return false;
    }
    int lazyLoadProperty = ebi.lazyLoadPropertyIndex();
    if (lazyLoadProperty > -1 && !cacheData.isLoaded(ebi.lazyLoadProperty())) {
      if (beanLog.isLoggable(TRACE)) {
        beanLog.log(TRACE, "   LOAD {0}({1}) - cache miss on property({2})", cacheName, key, ebi.lazyLoadProperty());
      }
      return false;
    }
    CachedBeanDataToBean.load(desc, bean, cacheData, context);
    if (beanLog.isLoggable(DEBUG)) {
      beanLog.log(DEBUG, "   LOAD {0}({1}) - hit", cacheName, key);
    }
    return true;
  }

  void cacheUpdateQuery(boolean update, SpiTransaction transaction) {
    if (invalidateQueryCache || cacheNotifyOnAll || (!update && cacheNotifyOnDelete)) {
      transaction.event().add(desc.baseTable(), false, update, !update);
    }
  }

  /**
   * Add appropriate cache changes to support delete by id.
   */
  void persistDeleteIds(Collection<Object> ids, CacheChangeSet changeSet) {
    if (invalidateQueryCache) {
      changeSet.addInvalidate(desc);
    } else {
      queryCacheClear(changeSet);
      if (beanCache != null) {
        changeSet.addBeanRemoveMany(desc, ids);
      }
      cacheDeleteImported(true, null, changeSet);
    }
  }

  /**
   * Add appropriate cache changes to support delete bean.
   */
  void persistDelete(Object id, PersistRequestBean<T> deleteRequest, CacheChangeSet changeSet) {
    if (invalidateQueryCache) {
      changeSet.addInvalidate(desc);
    } else {
      queryCacheClear(changeSet);
      if (beanCache != null) {
        changeSet.addBeanRemove(desc, id);
      }
      cacheDeleteImported(true, deleteRequest.entityBean(), changeSet);
    }
  }

  /**
   * Add appropriate cache changes to support insert.
   */
  void persistInsert(PersistRequestBean<T> insertRequest, CacheChangeSet changeSet) {
    if (invalidateQueryCache) {
      changeSet.addInvalidate(desc);
    } else {
      queryCacheClear(changeSet);
      cacheDeleteImported(false, insertRequest.entityBean(), changeSet);
      changeSet.addBeanInsert(desc.baseTable());
    }
  }

  private void cacheDeleteImported(boolean clear, EntityBean entityBean, CacheChangeSet changeSet) {
    for (BeanPropertyAssocOne<?> imported : propertiesOneImported) {
      imported.cacheDelete(clear, entityBean, changeSet);
    }
  }

  /**
   * Add appropriate changes to support update.
   */
  void persistUpdate(Object id, PersistRequestBean<T> updateRequest, CacheChangeSet changeSet) {
    if (invalidateQueryCache) {
      changeSet.addInvalidate(desc);

    } else {
      queryCacheClear(changeSet);
      if (beanCache == null) {
        // query caching only
        return;
      }
      List<BeanPropertyAssocMany<?>> manyCollections = updateRequest.updatedManyForL2Cache();
      if (manyCollections != null) {
        for (BeanPropertyAssocMany<?> many : manyCollections) {
          Object details = many.getValue(updateRequest.entityBean());
          CachedManyIds entry = createManyIds(many, details);
          if (entry != null) {
            final String parentKey = desc.cacheKey(id);
            changeSet.addManyPut(desc, many.name(), parentKey, entry);
          }
        }
      }
      updateRequest.addBeanUpdate(changeSet);
    }
  }

  /**
   * Invalidate parts of cache due to SqlUpdate or external modification etc.
   */
  void persistTableIUD(TableIUD tableIUD, CacheChangeSet changeSet) {
    if (invalidateQueryCache) {
      changeSet.addInvalidate(desc);
      return;
    }
    if (noCaching) {
      return;
    }
    changeSet.addClearQuery(desc);
    // inserts don't invalidate the bean cache
    if (tableIUD.isUpdateOrDelete()) {
      changeSet.addClearBean(desc);
    }
    // any change invalidates the collection IDs cache
    for (BeanPropertyAssocOne<?> imported : propertiesOneImported) {
      imported.cacheClear(changeSet);
    }
  }

  void cacheNaturalKeyPut(String key, String newKey) {
    if (newKey != null) {
      naturalKeyCache.put(newKey, key);
    }
  }

  /**
   * Apply changes to the bean cache entry.
   */
  void cacheBeanUpdate(String key, Map<String, Object> changes, boolean updateNaturalKey, long version) {
    ServerCache cache = getBeanCache();
    CachedBeanData existingData = (CachedBeanData) cache.get(key);
    if (existingData != null) {
      long currentVersion = existingData.getVersion();
      if (version > 0 && version < currentVersion) {
        if (beanLog.isLoggable(DEBUG)) {
          beanLog.log(DEBUG, "   REMOVE {0}({1}) - version conflict old:{2} new:{3}", cacheName, key, currentVersion, version);
        }
        cache.remove(key);
      } else {
        if (version == 0) {
          version = currentVersion;
        }
        CachedBeanData newData = existingData.update(changes, version);
        if (beanLog.isLoggable(DEBUG)) {
          beanLog.log(DEBUG, "   UPDATE {0}({1})  changes:{2}", cacheName, key, changes);
        }
        cache.put(key, newData);
      }
      if (updateNaturalKey) {
        Object oldKey = calculateNaturalKey(existingData);
        if (oldKey != null) {
          if (natLog.isLoggable(DEBUG)) {
            natLog.log(DEBUG, ".. update {0} REMOVE({1}) - old key for ({2})", cacheName, oldKey, key);
          }
          naturalKeyCache.remove(oldKey);
        }
      }
    }
  }

}<|MERGE_RESOLUTION|>--- conflicted
+++ resolved
@@ -573,25 +573,8 @@
   /**
    * Load the entity bean taking into account inheritance.
    */
-<<<<<<< HEAD
-  private EntityBean loadBean(Object id, Boolean readOnly, CachedBeanData data, PersistenceContext context) {
-    return loadBeanDirect(id, readOnly, data, context);
-=======
   private EntityBean loadBean(Object id, boolean unmodifiable, CachedBeanData data, PersistenceContext context) {
-    String discValue = data.getDiscValue();
-    if (discValue == null) {
-      return loadBeanDirect(id, unmodifiable, data, context);
-    } else {
-      return rootDescriptor(discValue).cacheBeanLoadDirect(id, unmodifiable, data, context);
-    }
-  }
-
-  /**
-   * Return the root BeanDescriptor for inheritance.
-   */
-  private BeanDescriptor<?> rootDescriptor(String discValue) {
-    return desc.inheritInfo.readType(discValue).desc();
->>>>>>> 7be72df7
+    return loadBeanDirect(id, unmodifiable, data, context);
   }
 
   /**
