package io.ebeaninternal.server.deploy;

import com.fasterxml.jackson.core.JsonParseException;
import com.fasterxml.jackson.core.JsonParser;
import com.fasterxml.jackson.core.JsonToken;
import com.fasterxml.jackson.databind.JsonNode;
import com.fasterxml.jackson.databind.node.ObjectNode;
import io.ebean.bean.EntityBean;
import io.ebean.text.json.EJson;
import io.ebeaninternal.api.json.SpiJsonReader;
import io.ebeaninternal.api.json.SpiJsonWriter;

import java.io.IOException;
import java.util.LinkedHashMap;
import java.util.Map;

import static io.ebeaninternal.server.persist.DmlUtil.isNullOrZero;

final class BeanDescriptorJsonHelp<T> {

  private final BeanDescriptor<T> desc;
  private final InheritInfo inheritInfo;

  BeanDescriptorJsonHelp(BeanDescriptor<T> desc) {
    this.desc = desc;
    this.inheritInfo = desc.inheritInfo;
  }

  void jsonWrite(SpiJsonWriter writeJson, EntityBean bean, String key) throws IOException {
    writeJson.writeStartObject(key);
    if (inheritInfo == null) {
      jsonWriteProperties(writeJson, bean);
    } else {
      InheritInfo localInheritInfo = inheritInfo.readType(bean.getClass());
      String discValue = localInheritInfo.getDiscriminatorStringValue();
      String discColumn = localInheritInfo.getDiscriminatorColumn();
      writeJson.gen().writeStringField(discColumn, discValue);
      localInheritInfo.desc().jsonWriteProperties(writeJson, bean);
    }
    writeJson.writeEndObject();
  }

  void jsonWriteProperties(SpiJsonWriter writeJson, EntityBean bean) {
    writeJson.writeBean(desc, bean);
  }

  void jsonWriteDirty(SpiJsonWriter writeJson, EntityBean bean, boolean[] dirtyProps) throws IOException {
    if (inheritInfo == null) {
      jsonWriteDirtyProperties(writeJson, bean, dirtyProps);
    } else {
      desc.descOf(bean.getClass()).jsonWriteDirtyProperties(writeJson, bean, dirtyProps);
    }
  }

  void jsonWriteDirtyProperties(SpiJsonWriter writeJson, EntityBean bean, boolean[] dirtyProps) throws IOException {
    writeJson.writeStartObject(null);
    // render the dirty properties
    BeanProperty[] props = desc.propertiesNonTransient();
    for (BeanProperty prop : props) {
      if (dirtyProps[prop.propertyIndex()]) {
        prop.jsonWrite(writeJson, bean);
      }
    }
    writeJson.writeEndObject();
  }

  @SuppressWarnings("unchecked")
  T jsonRead(SpiJsonReader jsonRead, String path, boolean withInheritance, T target) throws IOException {
    JsonParser parser = jsonRead.getParser();
    //noinspection StatementWithEmptyBody
    if (parser.getCurrentToken() == JsonToken.START_OBJECT) {
      // start object token read by Jackson already
    } else {
      // check for null or start object
      JsonToken token = parser.nextToken();
      if (JsonToken.VALUE_NULL == token || JsonToken.END_ARRAY == token) {
        return null;
      }
      if (JsonToken.START_OBJECT != token) {
        throw new JsonParseException(parser, "Unexpected token " + token + " - expecting start_object", parser.getCurrentLocation());
      }
    }

    if (desc.inheritInfo == null || !withInheritance) {
      return jsonReadObject(jsonRead, path, target);
    }

    ObjectNode node = jsonRead.getObjectMapper().readTree(parser);
    if (node.isNull()) {
      return null;
    }
    JsonParser newParser = node.traverse();
    SpiJsonReader newReader = jsonRead.forJson(newParser);

    // check for the discriminator value to determine the correct sub type
    String discColumn = inheritInfo.getRoot().getDiscriminatorColumn();
    JsonNode discNode = node.get(discColumn);
    if (discNode == null || discNode.isNull()) {
      if (!desc.isAbstractType()) {
        return desc.jsonReadObject(newReader, path, target);
      }
      String msg = "Error reading inheritance discriminator - expected [" + discColumn + "] but no json key?";
      throw new JsonParseException(newParser, msg, parser.getCurrentLocation());
    }
<<<<<<< HEAD
    
=======

>>>>>>> 6e3db70d
    BeanDescriptor<T> inheritDesc = (BeanDescriptor<T>) inheritInfo.readType(discNode.asText()).desc();
    return inheritDesc.jsonReadObject(newReader, path, target);
  }

  private T jsonReadObject(SpiJsonReader readJson, String path, T target) throws IOException {
    EntityBean bean;
    if (target == null) {
      bean = desc.createEntityBeanForJson();
    } else if (desc.beanType.isInstance(target)) {
      bean = (EntityBean) target;
    } else {
      throw new ClassCastException(target.getClass().getName() + " provided, but " + desc.beanType.getClass().getName() + " expected");
    }
    return jsonReadProperties(readJson, bean, path);
  }

  @SuppressWarnings("unchecked")
  private T jsonReadProperties(SpiJsonReader readJson, EntityBean bean, String path) throws IOException {
    if (path != null) {
      readJson.pushPath(path);
    }
    // unmapped properties, send to JsonReadBeanVisitor later
    Map<String, Object> unmappedProperties = null;
    do {
      JsonParser parser = readJson.getParser();
      JsonToken event = parser.nextToken();
      if (JsonToken.FIELD_NAME == event) {
        String key = parser.getCurrentName();
        BeanProperty p = desc.beanProperty(key);
        if (p != null) {
          p.jsonRead(readJson, bean);
        } else {
          // read an unmapped property
          if (unmappedProperties == null) {
            unmappedProperties = new LinkedHashMap<>();
          }
          unmappedProperties.put(key, EJson.parse(parser));
        }
      } else if (JsonToken.END_OBJECT == event) {
        break;
      } else {
        throw new RuntimeException("Unexpected token " + event + " - expecting key or end_object at: " + parser.getCurrentLocation());
      }

    } while (true);

    if (unmappedProperties != null) {
      desc.setUnmappedJson(bean, unmappedProperties);
    }
    Object contextBean = null;
    Object id = desc.id(bean);
    if (!isNullOrZero(id)) {
      // check if the bean has already been loaded
      contextBean = readJson.persistenceContextPutIfAbsent(id, bean, desc);
    }
    if (contextBean == null) {
      readJson.beanVisitor(bean, unmappedProperties);
      if (!isNullOrZero(id)) {
        desc.setReferenceIfIdOnly(bean._ebean_getIntercept());
      }
    }
    if (path != null) {
      readJson.popPath();
    }
    return contextBean == null ? (T) bean : (T) contextBean;
  }

}<|MERGE_RESOLUTION|>--- conflicted
+++ resolved
@@ -102,11 +102,7 @@
       String msg = "Error reading inheritance discriminator - expected [" + discColumn + "] but no json key?";
       throw new JsonParseException(newParser, msg, parser.getCurrentLocation());
     }
-<<<<<<< HEAD
-    
-=======
 
->>>>>>> 6e3db70d
     BeanDescriptor<T> inheritDesc = (BeanDescriptor<T>) inheritInfo.readType(discNode.asText()).desc();
     return inheritDesc.jsonReadObject(newReader, path, target);
   }
