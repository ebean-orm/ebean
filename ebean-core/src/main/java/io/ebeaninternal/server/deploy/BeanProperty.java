package io.ebeaninternal.server.deploy;

import com.fasterxml.jackson.core.JsonToken;
import io.ebean.ValuePair;
import io.ebean.bean.EntityBean;
import io.ebean.bean.EntityBeanIntercept;
import io.ebean.bean.MutableValueInfo;
import io.ebean.bean.PersistenceContext;
import io.ebean.config.EncryptKey;
import io.ebean.config.dbplatform.DbEncryptFunction;
import io.ebean.config.dbplatform.DbPlatformType;
import io.ebean.core.type.DataReader;
import io.ebean.core.type.DocPropertyType;
import io.ebean.core.type.ScalarType;
import io.ebean.plugin.Property;
import io.ebean.text.StringParser;
import io.ebean.util.SplitName;
import io.ebeaninternal.api.CoreLog;
import io.ebeaninternal.api.SpiExpressionRequest;
import io.ebeaninternal.api.SpiQuery;
import io.ebeaninternal.api.json.SpiJsonReader;
import io.ebeaninternal.api.json.SpiJsonWriter;
import io.ebeaninternal.server.core.EncryptAlias;
import io.ebeaninternal.server.core.InternString;
import io.ebeaninternal.server.deploy.generatedproperty.GeneratedProperty;
import io.ebeaninternal.server.deploy.generatedproperty.GeneratedWhenCreated;
import io.ebeaninternal.server.deploy.generatedproperty.GeneratedWhenModified;
import io.ebeaninternal.server.deploy.meta.DeployBeanProperty;
import io.ebeaninternal.server.el.ElPropertyChainBuilder;
import io.ebeaninternal.server.el.ElPropertyValue;
import io.ebeaninternal.server.properties.BeanPropertyGetter;
import io.ebeaninternal.server.properties.BeanPropertySetter;
import io.ebeaninternal.server.query.STreeProperty;
import io.ebeaninternal.server.query.SqlBeanLoad;
import io.ebeaninternal.server.query.SqlJoinType;
import io.ebeaninternal.server.type.*;
import io.ebeaninternal.util.ValueUtil;
import io.ebeanservice.docstore.api.mapping.DocMappingBuilder;
import io.ebeanservice.docstore.api.mapping.DocPropertyMapping;
import io.ebeanservice.docstore.api.mapping.DocPropertyOptions;
import io.ebeanservice.docstore.api.support.DocStructure;

import javax.persistence.PersistenceException;
import java.io.DataInput;
import java.io.DataOutput;
import java.io.IOException;
import java.lang.reflect.Field;
import java.sql.SQLException;
import java.sql.Types;
import java.util.List;
import java.util.Map;
import java.util.Set;

/**
 * Description of a property of a bean. Includes its deployment information such
 * as database column mapping information.
 */
public class BeanProperty implements ElPropertyValue, Property, STreeProperty {

  private static final String ENC_PREFIX = " " + EncryptAlias.PREFIX;

  /**
   * Flag to mark this is the id property.
   */
  private final boolean id;
  private final boolean importedPrimaryKey;
  /**
   * Flag to make this as a dummy property for unidirecitonal relationships.
   */
  private final boolean unidirectionalShadow;
  /**
   * Flag set if this maps to the inheritance discriminator column
   */
  private final boolean discriminator;
  /**
   * Flag to mark the property as embedded. This could be on
   * BeanPropertyAssocOne rather than here. Put it here for checking Id type
   * (embedded or not).
   */
  final boolean embedded;
  private final boolean version;
  private final boolean naturalKey;
  private final boolean nullable;
  private final boolean unique;
  /**
   * Is this property include in database resultSet.
   */
  private final boolean dbRead;
  /**
   * Include in DB insert.
   */
  private final boolean dbInsertable;
  /**
   * Include in DB update.
   */
  private final boolean dbUpdatable;

  private final boolean secondaryTable;
  private final TableJoin secondaryTableJoin;
  private final String secondaryTableJoinPrefix;
  private final boolean inherited;
  private final Class<?> owningType;
  private final boolean local;
  private final boolean lob;
  private final boolean fetchEager;
  final boolean isTransient;

  /**
   * The logical bean property name.
   */
  final String name;
  final int propertyIndex;
  private final Field field;
  private final Class<?> propertyType;
  private final String dbBind;
  final String dbColumn;
  private final String elPrefix;
  final String elPlaceHolder;
  final String elPlaceHolderEncrypted;
  private final String sqlFormulaSelect;
  final String sqlFormulaJoin;
  private final String aggregation;
  private final boolean formula;
  private final boolean dbEncrypted;
  private final boolean localEncrypted;
  private final int dbEncryptedType;
  private final int dbType;
  final boolean excludedFromHistory;
  /**
   * Generator for insert or update timestamp etc.
   */
  private final GeneratedProperty generatedProperty;
  private final BeanPropertyGetter getter;
  private final BeanPropertySetter setter;
  final BeanDescriptor<?> descriptor;
  /**
   * Used for non-jdbc native types (java.util.Date Enums etc). Converts from
   * logical to jdbc types.
   */
  @SuppressWarnings("rawtypes")
  final ScalarType scalarType;

  private final DocPropertyOptions docOptions;
  /**
   * The length or precision for DB column.
   */
  private final int dbLength;
  /**
   * The scale for DB column (decimal).
   */
  private final int dbScale;
  /**
   * Deployment defined DB column definition.
   */
  private final String dbColumnDefn;
  /**
   * DB Column default value for DDL definition (FALSE, NOW etc).
   */
  private final String dbColumnDefault;
  private final List<DbMigrationInfo> dbMigrationInfos;
  /**
   * Database DDL column comment.
   */
  private final String dbComment;
  private final DbEncryptFunction dbEncryptFunction;
  private int deployOrder;
  final boolean jsonSerialize;
  final boolean jsonDeserialize;
  private final boolean unmappedJson;
  private final boolean tenantId;
  private final boolean draft;
  private final boolean draftOnly;
  private final boolean draftDirty;
  private final boolean draftReset;
  private final boolean softDelete;
  private final String softDeleteDbSet;
  private final String softDeleteDbPredicate;

  public BeanProperty(DeployBeanProperty deploy) {
    this(null, deploy);
  }

  public BeanProperty(BeanDescriptor<?> descriptor, DeployBeanProperty deploy) {
    this.descriptor = descriptor;
    this.name = InternString.intern(deploy.getName());
    this.propertyIndex = deploy.getPropertyIndex();
    this.unidirectionalShadow = deploy.isUndirectionalShadow();
    this.importedPrimaryKey = deploy.isImportedPrimaryKey();
    this.discriminator = deploy.isDiscriminator();
    this.localEncrypted = deploy.isLocalEncrypted();
    this.dbEncrypted = deploy.isDbEncrypted();
    this.dbEncryptedType = deploy.getDbEncryptedType();
    this.dbEncryptFunction = deploy.getDbEncryptFunction();
    this.dbBind = deploy.getDbBind();
    this.dbRead = deploy.isDbRead();
    this.dbInsertable = deploy.isDbInsertable();
    this.dbUpdatable = deploy.isDbUpdateable();
    this.excludedFromHistory = deploy.isExcludedFromHistory();
    this.unmappedJson = deploy.isUnmappedJson();
    this.tenantId = deploy.isTenantId();
    this.draft = deploy.isDraft();
    this.draftDirty = deploy.isDraftDirty();
    this.draftOnly = deploy.isDraftOnly();
    this.draftReset = deploy.isDraftReset();
    this.secondaryTable = deploy.isSecondaryTable();
    if (secondaryTable) {
      this.secondaryTableJoin = new TableJoin(deploy.getSecondaryTableJoin());
      this.secondaryTableJoinPrefix = deploy.getSecondaryTableJoinPrefix();
    } else {
      this.secondaryTableJoin = null;
      this.secondaryTableJoinPrefix = null;
    }
    this.fetchEager = deploy.isFetchEager();
    this.isTransient = deploy.isTransient();
    this.nullable = deploy.isNullable();
    this.unique = deploy.isUnique();
    this.naturalKey = deploy.isNaturalKey();
    this.dbLength = deploy.getDbLength();
    this.dbScale = deploy.getDbScale();
    this.dbColumnDefn = InternString.intern(deploy.getDbColumnDefn());
    this.dbColumnDefault = deploy.getDbColumnDefaultSqlLiteral();
    this.dbMigrationInfos = deploy.getDbMigrationInfos();
    this.inherited = false;// deploy.isInherited();
    this.owningType = deploy.getOwningType();
    this.local = deploy.isLocal();
    this.version = deploy.isVersionColumn();
    this.embedded = deploy.isEmbedded();
    this.id = deploy.isId();
    this.generatedProperty = deploy.getGeneratedProperty();
    this.getter = deploy.getGetter();
    this.setter = deploy.getSetter();
    this.aggregation = deploy.parseAggregation();
    this.dbColumn = tableAliasIntern(descriptor, deploy.getDbColumn(), false, null);
    this.dbComment = deploy.getDbComment();
    this.sqlFormulaJoin = InternString.intern(deploy.getSqlFormulaJoin());
    this.sqlFormulaSelect = InternString.intern(deploy.getSqlFormulaSelect());
    this.formula = sqlFormulaSelect != null;
    this.dbType = deploy.getDbType();
    this.scalarType = deploy.getScalarType();
    this.lob = isLobType(dbType);
    this.propertyType = deploy.getPropertyType();
    this.field = deploy.getField();
    this.docOptions = deploy.getDocPropertyOptions();
    this.elPlaceHolder = tableAliasIntern(descriptor, deploy.getElPlaceHolder(), false, null);
    this.elPlaceHolderEncrypted = tableAliasIntern(descriptor, deploy.getElPlaceHolder(), dbEncrypted, dbColumn);
    this.elPrefix = deploy.getElPrefix();
    this.softDelete = deploy.isSoftDelete();
    if (softDelete) {
      ScalarTypeBoolean.BooleanBase boolType = (ScalarTypeBoolean.BooleanBase) scalarType;
      this.softDeleteDbSet = dbColumn + "=" + boolType.getDbTrueLiteral();
      this.softDeleteDbPredicate = "." + dbColumn + " = " + boolType.getDbFalseLiteral();
    } else {
      this.softDeleteDbSet = null;
      this.softDeleteDbPredicate = null;
    }
    this.jsonSerialize = deploy.isJsonSerialize();
    this.jsonDeserialize = deploy.isJsonDeserialize();
  }

  private String tableAliasIntern(BeanDescriptor<?> descriptor, String s, boolean dbEncrypted, String dbColumn) {
    if (s != null && descriptor != null) {
      s = s.replace("${ta}.", "${}");
      s = s.replace("${ta}", "${}");
      if (dbEncrypted) {
        s = dbEncryptFunction.getDecryptSql(s);
        String namedParam = ":encryptkey_" + descriptor.baseTable() + "___" + dbColumn;
        s = s.replace("?", namedParam);
      }
    }
    return InternString.intern(s);
  }

  public BeanProperty override(BeanPropertyOverride override) {
    return new BeanProperty(this, override);
  }

  /**
   * Create a Matching BeanProperty with some attributes overridden for Embedded beans.
   */
  protected BeanProperty(BeanProperty source, BeanPropertyOverride override) {
    this.descriptor = source.descriptor;
    this.propertyIndex = source.propertyIndex;
    this.name = source.name();
    this.dbColumn = override.getDbColumn();
    this.nullable = override.isDbNullable();
    this.dbLength = override.getDbLength();
    this.dbScale = override.getDbScale();
    this.dbColumnDefn = InternString.intern(override.getDbColumnDefn());
    // override with sqlFormula not currently supported
    this.sqlFormulaJoin = null;
    this.sqlFormulaSelect = null;
    this.formula = false;
    this.aggregation = null;
    this.excludedFromHistory = source.excludedFromHistory;
    this.tenantId = source.tenantId;
    this.draft = source.draft;
    this.draftDirty = source.draftDirty;
    this.draftOnly = source.draftOnly;
    this.draftReset = source.draftReset;
    this.softDelete = source.softDelete;
    this.softDeleteDbSet = source.softDeleteDbSet;
    this.softDeleteDbPredicate = source.softDeleteDbPredicate;
    this.fetchEager = source.fetchEager;
    this.importedPrimaryKey = source.importedPrimaryKey;
    this.unidirectionalShadow = source.unidirectionalShadow;
    this.discriminator = source.discriminator;
    this.localEncrypted = source.isLocalEncrypted();
    this.isTransient = source.isTransient();
    this.secondaryTable = source.isSecondaryTable();
    this.secondaryTableJoin = source.secondaryTableJoin;
    this.secondaryTableJoinPrefix = source.secondaryTableJoinPrefix;
    this.dbComment = source.dbComment;
    this.dbBind = source.dbBind();
    this.dbEncrypted = source.isDbEncrypted();
    this.dbEncryptedType = source.dbEncryptedType();
    this.dbEncryptFunction = source.dbEncryptFunction;
    this.dbRead = source.isDbRead();
    this.dbInsertable = source.isDbInsertable();
    this.dbUpdatable = source.isDbUpdatable();
    this.unique = source.isUnique();
    this.naturalKey = source.isNaturalKey();
    this.dbColumnDefault = source.dbColumnDefault;
    this.dbMigrationInfos = source.dbMigrationInfos;
    this.inherited = source.isInherited();
    this.owningType = source.owningType;
    this.local = owningType.equals(descriptor.type());
    this.version = source.isVersion();
    this.embedded = source.isEmbedded();
    this.id = source.isId();
    this.generatedProperty = source.generatedProperty();
    this.getter = source.getter;
    this.setter = source.setter;
    this.dbType = source.dbType(true);
    this.scalarType = source.scalarType;
    this.lob = isLobType(dbType);
    this.propertyType = source.type();
    this.field = source.field();
    this.docOptions = source.docOptions;
    this.unmappedJson = source.unmappedJson;
    this.elPrefix = override.replace(source.elPrefix, source.dbColumn);
    this.elPlaceHolder = override.replace(source.elPlaceHolder, source.dbColumn);
    this.elPlaceHolderEncrypted = override.replace(source.elPlaceHolderEncrypted, source.dbColumn);
    this.jsonSerialize = source.jsonSerialize;
    this.jsonDeserialize = source.jsonDeserialize;
  }

  /**
   * Initialise the property before returning to client code. Used to
   * initialise variables that can't be done in construction due to recursive
   * issues.
   */
  public void initialise(BeanDescriptorInitContext initContext) {
    // do nothing for normal BeanProperty
    if (!isTransient && scalarType == null) {
      throw new RuntimeException("No ScalarType assigned to " + descriptor.fullName() + "." + name());
    }
  }

  /**
   * Return the order this property appears in the bean.
   */
  public int deployOrder() {
    return deployOrder;
  }

  /**
   * Set the order this property appears in the bean.
   */
  public void setDeployOrder(int deployOrder) {
    this.deployOrder = deployOrder;
  }

  public ElPropertyValue buildElPropertyValue(String propName, String remainder, ElPropertyChainBuilder chain, boolean propertyDeploy) {
    return null;
  }

  /**
   * Return the BeanDescriptor that owns this property.
   */
  public BeanDescriptor<?> descriptor() {
    return descriptor;
  }

  /**
   * Return true is this is a simple scalar property.
   */
  public boolean isScalar() {
    return true;
  }

  /**
   * Return true if this property should have a DB Column created in DDL.
   */
  public boolean isDDLColumn() {
    return !formula && !secondaryTable && (aggregation == null);
  }

  /**
   * Return true if this property is based on a formula.
   */
  @Override
  public boolean isFormula() {
    return formula;
  }

  /**
   * Return true if this property maps to the inheritance discriminator column.
   */
  public boolean isDiscriminator() {
    return discriminator;
  }

  /**
   * Return true if the underlying type is mutable.
   */
  public boolean isMutableScalarType() {
    return scalarType != null && scalarType.isMutable();
  }

  /**
   * Return the encrypt key for the column matching this property.
   */
  public EncryptKey encryptKey() {
    return descriptor.encryptKey(this);
  }

  @Override
  public String encryptKeyAsString() {
    return encryptKey().getStringValue();
  }

  public String decryptProperty(String propertyName) {
    return dbEncryptFunction.getDecryptSql(propertyName);
  }

  /**
   * Return the SQL for the column including decryption function and column alias.
   */
  private String decryptSqlWithColumnAlias(String tableAlias) {
    return dbEncryptFunction.getDecryptSql(tableAlias + "." + this.dbColumn()) + ENC_PREFIX + tableAlias + "_" + this.dbColumn();
  }

  @Override
  public int fetchPreference() {
    // return some decently high value - override on ToMany property
    return 1000;
  }

  /**
   * Add any extra joins required to support this property. Generally a no
   * operation except for a OneToOne exported.
   */
  @Override
  public void appendFrom(DbSqlContext ctx, SqlJoinType joinType, String manyWhere) {
    if (formula && sqlFormulaJoin != null) {
      ctx.appendFormulaJoin(sqlFormulaJoin, joinType, manyWhere);
    } else if (secondaryTableJoin != null) {
      String relativePrefix = ctx.getRelativePrefix(secondaryTableJoinPrefix);
      secondaryTableJoin.addJoin(joinType, relativePrefix, ctx);
    }
  }

  /**
   * Returns null unless this property is using a secondary table. In that
   * case this returns the logical property prefix.
   */
  public String secondaryTableJoinPrefix() {
    return secondaryTableJoinPrefix;
  }

  @Override
  public boolean isAggregation() {
    return aggregation != null;
  }

  @Override
  public void appendSelect(DbSqlContext ctx, boolean subQuery) {
    if (aggregation != null) {
      ctx.appendFormulaSelect(aggregation);
    } else if (formula) {
      ctx.appendFormulaSelect(sqlFormulaSelect);
    } else if (!isTransient && !ignoreDraftOnlyProperty(ctx.isDraftQuery())) {
      if (secondaryTableJoin != null) {
        ctx.pushTableAlias(ctx.getRelativePrefix(secondaryTableJoinPrefix));
      }
      if (dbEncrypted) {
        ctx.appendRawColumn(decryptSqlWithColumnAlias(ctx.peekTableAlias()));
        ctx.addEncryptedProp(this);
      } else {
        ctx.appendColumn(dbColumn);
      }
      if (secondaryTableJoin != null) {
        ctx.popTableAlias();
      }
    }
  }

  @Override
  public boolean isMany() {
    return false;
  }

  public boolean isAssignableFrom(Class<?> type) {
    return owningType.isAssignableFrom(type);
  }

  @Override
  public void loadIgnore(DbReadContext ctx) {
    scalarType.loadIgnore(ctx.getDataReader());
  }

  @Override
  public void load(SqlBeanLoad sqlBeanLoad) {
    sqlBeanLoad.load(this);
  }

  @Override
  public void buildRawSqlSelectChain(String prefix, List<String> selectChain) {
    if (prefix == null) {
      selectChain.add(name);
    } else {
      selectChain.add(prefix + "." + name);
    }
  }

  @Override
  public Object read(DataReader reader) throws SQLException {
    return scalarType.read(reader);
  }

  public Object readSet(DataReader reader, EntityBean bean) throws SQLException {
    try {
      Object value = scalarType.read(reader);
      if (bean != null) {
        setValue(bean, value);
      }
      return value;
    } catch (Exception e) {
      throw new PersistenceException("Error readSet on " + descriptor + "." + name, e);
    }
  }

  public Object read(DbReadContext ctx) throws SQLException {
    return scalarType.read(ctx.getDataReader());
  }

  public Object readSet(DbReadContext ctx, EntityBean bean) throws SQLException {
    return readSet(ctx.getDataReader(), bean);
  }

  @SuppressWarnings("unchecked")
  public void bind(DataBind b, Object value) throws SQLException {
    scalarType.bind(b, value);
  }

  @SuppressWarnings(value = "unchecked")
  public void writeData(DataOutput dataOutput, Object value) throws IOException {
    scalarType.writeData(dataOutput, value);
  }

  public Object readData(DataInput dataInput) throws IOException {
    return scalarType.readData(dataInput);
  }

  @Override
  public BeanProperty beanProperty() {
    return this;
  }

  @Override
  public Property property() {
    return this;
  }

  /**
   * Return true if this object is part of an inheritance hierarchy.
   */
  private boolean isInherited() {
    return inherited;
  }

  /**
   * Return true is this type is not from a super type.
   */
  public boolean isLocal() {
    return local;
  }

  /**
   * Copy/set the property value from the draft bean to the live bean.
   */
  public void publish(EntityBean draftBean, EntityBean liveBean) {
    if (!version && !draftOnly) {
      // set property value from draft to live
      Object value = getValueIntercept(draftBean);
      setValueIntercept(liveBean, value);
    }
  }

  /**
   * Return the DB literal expression to set the deleted state to true.
   */
  String softDeleteDbSet() {
    return softDeleteDbSet;
  }

  /**
   * Return the DB literal predicate used to filter out soft deleted rows from a query.
   */
  String softDeleteDbPredicate(String tableAlias) {
    return tableAlias + softDeleteDbPredicate;
  }

  /**
   * Set the soft delete property value on the bean without invoking lazy loading.
   */
  void setSoftDeleteValue(EntityBean bean) {
    // assumes boolean deleted true being set which is ok limitation for now
    setValue(bean, true);
    bean._ebean_getIntercept().setChangedProperty(propertyIndex);
  }

  /**
   * Set the changed value without invoking interception (lazy loading etc).
   * Typically used to set generated values on update.
   */
  public void setValueChanged(EntityBean bean, Object value) {
    setValue(bean, value);
    bean._ebean_getIntercept().setChangedProperty(propertyIndex);
  }

  /**
   * Add the tenantId predicate to the query.
   */
  public void addTenant(SpiQuery<?> query, Object tenantId) {
    query.where().eq(name, tenantId);
  }

  /**
   * Set the tenantId onto the bean.
   */
  public void setTenantValue(EntityBean entityBean, Object tenantId) {
    setValue(entityBean, tenantId);
  }

  /**
   * Set the value of the property without interception or
   * PropertyChangeSupport.
   */
  public void setValue(EntityBean bean, Object value) {
    try {
      setter.set(bean, value);
    } catch (Exception ex) {
      throw new RuntimeException(setterErrorMsg(bean, value, "set "), ex);
    }
  }

  /**
   * Set the value of the property.
   */
  public void setValueIntercept(EntityBean bean, Object value) {
    try {
      setter.setIntercept(bean, value);
    } catch (Exception ex) {
      throw new RuntimeException(setterErrorMsg(bean, value, "setIntercept "), ex);
    }
  }

  /**
   * Return an error message when calling a setter.
   */
  private String setterErrorMsg(EntityBean bean, Object value, String prefix) {
    String beanType = bean == null ? "null" : bean.getClass().getName();
    return prefix + name + " on [" + descriptor + "] arg[" + value + "] type[" + beanType + "] threw error";
  }

  /**
   * Return true if this property should be included in the cache bean data.
   */
  public boolean isCacheDataInclude() {
    return true;
  }

  /**
   * Return the value for this property which we hold in the L2 cache entry.
   * <p>
   * This uses format() where possible to store the value as a string and this
   * is done to make any resulting Java object serialisation content smaller as
   * strings get special treatment.
   * </p>
   */
  public Object getCacheDataValue(EntityBean bean) {
    return cacheDataConvert(getValue(bean));
  }

  /**
   * Return the bean cache value for this property using original values.
   */
  public Object getCacheDataValueOrig(EntityBeanIntercept ebi) {
    return cacheDataConvert(ebi.getOrigValue(propertyIndex));
  }

  private Object cacheDataConvert(Object value) {
    if (value == null || scalarType.isBinaryType()) {
      return value;
    } else {
      // convert to string as an optimisation for java object serialisation
      return scalarType.format(value);
    }
  }

  /**
   * Return the value in String format (for bean cache key).
   */
  public String format(Object value) {
    return scalarType.format(value);
  }

  /**
   * Return the value from String format into Object value.
   */
  public Object parse(String value) {
    return scalarType.parse(value);
  }

  /**
   * creates a mutableHash for the given JSON value.
   */
  public MutableValueInfo createMutableInfo(String json) {
    throw new UnsupportedOperationException();
  }

  /**
   * Read the value for this property from L2 cache entry and set it to the bean.
   * <p>
   * This uses parse() as per the comment in getCacheDataValue().
   * </p>
   */
  public void setCacheDataValue(EntityBean bean, Object cacheData, PersistenceContext context) {
    if (cacheData instanceof String) {
      // parse back from string to support optimisation of java object serialisation
      cacheData = scalarType.parse((String) cacheData);
    }
    setValue(bean, cacheData);
  }

  /**
   * Return the cache key value for this property.
   */
  Object naturalKeyVal(Map<String, Object> values) {
    return values.get(name);
  }

  @Override
  public Object value(Object bean) {
    return getValue((EntityBean) bean);
  }

  /**
   * Return the value of the property method.
   */
  public Object getValue(EntityBean bean) {
    try {
      return getter.get(bean);
    } catch (Exception ex) {
      String beanType = bean == null ? "null" : bean.getClass().getName();
      String msg = "get " + name + " on [" + descriptor + "] type[" + beanType + "] threw error.";
      throw new RuntimeException(msg, ex);
    }
  }

  public Object getValueIntercept(EntityBean bean) {
    try {
      return getter.getIntercept(bean);
    } catch (Exception ex) {
      String beanType = bean == null ? "null" : bean.getClass().getName();
      String msg = "getIntercept " + name + " on [" + descriptor + "] type[" + beanType + "] threw error.";
      throw new RuntimeException(msg, ex);
    }
  }

  @Override
  public Object convert(Object value) {
    if (value == null) {
      return null;
    }
    return convertToLogicalType(value);
  }

  @Override
  public void pathSet(Object bean, Object value) {
    if (bean != null) {
      Object logicalVal = convertToLogicalType(value);
      setValueIntercept((EntityBean) bean, logicalVal);
    }
  }

  @Override
  public Object pathGet(Object bean) {
    if (bean == null) {
      return null;
    }
    return getValueIntercept((EntityBean) bean);
  }

  @Override
  public Object pathGetNested(Object bean) {
    throw new RuntimeException("Not expected to call this");
  }

  /**
   * Return the name of the property.
   */
  @Override
  public String name() {
    return name;
  }

  /**
   * Return the position of this property in the enhanced bean.
   */
  public int propertyIndex() {
    return propertyIndex;
  }

  @Override
  public String elName() {
    return name;
  }

  @Override
  public boolean containsFormulaWithJoin() {
    return formula && sqlFormulaJoin != null;
  }

  @Override
  public boolean containsManySince(String sinceProperty) {
    return containsMany();
  }

  @Override
  public boolean containsMany() {
    return aggregation != null;
  }

  @Override
  public String assocIsEmpty(SpiExpressionRequest request, String path) {
    // overridden in BanePropertyAssocMany
    throw new RuntimeException("Not Supported or Expected");
  }

  @Override
  public Object[] assocIdValues(EntityBean bean) {
    // Returns null as not an AssocOne.
    return null;
  }

  @Override
  public String assocIdExpression(String prefix, String operator) {
    // Returns null as not an AssocOne.
    return null;
  }

  @Override
  public String assocIdInExpr(String prefix) {
    // Returns null as not an AssocOne.
    return null;
  }

  @Override
  public String assocIdInValueExpr(boolean not, int size) {
    // Returns null as not an AssocOne.
    return null;
  }

  /**
   * If true this bean maps to the primary key.
   */
  public boolean isImportedPrimaryKey() {
    return importedPrimaryKey;
  }

  @Override
  public boolean isAssocMany() {
    // Returns false - override in BeanPropertyAssocMany.
    return false;
  }

  @Override
  public boolean isAssocId() {
    // Returns false - override in BeanPropertyAssocOne.
    return false;
  }

  @Override
  public boolean isAssocProperty() {
    // Returns false - override in BeanPropertyAssocOne.
    return false;
  }

  @Override
  public String elPlaceholder(boolean encrypted) {
    return encrypted ? elPlaceHolderEncrypted : elPlaceHolder;
  }

  @Override
  public String elPrefix() {
    return elPrefix;
  }

  /**
   * Return the full name of this property.
   */
  @Override
  public String fullName() {
    return descriptor.fullName() + "." + name;
  }

  /**
   * Return true if the mutable value is considered dirty.
   * This is only used for 'mutable' scalar types like hstore etc.
   */
  boolean checkMutable(Object value, boolean alreadyDirty, EntityBeanIntercept ebi) {
    return alreadyDirty || value != null && scalarType.isDirty(value);
  }

  /**
   * Return the scalarType.
   */
  @Override
  @SuppressWarnings(value = "unchecked")
  public ScalarType<Object> scalarType() {
    return scalarType;
  }

  @Override
  public StringParser stringParser() {
    return scalarType;
  }

  @Override
  public boolean isDateTimeCapable() {
    return scalarType != null && scalarType.isDateTimeCapable();
  }

  @Override
  public int jdbcType() {
    return scalarType == null ? 0 : scalarType.getJdbcType();
  }

  @Override
  public Object parseDateTime(long systemTimeMillis) {
    return scalarType.convertFromMillis(systemTimeMillis);
  }

  /**
   * Return the DB max length (varchar) or precision (decimal).
   */
  public int dbLength() {
    return dbLength;
  }

  /**
   * Return the DB scale for numeric columns.
   */
  public int dbScale() {
    return dbScale;
  }

  /**
   * Return a specific column DDL definition if specified (otherwise null).
   */
  public String dbColumnDefn() {
    return dbColumnDefn;
  }

  /**
   * Return the DB constraint expression (can be null).
   * <p>
   * For an Enum returns IN expression for the set of Enum values.
   * </p>
   */
  public Set<String> dbCheckConstraintValues() {
    if (scalarType instanceof ScalarTypeEnum) {
      return ((ScalarTypeEnum<?>) scalarType).getDbCheckConstraintValues();
    }
    return null;
  }

  /**
   * Return the DB column type definition.
   */
  public String renderDbType(DbPlatformType dbType, boolean strict) {
    if (dbColumnDefn != null) {
      return dbColumnDefn;
    }
    return dbType.renderType(dbLength, dbScale, strict);
  }

  /**
   * Return the DB column default to use for DDL.
   */
  public String dbColumnDefault() {
    return dbColumnDefn != null ? null : dbColumnDefault;
  }

  /**
   * Return the DDL-Migration Infos
   */
  public List<DbMigrationInfo> dbMigrationInfos() {
    return dbMigrationInfos;
  }

  /**
   * Return the bean Field associated with this property.
   */
  public Field field() {
    return field;
  }

  /**
   * Return the GeneratedValue. Used to generate update timestamp etc.
   */
  public GeneratedProperty generatedProperty() {
    return generatedProperty;
  }

  /**
   * Return true if this is the natural key property.
   */
  public boolean isNaturalKey() {
    return naturalKey;
  }

  /**
   * Return true if this property is mandatory.
   */
  public boolean isNullable() {
    return nullable;
  }

  /**
   * Return true if DDL Not NULL constraint should be defined for this column
   * based on it being a version column or having a generated property.
   */
  public boolean isDDLNotNull() {
    return isVersion() || (generatedProperty != null && generatedProperty.isDDLNotNullable());
  }

  boolean isGeneratedOnInsert() {
    return generatedProperty != null && generatedProperty.includeInInsert();
  }

  /**
   * Return true if this is a generated property mapping to @WhenCreated or @CreatedTimestamp.
   */
  boolean isGeneratedWhenCreated() {
    return generatedProperty instanceof GeneratedWhenCreated;
  }

  /**
   * Return true if this is a generated property mapping to @WhenModified or @UpdatedTimestamp.
   */
  boolean isGeneratedWhenModified() {
    return generatedProperty instanceof GeneratedWhenModified;
  }

  /**
   * Return true if this is a generated or Id property.
   */
  public boolean isGenerated() {
    return id || generatedProperty != null;
  }

  /**
   * Return true if the DB column should be unique.
   */
  public boolean isUnique() {
    return unique;
  }

  /**
   * Return true if the property is transient.
   */
  public boolean isTransient() {
    return isTransient;
  }

  /**
   * Return true if this property is loadable from a resultSet.
   */
  public boolean isLoadProperty(boolean draftQuery) {
    return !ignoreDraftOnlyProperty(draftQuery) && (!isTransient || formula);
  }

  /**
   * Return true if this is a draftOnly property on a non-asDraft query and as such this
   * property should not be included in a sql query.
   */
  private boolean ignoreDraftOnlyProperty(boolean draftQuery) {
    return draftOnly && !draftQuery;
  }

  /**
   * Return true if this is a version column used for concurrency checking.
   */
  public boolean isVersion() {
    return version;
  }

  /**
   * The database column name this is mapped to.
   */
  @Override
  public String dbColumn() {
    return dbColumn;
  }

  /**
   * Return the comment for the associated DB column.
   */
  public String dbComment() {
    return dbComment;
  }

  /**
   * Return the database jdbc data type this is mapped to.
   *
   * @param platformTypes Set as false when we want logical platform agnostic types.
   */
  public int dbType(boolean platformTypes) {
    if (platformTypes || !(scalarType instanceof ScalarTypeLogicalType)) {
      return dbType;
    }
    return ((ScalarTypeLogicalType) scalarType).getLogicalType();
  }

  /**
   * Perform DB to Logical type conversion (if necessary).
   */
  private Object convertToLogicalType(Object value) {
    if (scalarType != null) {
      return scalarType.toBeanType(value);
    }
    return value;
  }

  /**
   * Return true if by default this property is set to fetch eager.
   * Lob's usually default to fetch lazy.
   */
  public boolean isFetchEager() {
    return fetchEager;
  }

  /**
   * Return true if this is mapped to a Clob Blob LongVarchar or
   * LongVarbinary.
   */
  public boolean isLob() {
    return lob;
  }
  
<<<<<<< HEAD
  public boolean isDbLob() {
    return lob || dbType == DbPlatformType.JSON && dbLength == 0;
=======
  /**
   * Returns true if this <code>isLob()</code> or the type will effectively map to a lob. 
   */
  public boolean isDbLob() {
    if (lob) {
      return true;
    }
    switch (dbType) {
    case DbPlatformType.JSON:
    case DbPlatformType.JSONB:
      return dbLength == 0; // must be analog to DbPlatformTypeMapping.lookup
    case DbPlatformType.JSONBlob:
    case DbPlatformType.JSONClob:
      return true;
    default:
      return false;
    }
>>>>>>> 69a753fc
  }
  
  public static boolean isLobType(int type) {
    switch (type) {
      case Types.CLOB:
      case Types.BLOB:
      case Types.LONGVARCHAR:
      case Types.LONGVARBINARY:
        return true;
      default:
        return false;
    }
  }

  /**
   * Return the DB bind parameter. Typically is "?" but different for
   * encrypted bind.
   */
  public String dbBind() {
    return dbBind;
  }

  @Override
  public Object localEncrypt(Object value) {
    return ((LocalEncryptedType) scalarType).localEncrypt(value);
  }

  /**
   * Returns true if DB encrypted.
   */
  @Override
  public boolean isLocalEncrypted() {
    return localEncrypted;
  }

  /**
   * Return true if this property is stored encrypted.
   */
  @Override
  public boolean isDbEncrypted() {
    return dbEncrypted;
  }

  public int dbEncryptedType() {
    return dbEncryptedType;
  }

  /**
   * Return true if this property is excluded from history.
   */
  public boolean isExcludedFromHistory() {
    return excludedFromHistory;
  }

  /**
   * Return true if this property hold unmapped JSON.
   */
  public boolean isUnmappedJson() {
    return unmappedJson;
  }

  /**
   * Return true if this is the tenantId property (for multi-tenant partitioning).
   */
  public boolean isTenantId() {
    return tenantId;
  }

  /**
   * Return true if this property only exists on the draft table.
   */
  public boolean isDraftOnly() {
    return draftOnly;
  }

  /**
   * Return true if this property is a boolean flag on a draftable bean
   * indicating if the instance is a draft or live bean.
   */
  public boolean isDraft() {
    return draft;
  }

  /**
   * Return true if this property is a boolean flag only on the draft table
   * indicating that when the draft is different from the published row.
   */
  public boolean isDraftDirty() {
    return draftDirty;
  }

  /**
   * Return true if this property is reset/cleared on publish (on the draft bean).
   */
  boolean isDraftReset() {
    return draftReset;
  }

  /**
   * Return true if this property is the soft delete property.
   */
  public boolean isSoftDelete() {
    return softDelete;
  }

  /**
   * Return true if this property should be included in an Insert.
   */
  public boolean isDbInsertable() {
    return dbInsertable;
  }

  /**
   * Return true if this property should be included in an Update.
   */
  public boolean isDbUpdatable() {
    return dbUpdatable;
  }

  /**
   * Return true if this property is included in database queries.
   */
  private boolean isDbRead() {
    return dbRead;
  }

  /**
   * Return true if this property is based on a secondary table (not the base
   * table).
   */
  public boolean isSecondaryTable() {
    return secondaryTable;
  }

  /**
   * Return the property type.
   */
  @Override
  public Class<?> type() {
    return propertyType;
  }

  /**
   * Return true if this is included in the unique id.
   */
  @Override
  public boolean isId() {
    return id;
  }

  /**
   * Return true if this is an Embedded property. In this case it shares the
   * table and primary key of its owner object.
   */
  @Override
  public boolean isEmbedded() {
    return embedded;
  }

  @Override
  public String toString() {
    return name;
  }

  /**
   * Append this property to the document store based on includeByDefault setting.
   */
  public void docStoreInclude(boolean includeByDefault, DocStructure docStructure) {
    if (includeByDefault) {
      docStructure.addProperty(name);
    }
  }

  public boolean isJsonSerialize() {
    return jsonSerialize;
  }

  /**
   * JSON write the property for 'insert only depth'.
   */
  public void jsonWriteForInsert(SpiJsonWriter writeJson, EntityBean bean) throws IOException {
    if (!jsonSerialize) {
      return;
    }
    Object value = getValue(bean);
    if (value != null) {
      jsonWriteScalar(writeJson, value);
    }
  }

  /**
   * JSON write the property value.
   */
  public void jsonWriteValue(SpiJsonWriter writeJson, Object value) throws IOException {
    if (!jsonSerialize) {
      return;
    }
    jsonWriteVal(writeJson, value);
  }

  /**
   * JSON write the bean property.
   */
  public void jsonWrite(SpiJsonWriter writeJson, EntityBean bean) throws IOException {
    if (!jsonSerialize) {
      return;
    }
    jsonWriteVal(writeJson, getValueIntercept(bean));
  }

  private void jsonWriteVal(SpiJsonWriter writeJson, Object value) throws IOException {
    if (value == null) {
      writeJson.writeNullField(name);
    } else {
      jsonWriteScalar(writeJson, value);
    }
  }

  @SuppressWarnings("unchecked")
  private void jsonWriteScalar(SpiJsonWriter writeJson, Object value) throws IOException {
    if (scalarType != null) {
      writeJson.writeFieldName(name);
      scalarType.jsonWrite(writeJson.gen(), value);
    } else {
      writeJson.writeValueUsingObjectMapper(name, value);
    }
  }

  public void jsonRead(SpiJsonReader ctx, EntityBean bean) throws IOException {
    JsonToken event = ctx.nextToken();
    if (JsonToken.VALUE_NULL == event) {
      if (jsonDeserialize) {
        setValue(bean, null);
      }
    } else {
      // expect to read non-null json value
      Object objValue;
      if (scalarType != null) {
        objValue = scalarType.jsonRead(ctx.getParser());
      } else {
        try {
          objValue = ctx.readValueUsingObjectMapper(propertyType);
        } catch (IOException e) {
          // change in behavior for #318
          objValue = null;
          String msg = "Error trying to use Jackson ObjectMapper to read transient property "
            + fullName() + " - consider marking this property with @JsonIgnore";
          CoreLog.log.error(msg, e);
        }
      }
      if (jsonDeserialize) {
        setValue(bean, objValue);
      }
    }
  }

  /**
   * Populate diff map comparing the property values between the beans.
   */
  public void diff(String prefix, Map<String, ValuePair> map, EntityBean newBean, EntityBean oldBean) {
    Object newVal = (newBean == null) ? null : getValue(newBean);
    Object oldVal = (oldBean == null) ? null : getValue(oldBean);
    diffVal(prefix, map, newVal, oldVal);
  }

  /**
   * Populate diff map comparing the property values.
   */
  void diffVal(String prefix, Map<String, ValuePair> map, Object newVal, Object oldVal) {
    if (!ValueUtil.areEqual(newVal, oldVal)) {
      String propName = (prefix == null) ? name : prefix + "." + name;
      map.put(propName, new ValuePair(newVal, oldVal));
    }
  }

  /**
   * Add to the document mapping if this property is included for this index.
   */
  public void docStoreMapping(DocMappingBuilder mapping, String prefix) {
    if (mapping.includesProperty(prefix, name)) {
      DocPropertyType type = scalarType.getDocType();
      DocPropertyOptions options = docOptions.copy();
      if (isKeywordType(type, options)) {
        type = DocPropertyType.KEYWORD;
      }
      mapping.add(new DocPropertyMapping(name, type, options));
    }
  }

  private boolean isKeywordType(DocPropertyType type, DocPropertyOptions docOptions) {
    return type == DocPropertyType.TEXT && (docOptions.isCode() || id || discriminator);
  }

  public void merge(EntityBean bean, EntityBean existing) {
    // do nothing unless Many property
  }

  public void registerColumn(BeanDescriptor<?> desc, String prefix) {
    String path = SplitName.add(prefix, name);
    if (formula && dbColumn != null) {
      // trim off table alias placeholder if found
      String[] split = dbColumn.split("}");
      if (split.length == 2) {
        desc.registerColumn(split[1], path);
      } else {
        desc.registerColumn(dbColumn, path);
      }
    } else if (dbColumn != null) {
      desc.registerColumn(dbColumn, path);
    }
  }
}<|MERGE_RESOLUTION|>--- conflicted
+++ resolved
@@ -1160,14 +1160,11 @@
   public boolean isLob() {
     return lob;
   }
-  
-<<<<<<< HEAD
-  public boolean isDbLob() {
-    return lob || dbType == DbPlatformType.JSON && dbLength == 0;
-=======
+
   /**
    * Returns true if this <code>isLob()</code> or the type will effectively map to a lob. 
    */
+  @Override
   public boolean isDbLob() {
     if (lob) {
       return true;
@@ -1182,7 +1179,6 @@
     default:
       return false;
     }
->>>>>>> 69a753fc
   }
   
   public static boolean isLobType(int type) {
