package io.ebeaninternal.server.deploy;

import com.fasterxml.jackson.core.JsonToken;
import io.ebean.ValuePair;
import io.ebean.bean.EntityBean;
import io.ebean.bean.EntityBeanIntercept;
import io.ebean.bean.MutableValueInfo;
import io.ebean.bean.PersistenceContext;
import io.ebean.config.EncryptKey;
import io.ebean.config.dbplatform.DbEncryptFunction;
import io.ebean.config.dbplatform.DbPlatformType;
import io.ebean.core.type.DataReader;
import io.ebean.core.type.DocPropertyType;
import io.ebean.core.type.ScalarType;
import io.ebean.plugin.Property;
import io.ebean.text.StringParser;
import io.ebean.util.SplitName;
import io.ebeaninternal.api.CoreLog;
import io.ebeaninternal.api.SpiExpressionRequest;
import io.ebeaninternal.api.SpiQuery;
import io.ebeaninternal.api.json.SpiJsonReader;
import io.ebeaninternal.api.json.SpiJsonWriter;
import io.ebeaninternal.server.core.EncryptAlias;
import io.ebeaninternal.server.core.InternString;
import io.ebeaninternal.server.deploy.generatedproperty.GeneratedProperty;
import io.ebeaninternal.server.deploy.generatedproperty.GeneratedWhenCreated;
import io.ebeaninternal.server.deploy.generatedproperty.GeneratedWhenModified;
import io.ebeaninternal.server.deploy.meta.DeployBeanProperty;
import io.ebeaninternal.server.el.ElPropertyChainBuilder;
import io.ebeaninternal.server.el.ElPropertyValue;
import io.ebeaninternal.server.properties.BeanPropertyGetter;
import io.ebeaninternal.server.properties.BeanPropertySetter;
import io.ebeaninternal.server.query.STreeProperty;
import io.ebeaninternal.server.query.SqlBeanLoad;
import io.ebeaninternal.server.query.SqlJoinType;
import io.ebeaninternal.server.type.*;
import io.ebeaninternal.util.ValueUtil;
import io.ebeanservice.docstore.api.mapping.DocMappingBuilder;
import io.ebeanservice.docstore.api.mapping.DocPropertyMapping;
import io.ebeanservice.docstore.api.mapping.DocPropertyOptions;
import io.ebeanservice.docstore.api.support.DocStructure;

import javax.persistence.PersistenceException;
import java.io.DataInput;
import java.io.DataOutput;
import java.io.IOException;
import java.lang.reflect.Field;
import java.sql.SQLException;
import java.sql.Types;
import java.util.List;
import java.util.Map;
import java.util.Set;

/**
 * Description of a property of a bean. Includes its deployment information such
 * as database column mapping information.
 */
public class BeanProperty implements ElPropertyValue, Property, STreeProperty {

  private static final String ENC_PREFIX = " " + EncryptAlias.PREFIX;

  /**
   * Flag to mark this is the id property.
   */
  private final boolean id;
  private final boolean importedPrimaryKey;
  /**
   * Flag to make this as a dummy property for unidirecitonal relationships.
   */
  private final boolean unidirectionalShadow;
  /**
   * Flag set if this maps to the inheritance discriminator column
   */
  private final boolean discriminator;
  /**
   * Flag to mark the property as embedded. This could be on
   * BeanPropertyAssocOne rather than here. Put it here for checking Id type
   * (embedded or not).
   */
  final boolean embedded;
  private final boolean version;
  private final boolean naturalKey;
  private final boolean nullable;
  private final boolean unique;
  /**
   * Is this property include in database resultSet.
   */
  private final boolean dbRead;
  /**
   * Include in DB insert.
   */
  private final boolean dbInsertable;
  /**
   * Include in DB update.
   */
  private final boolean dbUpdatable;

  private final boolean secondaryTable;
  private final TableJoin secondaryTableJoin;
  private final String secondaryTableJoinPrefix;
  private final boolean inherited;
  private final Class<?> owningType;
  private final boolean local;
  private final boolean lob;
  private final boolean fetchEager;
  final boolean isTransient;

  /**
   * The logical bean property name.
   */
  final String name;
  final int propertyIndex;
  private final Field field;
  private final Class<?> propertyType;
  private final String dbBind;
  final String dbColumn;
  private final String elPrefix;
  final String elPlaceHolder;
  final String elPlaceHolderEncrypted;
  private final String sqlFormulaSelect;
  final String sqlFormulaJoin;
  private final String aggregation;
  private final boolean formula;
  private final boolean dbEncrypted;
  private final boolean localEncrypted;
  private final int dbEncryptedType;
  private final int dbType;
  final boolean excludedFromHistory;
  /**
   * Generator for insert or update timestamp etc.
   */
  private final GeneratedProperty generatedProperty;
  private final BeanPropertyGetter getter;
  private final BeanPropertySetter setter;
  final BeanDescriptor<?> descriptor;
  /**
   * Used for non-jdbc native types (java.util.Date Enums etc). Converts from
   * logical to jdbc types.
   */
  @SuppressWarnings("rawtypes")
  final ScalarType scalarType;

  private final DocPropertyOptions docOptions;
  /**
   * The length or precision for DB column.
   */
  private final int dbLength;
  /**
   * The scale for DB column (decimal).
   */
  private final int dbScale;
  /**
   * Deployment defined DB column definition.
   */
  private final String dbColumnDefn;
  /**
   * DB Column default value for DDL definition (FALSE, NOW etc).
   */
  private final String dbColumnDefault;
  private final List<DbMigrationInfo> dbMigrationInfos;
  /**
   * Database DDL column comment.
   */
  private final String dbComment;
  private final DbEncryptFunction dbEncryptFunction;
  private int deployOrder;
  final boolean jsonSerialize;
  final boolean jsonDeserialize;
  private final boolean unmappedJson;
  private final boolean tenantId;
  private final boolean draft;
  private final boolean draftOnly;
  private final boolean draftDirty;
  private final boolean draftReset;
  private final boolean softDelete;
  private final String softDeleteDbSet;
  private final String softDeleteDbPredicate;

  public BeanProperty(DeployBeanProperty deploy) {
    this(null, deploy);
  }

  public BeanProperty(BeanDescriptor<?> descriptor, DeployBeanProperty deploy) {
    this.descriptor = descriptor;
    this.name = InternString.intern(deploy.getName());
    this.propertyIndex = deploy.getPropertyIndex();
    this.unidirectionalShadow = deploy.isUndirectionalShadow();
    this.importedPrimaryKey = deploy.isImportedPrimaryKey();
    this.discriminator = deploy.isDiscriminator();
    this.localEncrypted = deploy.isLocalEncrypted();
    this.dbEncrypted = deploy.isDbEncrypted();
    this.dbEncryptedType = deploy.getDbEncryptedType();
    this.dbEncryptFunction = deploy.getDbEncryptFunction();
    this.dbBind = deploy.getDbBind();
    this.dbRead = deploy.isDbRead();
    this.dbInsertable = deploy.isDbInsertable();
    this.dbUpdatable = deploy.isDbUpdateable();
    this.excludedFromHistory = deploy.isExcludedFromHistory();
    this.unmappedJson = deploy.isUnmappedJson();
    this.tenantId = deploy.isTenantId();
    this.draft = deploy.isDraft();
    this.draftDirty = deploy.isDraftDirty();
    this.draftOnly = deploy.isDraftOnly();
    this.draftReset = deploy.isDraftReset();
    this.secondaryTable = deploy.isSecondaryTable();
    if (secondaryTable) {
      this.secondaryTableJoin = new TableJoin(deploy.getSecondaryTableJoin());
      this.secondaryTableJoinPrefix = deploy.getSecondaryTableJoinPrefix();
    } else {
      this.secondaryTableJoin = null;
      this.secondaryTableJoinPrefix = null;
    }
    this.fetchEager = deploy.isFetchEager();
    this.isTransient = deploy.isTransient();
    this.nullable = deploy.isNullable();
    this.unique = deploy.isUnique();
    this.naturalKey = deploy.isNaturalKey();
    this.dbLength = deploy.getDbLength();
    this.dbScale = deploy.getDbScale();
    this.dbColumnDefn = InternString.intern(deploy.getDbColumnDefn());
    this.dbColumnDefault = deploy.getDbColumnDefaultSqlLiteral();
    this.dbMigrationInfos = deploy.getDbMigrationInfos();
    this.inherited = false;// deploy.isInherited();
    this.owningType = deploy.getOwningType();
    this.local = deploy.isLocal();
    this.version = deploy.isVersionColumn();
    this.embedded = deploy.isEmbedded();
    this.id = deploy.isId();
    this.generatedProperty = deploy.getGeneratedProperty();
    this.getter = deploy.getGetter();
    this.setter = deploy.getSetter();
    this.aggregation = deploy.parseAggregation();
    this.dbColumn = tableAliasIntern(descriptor, deploy.getDbColumn(), false, null);
    this.dbComment = deploy.getDbComment();
    this.sqlFormulaJoin = InternString.intern(deploy.getSqlFormulaJoin());
    this.sqlFormulaSelect = InternString.intern(deploy.getSqlFormulaSelect());
    this.formula = sqlFormulaSelect != null;
    this.dbType = deploy.getDbType();
    this.scalarType = deploy.getScalarType();
    this.lob = isLobType(dbType);
    this.propertyType = deploy.getPropertyType();
    this.field = deploy.getField();
    this.docOptions = deploy.getDocPropertyOptions();
    this.elPlaceHolder = tableAliasIntern(descriptor, deploy.getElPlaceHolder(), false, null);
    this.elPlaceHolderEncrypted = tableAliasIntern(descriptor, deploy.getElPlaceHolder(), dbEncrypted, dbColumn);
    this.elPrefix = deploy.getElPrefix();
    this.softDelete = deploy.isSoftDelete();
    if (softDelete) {
      ScalarTypeBoolean.BooleanBase boolType = (ScalarTypeBoolean.BooleanBase) scalarType;
      this.softDeleteDbSet = dbColumn + "=" + boolType.getDbTrueLiteral();
      this.softDeleteDbPredicate = "." + dbColumn + " = " + boolType.getDbFalseLiteral();
    } else {
      this.softDeleteDbSet = null;
      this.softDeleteDbPredicate = null;
    }
    this.jsonSerialize = deploy.isJsonSerialize();
    this.jsonDeserialize = deploy.isJsonDeserialize();
  }

  private String tableAliasIntern(BeanDescriptor<?> descriptor, String s, boolean dbEncrypted, String dbColumn) {
    if (s != null && descriptor != null) {
      s = s.replace("${ta}.", "${}");
      s = s.replace("${ta}", "${}");
      if (dbEncrypted) {
        s = dbEncryptFunction.getDecryptSql(s);
        String namedParam = ":encryptkey_" + descriptor.baseTable() + "___" + dbColumn;
        s = s.replace("?", namedParam);
      }
    }
    return InternString.intern(s);
  }

  public BeanProperty override(BeanPropertyOverride override) {
    return new BeanProperty(this, override);
  }

  /**
   * Create a Matching BeanProperty with some attributes overridden for Embedded beans.
   */
  protected BeanProperty(BeanProperty source, BeanPropertyOverride override) {
    this.descriptor = source.descriptor;
    this.propertyIndex = source.propertyIndex;
    this.name = source.name();
    this.dbColumn = override.getDbColumn();
    this.nullable = override.isDbNullable();
    this.dbLength = override.getDbLength();
    this.dbScale = override.getDbScale();
    this.dbColumnDefn = InternString.intern(override.getDbColumnDefn());
    // override with sqlFormula not currently supported
    this.sqlFormulaJoin = null;
    this.sqlFormulaSelect = null;
    this.formula = false;
    this.aggregation = null;
    this.excludedFromHistory = source.excludedFromHistory;
    this.tenantId = source.tenantId;
    this.draft = source.draft;
    this.draftDirty = source.draftDirty;
    this.draftOnly = source.draftOnly;
    this.draftReset = source.draftReset;
    this.softDelete = source.softDelete;
    this.softDeleteDbSet = source.softDeleteDbSet;
    this.softDeleteDbPredicate = source.softDeleteDbPredicate;
    this.fetchEager = source.fetchEager;
    this.importedPrimaryKey = source.importedPrimaryKey;
    this.unidirectionalShadow = source.unidirectionalShadow;
    this.discriminator = source.discriminator;
    this.localEncrypted = source.isLocalEncrypted();
    this.isTransient = source.isTransient();
    this.secondaryTable = source.isSecondaryTable();
    this.secondaryTableJoin = source.secondaryTableJoin;
    this.secondaryTableJoinPrefix = source.secondaryTableJoinPrefix;
    this.dbComment = source.dbComment;
    this.dbBind = source.dbBind();
    this.dbEncrypted = source.isDbEncrypted();
    this.dbEncryptedType = source.dbEncryptedType();
    this.dbEncryptFunction = source.dbEncryptFunction;
    this.dbRead = source.isDbRead();
    this.dbInsertable = source.isDbInsertable();
    this.dbUpdatable = source.isDbUpdatable();
    this.unique = source.isUnique();
    this.naturalKey = source.isNaturalKey();
    this.dbColumnDefault = source.dbColumnDefault;
    this.dbMigrationInfos = source.dbMigrationInfos;
    this.inherited = source.isInherited();
    this.owningType = source.owningType;
    this.local = owningType.equals(descriptor.type());
    this.version = source.isVersion();
    this.embedded = source.isEmbedded();
    this.id = source.isId();
    this.generatedProperty = source.generatedProperty();
    this.getter = source.getter;
    this.setter = source.setter;
    this.dbType = source.dbType(true);
    this.scalarType = source.scalarType;
    this.lob = isLobType(dbType);
    this.propertyType = source.type();
    this.field = source.field();
    this.docOptions = source.docOptions;
    this.unmappedJson = source.unmappedJson;
    this.elPrefix = override.replace(source.elPrefix, source.dbColumn);
    this.elPlaceHolder = override.replace(source.elPlaceHolder, source.dbColumn);
    this.elPlaceHolderEncrypted = override.replace(source.elPlaceHolderEncrypted, source.dbColumn);
    this.jsonSerialize = source.jsonSerialize;
    this.jsonDeserialize = source.jsonDeserialize;
  }

  /**
   * Initialise the property before returning to client code. Used to
   * initialise variables that can't be done in construction due to recursive
   * issues.
   */
  public void initialise(BeanDescriptorInitContext initContext) {
    // do nothing for normal BeanProperty
    if (!isTransient && scalarType == null) {
      throw new RuntimeException("No ScalarType assigned to " + descriptor.fullName() + "." + name());
    }
  }

  /**
   * Return the order this property appears in the bean.
   */
  public int deployOrder() {
    return deployOrder;
  }

  /**
   * Set the order this property appears in the bean.
   */
  public void setDeployOrder(int deployOrder) {
    this.deployOrder = deployOrder;
  }

  public ElPropertyValue buildElPropertyValue(String propName, String remainder, ElPropertyChainBuilder chain, boolean propertyDeploy) {
    return null;
  }

  /**
   * Return the BeanDescriptor that owns this property.
   */
  public BeanDescriptor<?> descriptor() {
    return descriptor;
  }

  /**
   * Return true is this is a simple scalar property.
   */
  public boolean isScalar() {
    return true;
  }

  /**
   * Return true if this property should have a DB Column created in DDL.
   */
  public boolean isDDLColumn() {
    return !formula && !secondaryTable && (aggregation == null);
  }

  /**
   * Return true if this property is based on a formula.
   */
  @Override
  public boolean isFormula() {
    return formula;
  }

  /**
   * Return true if this property maps to the inheritance discriminator column.
   */
  public boolean isDiscriminator() {
    return discriminator;
  }

  /**
   * Return true if the underlying type is mutable.
   */
  public boolean isMutableScalarType() {
    return scalarType != null && scalarType.isMutable();
  }

  /**
   * Return the encrypt key for the column matching this property.
   */
  public EncryptKey encryptKey() {
    return descriptor.encryptKey(this);
  }

  @Override
  public String encryptKeyAsString() {
    return encryptKey().getStringValue();
  }

  public String decryptProperty(String propertyName) {
    return dbEncryptFunction.getDecryptSql(propertyName);
  }

  /**
   * Return the SQL for the column including decryption function and column alias.
   */
  private String decryptSqlWithColumnAlias(String tableAlias) {
    return dbEncryptFunction.getDecryptSql(tableAlias + "." + this.dbColumn()) + ENC_PREFIX + tableAlias + "_" + this.dbColumn();
  }

  @Override
  public int fetchPreference() {
    // return some decently high value - override on ToMany property
    return 1000;
  }

  /**
   * Add any extra joins required to support this property. Generally a no
   * operation except for a OneToOne exported.
   */
  @Override
  public void appendFrom(DbSqlContext ctx, SqlJoinType joinType, String manyWhere) {
    if (formula && sqlFormulaJoin != null) {
      ctx.appendFormulaJoin(sqlFormulaJoin, joinType, manyWhere);
    } else if (secondaryTableJoin != null) {
      String relativePrefix = ctx.getRelativePrefix(secondaryTableJoinPrefix);
      secondaryTableJoin.addJoin(joinType, relativePrefix, ctx);
    }
  }

  /**
   * Returns null unless this property is using a secondary table. In that
   * case this returns the logical property prefix.
   */
  public String secondaryTableJoinPrefix() {
    return secondaryTableJoinPrefix;
  }

  @Override
  public boolean isAggregation() {
    return aggregation != null;
  }

  @Override
  public void appendSelect(DbSqlContext ctx, boolean subQuery) {
    if (aggregation != null) {
      ctx.appendFormulaSelect(aggregation);
    } else if (formula) {
      ctx.appendFormulaSelect(sqlFormulaSelect);
    } else if (!isTransient && !ignoreDraftOnlyProperty(ctx.isDraftQuery())) {
      if (secondaryTableJoin != null) {
        ctx.pushTableAlias(ctx.getRelativePrefix(secondaryTableJoinPrefix));
      }
      if (dbEncrypted) {
        ctx.appendRawColumn(decryptSqlWithColumnAlias(ctx.peekTableAlias()));
        ctx.addEncryptedProp(this);
      } else {
        ctx.appendColumn(dbColumn);
      }
      if (secondaryTableJoin != null) {
        ctx.popTableAlias();
      }
    }
  }

  @Override
  public boolean isMany() {
    return false;
  }

  public boolean isAssignableFrom(Class<?> type) {
    return owningType.isAssignableFrom(type);
  }

  @Override
  public void loadIgnore(DbReadContext ctx) {
    scalarType.loadIgnore(ctx.getDataReader());
  }

  @Override
  public void load(SqlBeanLoad sqlBeanLoad) {
    sqlBeanLoad.load(this);
  }

  @Override
  public void buildRawSqlSelectChain(String prefix, List<String> selectChain) {
    if (prefix == null) {
      selectChain.add(name);
    } else {
      selectChain.add(prefix + "." + name);
    }
  }

  @Override
  public Object read(DataReader reader) throws SQLException {
    return scalarType.read(reader);
  }

  public Object readSet(DataReader reader, EntityBean bean) throws SQLException {
    try {
      Object value = scalarType.read(reader);
      if (bean != null) {
        setValue(bean, value);
      }
      return value;
    } catch (Exception e) {
      throw new PersistenceException("Error readSet on " + descriptor + "." + name, e);
    }
  }

  public Object read(DbReadContext ctx) throws SQLException {
    return scalarType.read(ctx.getDataReader());
  }

  public Object readSet(DbReadContext ctx, EntityBean bean) throws SQLException {
    return readSet(ctx.getDataReader(), bean);
  }

  @SuppressWarnings("unchecked")
  public void bind(DataBind b, Object value) throws SQLException {
    scalarType.bind(b, value);
  }

  @SuppressWarnings(value = "unchecked")
  public void writeData(DataOutput dataOutput, Object value) throws IOException {
    scalarType.writeData(dataOutput, value);
  }

  public Object readData(DataInput dataInput) throws IOException {
    return scalarType.readData(dataInput);
  }

  @Override
  public BeanProperty beanProperty() {
    return this;
  }

  @Override
  public Property property() {
    return this;
  }

  /**
   * Return true if this object is part of an inheritance hierarchy.
   */
  private boolean isInherited() {
    return inherited;
  }

  /**
   * Return true is this type is not from a super type.
   */
  public boolean isLocal() {
    return local;
  }

  /**
   * Copy/set the property value from the draft bean to the live bean.
   */
  public void publish(EntityBean draftBean, EntityBean liveBean) {
    if (!version && !draftOnly) {
      // set property value from draft to live
      Object value = getValueIntercept(draftBean);
      setValueIntercept(liveBean, value);
    }
  }

  /**
   * Return the DB literal expression to set the deleted state to true.
   */
  String softDeleteDbSet() {
    return softDeleteDbSet;
  }

  /**
   * Return the DB literal predicate used to filter out soft deleted rows from a query.
   */
  String softDeleteDbPredicate(String tableAlias) {
    return tableAlias + softDeleteDbPredicate;
  }

  /**
   * Set the soft delete property value on the bean without invoking lazy loading.
   */
  void setSoftDeleteValue(EntityBean bean) {
    // assumes boolean deleted true being set which is ok limitation for now
    setValue(bean, true);
    bean._ebean_getIntercept().setChangedProperty(propertyIndex);
  }

  /**
   * Set the changed value without invoking interception (lazy loading etc).
   * Typically used to set generated values on update.
   */
  public void setValueChanged(EntityBean bean, Object value) {
    setValue(bean, value);
    bean._ebean_getIntercept().setChangedProperty(propertyIndex);
  }

  /**
   * Add the tenantId predicate to the query.
   */
  public void addTenant(SpiQuery<?> query, Object tenantId) {
    query.where().eq(name, tenantId);
  }

  /**
   * Set the tenantId onto the bean.
   */
  public void setTenantValue(EntityBean entityBean, Object tenantId) {
    setValue(entityBean, tenantId);
  }

  /**
   * Set the value of the property without interception or
   * PropertyChangeSupport.
   */
  public void setValue(EntityBean bean, Object value) {
    try {
      setter.set(bean, value);
    } catch (Exception ex) {
      throw new RuntimeException(setterErrorMsg(bean, value, "set "), ex);
    }
  }

  /**
   * Set the value of the property.
   */
  public void setValueIntercept(EntityBean bean, Object value) {
    try {
      setter.setIntercept(bean, value);
    } catch (Exception ex) {
      throw new RuntimeException(setterErrorMsg(bean, value, "setIntercept "), ex);
    }
  }

  /**
   * Return an error message when calling a setter.
   */
  private String setterErrorMsg(EntityBean bean, Object value, String prefix) {
    String beanType = bean == null ? "null" : bean.getClass().getName();
    return prefix + name + " on [" + descriptor + "] arg[" + value + "] type[" + beanType + "] threw error";
  }

  /**
   * Return true if this property should be included in the cache bean data.
   */
  public boolean isCacheDataInclude() {
    return true;
  }

  /**
   * Return the value for this property which we hold in the L2 cache entry.
   * <p>
   * This uses format() where possible to store the value as a string and this
   * is done to make any resulting Java object serialisation content smaller as
   * strings get special treatment.
   * </p>
   */
  public Object getCacheDataValue(EntityBean bean) {
    return cacheDataConvert(getValue(bean));
  }

  /**
   * Return the bean cache value for this property using original values.
   */
  public Object getCacheDataValueOrig(EntityBeanIntercept ebi) {
    return cacheDataConvert(ebi.getOrigValue(propertyIndex));
  }

  private Object cacheDataConvert(Object value) {
    if (value == null || scalarType.isBinaryType()) {
      return value;
    } else {
      // convert to string as an optimisation for java object serialisation
      return scalarType.format(value);
    }
  }

  /**
   * Return the value in String format (for bean cache key).
   */
  public String format(Object value) {
    return scalarType.format(value);
  }

  /**
   * Return the value from String format into Object value.
   */
  public Object parse(String value) {
    return scalarType.parse(value);
  }

  /**
   * creates a mutableHash for the given JSON value.
   */
  public MutableValueInfo createMutableInfo(String json) {
    throw new UnsupportedOperationException();
  }

  /**
   * Read the value for this property from L2 cache entry and set it to the bean.
   * <p>
   * This uses parse() as per the comment in getCacheDataValue().
   * </p>
   */
  public void setCacheDataValue(EntityBean bean, Object cacheData, PersistenceContext context) {
    if (cacheData instanceof String) {
      // parse back from string to support optimisation of java object serialisation
      cacheData = scalarType.parse((String) cacheData);
    }
    setValue(bean, cacheData);
  }

  /**
   * Return the cache key value for this property.
   */
  Object naturalKeyVal(Map<String, Object> values) {
    return values.get(name);
  }

  @Override
  public Object value(Object bean) {
    return getValue((EntityBean) bean);
  }

  /**
   * Return the value of the property method.
   */
  public Object getValue(EntityBean bean) {
    try {
      return getter.get(bean);
    } catch (Exception ex) {
      String beanType = bean == null ? "null" : bean.getClass().getName();
      String msg = "get " + name + " on [" + descriptor + "] type[" + beanType + "] threw error.";
      throw new RuntimeException(msg, ex);
    }
  }

  public Object getValueIntercept(EntityBean bean) {
    try {
      return getter.getIntercept(bean);
    } catch (Exception ex) {
      String beanType = bean == null ? "null" : bean.getClass().getName();
      String msg = "getIntercept " + name + " on [" + descriptor + "] type[" + beanType + "] threw error.";
      throw new RuntimeException(msg, ex);
    }
  }

  @Override
  public Object convert(Object value) {
    if (value == null) {
      return null;
    }
    return convertToLogicalType(value);
  }

  @Override
  public void pathSet(Object bean, Object value) {
    if (bean != null) {
      Object logicalVal = convertToLogicalType(value);
      setValueIntercept((EntityBean) bean, logicalVal);
    }
  }

  @Override
  public Object pathGet(Object bean) {
    if (bean == null) {
      return null;
    }
    return getValueIntercept((EntityBean) bean);
  }

  @Override
  public Object pathGetNested(Object bean) {
    throw new RuntimeException("Not expected to call this");
  }

  /**
   * Return the name of the property.
   */
  @Override
  public String name() {
    return name;
  }

  /**
   * Return the position of this property in the enhanced bean.
   */
  public int propertyIndex() {
    return propertyIndex;
  }

  @Override
  public String elName() {
    return name;
  }

  @Override
  public boolean containsFormulaWithJoin() {
    return formula && sqlFormulaJoin != null;
  }

  @Override
  public boolean containsManySince(String sinceProperty) {
    return containsMany();
  }

  @Override
  public boolean containsMany() {
    return aggregation != null;
  }

  @Override
  public String assocIsEmpty(SpiExpressionRequest request, String path) {
    // overridden in BanePropertyAssocMany
    throw new RuntimeException("Not Supported or Expected");
  }

  @Override
  public Object[] assocIdValues(EntityBean bean) {
    // Returns null as not an AssocOne.
    return null;
  }

  @Override
  public String assocIdExpression(String prefix, String operator) {
    // Returns null as not an AssocOne.
    return null;
  }

  @Override
  public String assocIdInExpr(String prefix) {
    // Returns null as not an AssocOne.
    return null;
  }

  @Override
  public String assocIdInValueExpr(boolean not, int size) {
    // Returns null as not an AssocOne.
    return null;
  }

  /**
   * If true this bean maps to the primary key.
   */
  public boolean isImportedPrimaryKey() {
    return importedPrimaryKey;
  }

  @Override
  public boolean isAssocMany() {
    // Returns false - override in BeanPropertyAssocMany.
    return false;
  }

  @Override
  public boolean isAssocId() {
    // Returns false - override in BeanPropertyAssocOne.
    return false;
  }

  @Override
  public boolean isAssocProperty() {
    // Returns false - override in BeanPropertyAssocOne.
    return false;
  }

  @Override
  public String elPlaceholder(boolean encrypted) {
    return encrypted ? elPlaceHolderEncrypted : elPlaceHolder;
  }

  @Override
  public String elPrefix() {
    return elPrefix;
  }

  /**
   * Return the full name of this property.
   */
  @Override
  public String fullName() {
    return descriptor.fullName() + "." + name;
  }

  /**
   * Return true if the mutable value is considered dirty.
   * This is only used for 'mutable' scalar types like hstore etc.
   */
  boolean checkMutable(Object value, boolean alreadyDirty, EntityBeanIntercept ebi) {
    return alreadyDirty || value != null && scalarType.isDirty(value);
  }

  /**
   * Return the scalarType.
   */
  @Override
  @SuppressWarnings(value = "unchecked")
  public ScalarType<Object> scalarType() {
    return scalarType;
  }

  @Override
  public StringParser stringParser() {
    return scalarType;
  }

  @Override
  public boolean isDateTimeCapable() {
    return scalarType != null && scalarType.isDateTimeCapable();
  }

  @Override
  public int jdbcType() {
    return scalarType == null ? 0 : scalarType.getJdbcType();
  }

  @Override
  public Object parseDateTime(long systemTimeMillis) {
    return scalarType.convertFromMillis(systemTimeMillis);
  }

  /**
   * Return the DB max length (varchar) or precision (decimal).
   */
  public int dbLength() {
    return dbLength;
  }

  /**
   * Return the DB scale for numeric columns.
   */
  public int dbScale() {
    return dbScale;
  }

  /**
   * Return a specific column DDL definition if specified (otherwise null).
   */
  public String dbColumnDefn() {
    return dbColumnDefn;
  }

  /**
   * Return the DB constraint expression (can be null).
   * <p>
   * For an Enum returns IN expression for the set of Enum values.
   * </p>
   */
  public Set<String> dbCheckConstraintValues() {
    if (scalarType instanceof ScalarTypeEnum) {
      return ((ScalarTypeEnum<?>) scalarType).getDbCheckConstraintValues();
    }
    return null;
  }

  /**
   * Return the DB column type definition.
   */
  public String renderDbType(DbPlatformType dbType, boolean strict) {
    if (dbColumnDefn != null) {
<<<<<<< HEAD
      if(dbColumnDefn.endsWith(";")) {
=======
      if (dbColumnDefn.endsWith(";")) {
>>>>>>> 2faaf5f1
        return dbColumnDefn + dbType.renderType(dbLength, dbScale, strict);
      }
      return dbColumnDefn;
    }
    return dbType.renderType(dbLength, dbScale, strict);
  }

  /**
   * Return the DB column default to use for DDL.
   */
  public String dbColumnDefault() {
    return dbColumnDefn != null ? null : dbColumnDefault;
  }

  /**
   * Return the DDL-Migration Infos
   */
  public List<DbMigrationInfo> dbMigrationInfos() {
    return dbMigrationInfos;
  }

  /**
   * Return the bean Field associated with this property.
   */
  public Field field() {
    return field;
  }

  /**
   * Return the GeneratedValue. Used to generate update timestamp etc.
   */
  public GeneratedProperty generatedProperty() {
    return generatedProperty;
  }

  /**
   * Return true if this is the natural key property.
   */
  public boolean isNaturalKey() {
    return naturalKey;
  }

  /**
   * Return true if this property is mandatory.
   */
  public boolean isNullable() {
    return nullable;
  }

  /**
   * Return true if DDL Not NULL constraint should be defined for this column
   * based on it being a version column or having a generated property.
   */
  public boolean isDDLNotNull() {
    return isVersion() || (generatedProperty != null && generatedProperty.isDDLNotNullable());
  }

  boolean isGeneratedOnInsert() {
    return generatedProperty != null && generatedProperty.includeInInsert();
  }

  /**
   * Return true if this is a generated property mapping to @WhenCreated or @CreatedTimestamp.
   */
  boolean isGeneratedWhenCreated() {
    return generatedProperty instanceof GeneratedWhenCreated;
  }

  /**
   * Return true if this is a generated property mapping to @WhenModified or @UpdatedTimestamp.
   */
  boolean isGeneratedWhenModified() {
    return generatedProperty instanceof GeneratedWhenModified;
  }

  /**
   * Return true if this is a generated or Id property.
   */
  public boolean isGenerated() {
    return id || generatedProperty != null;
  }

  /**
   * Return true if the DB column should be unique.
   */
  public boolean isUnique() {
    return unique;
  }

  /**
   * Return true if the property is transient.
   */
  public boolean isTransient() {
    return isTransient;
  }

  /**
   * Return true if this property is loadable from a resultSet.
   */
  public boolean isLoadProperty(boolean draftQuery) {
    return !ignoreDraftOnlyProperty(draftQuery) && (!isTransient || formula);
  }

  /**
   * Return true if this is a draftOnly property on a non-asDraft query and as such this
   * property should not be included in a sql query.
   */
  private boolean ignoreDraftOnlyProperty(boolean draftQuery) {
    return draftOnly && !draftQuery;
  }

  /**
   * Return true if this is a version column used for concurrency checking.
   */
  public boolean isVersion() {
    return version;
  }

  /**
   * The database column name this is mapped to.
   */
  @Override
  public String dbColumn() {
    return dbColumn;
  }

  /**
   * Return the comment for the associated DB column.
   */
  public String dbComment() {
    return dbComment;
  }

  /**
   * Return the database jdbc data type this is mapped to.
   *
   * @param platformTypes Set as false when we want logical platform agnostic types.
   */
  public int dbType(boolean platformTypes) {
    if (platformTypes || !(scalarType instanceof ScalarTypeLogicalType)) {
      return dbType;
    }
    return ((ScalarTypeLogicalType) scalarType).getLogicalType();
  }

  /**
   * Perform DB to Logical type conversion (if necessary).
   */
  private Object convertToLogicalType(Object value) {
    if (scalarType != null) {
      return scalarType.toBeanType(value);
    }
    return value;
  }

  /**
   * Return true if by default this property is set to fetch eager.
   * Lob's usually default to fetch lazy.
   */
  public boolean isFetchEager() {
    return fetchEager;
  }

  /**
   * Return true if this is mapped to a Clob Blob LongVarchar or
   * LongVarbinary.
   */
  public boolean isLob() {
    return lob;
  }

  /**
   * Returns true if this <code>isLob()</code> or the type will effectively map to a lob.
   */
  @Override
  public boolean isDbLob() {
    if (lob) {
      return true;
    }
    switch (dbType) {
      case DbPlatformType.JSON:
      case DbPlatformType.JSONB:
        return dbLength == 0; // must be analog to DbPlatformTypeMapping.lookup
      case DbPlatformType.JSONBlob:
      case DbPlatformType.JSONClob:
        return true;
      default:
        return false;
    }
  }

  public static boolean isLobType(int type) {
    switch (type) {
      case Types.CLOB:
      case Types.BLOB:
      case Types.LONGVARCHAR:
      case Types.LONGVARBINARY:
        return true;
      default:
        return false;
    }
  }

  /**
   * Return the DB bind parameter. Typically is "?" but different for
   * encrypted bind.
   */
  public String dbBind() {
    return dbBind;
  }

  @Override
  public Object localEncrypt(Object value) {
    return ((LocalEncryptedType) scalarType).localEncrypt(value);
  }

  /**
   * Returns true if DB encrypted.
   */
  @Override
  public boolean isLocalEncrypted() {
    return localEncrypted;
  }

  /**
   * Return true if this property is stored encrypted.
   */
  @Override
  public boolean isDbEncrypted() {
    return dbEncrypted;
  }

  public int dbEncryptedType() {
    return dbEncryptedType;
  }

  /**
   * Return true if this property is excluded from history.
   */
  public boolean isExcludedFromHistory() {
    return excludedFromHistory;
  }

  /**
   * Return true if this property hold unmapped JSON.
   */
  public boolean isUnmappedJson() {
    return unmappedJson;
  }

  /**
   * Return true if this is the tenantId property (for multi-tenant partitioning).
   */
  public boolean isTenantId() {
    return tenantId;
  }

  /**
   * Return true if this property only exists on the draft table.
   */
  public boolean isDraftOnly() {
    return draftOnly;
  }

  /**
   * Return true if this property is a boolean flag on a draftable bean
   * indicating if the instance is a draft or live bean.
   */
  public boolean isDraft() {
    return draft;
  }

  /**
   * Return true if this property is a boolean flag only on the draft table
   * indicating that when the draft is different from the published row.
   */
  public boolean isDraftDirty() {
    return draftDirty;
  }

  /**
   * Return true if this property is reset/cleared on publish (on the draft bean).
   */
  boolean isDraftReset() {
    return draftReset;
  }

  /**
   * Return true if this property is the soft delete property.
   */
  public boolean isSoftDelete() {
    return softDelete;
  }

  /**
   * Return true if this property should be included in an Insert.
   */
  public boolean isDbInsertable() {
    return dbInsertable;
  }

  /**
   * Return true if this property should be included in an Update.
   */
  public boolean isDbUpdatable() {
    return dbUpdatable;
  }

  /**
   * Return true if this property is included in database queries.
   */
  private boolean isDbRead() {
    return dbRead;
  }

  /**
   * Return true if this property is based on a secondary table (not the base
   * table).
   */
  public boolean isSecondaryTable() {
    return secondaryTable;
  }

  /**
   * Return the property type.
   */
  @Override
  public Class<?> type() {
    return propertyType;
  }

  /**
   * Return true if this is included in the unique id.
   */
  @Override
  public boolean isId() {
    return id;
  }

  /**
   * Return true if this is an Embedded property. In this case it shares the
   * table and primary key of its owner object.
   */
  @Override
  public boolean isEmbedded() {
    return embedded;
  }

  @Override
  public String toString() {
    return name;
  }

  /**
   * Append this property to the document store based on includeByDefault setting.
   */
  public void docStoreInclude(boolean includeByDefault, DocStructure docStructure) {
    if (includeByDefault) {
      docStructure.addProperty(name);
    }
  }

  public boolean isJsonSerialize() {
    return jsonSerialize;
  }

  /**
   * JSON write the property for 'insert only depth'.
   */
  public void jsonWriteForInsert(SpiJsonWriter writeJson, EntityBean bean) throws IOException {
    if (!jsonSerialize) {
      return;
    }
    Object value = getValue(bean);
    if (value != null) {
      jsonWriteScalar(writeJson, value);
    }
  }

  /**
   * JSON write the property value.
   */
  public void jsonWriteValue(SpiJsonWriter writeJson, Object value) throws IOException {
    if (!jsonSerialize) {
      return;
    }
    jsonWriteVal(writeJson, value);
  }

  /**
   * JSON write the bean property.
   */
  public void jsonWrite(SpiJsonWriter writeJson, EntityBean bean) throws IOException {
    if (!jsonSerialize) {
      return;
    }
    jsonWriteVal(writeJson, getValueIntercept(bean));
  }

  private void jsonWriteVal(SpiJsonWriter writeJson, Object value) throws IOException {
    if (value == null) {
      writeJson.writeNullField(name);
    } else {
      jsonWriteScalar(writeJson, value);
    }
  }

  @SuppressWarnings("unchecked")
  private void jsonWriteScalar(SpiJsonWriter writeJson, Object value) throws IOException {
    if (scalarType != null) {
      writeJson.writeFieldName(name);
      scalarType.jsonWrite(writeJson.gen(), value);
    } else {
      writeJson.writeValueUsingObjectMapper(name, value);
    }
  }

  public void jsonRead(SpiJsonReader ctx, EntityBean bean) throws IOException {
    JsonToken event = ctx.nextToken();
    if (JsonToken.VALUE_NULL == event) {
      if (jsonDeserialize) {
        setValue(bean, null);
      }
    } else {
      // expect to read non-null json value
      Object objValue;
      if (scalarType != null) {
        objValue = scalarType.jsonRead(ctx.getParser());
      } else {
        try {
          objValue = ctx.readValueUsingObjectMapper(propertyType);
        } catch (IOException e) {
          // change in behavior for #318
          objValue = null;
          String msg = "Error trying to use Jackson ObjectMapper to read transient property "
            + fullName() + " - consider marking this property with @JsonIgnore";
          CoreLog.log.error(msg, e);
        }
      }
      if (jsonDeserialize) {
        setValue(bean, objValue);
      }
    }
  }

  /**
   * Populate diff map comparing the property values between the beans.
   */
  public void diff(String prefix, Map<String, ValuePair> map, EntityBean newBean, EntityBean oldBean) {
    Object newVal = (newBean == null) ? null : getValue(newBean);
    Object oldVal = (oldBean == null) ? null : getValue(oldBean);
    diffVal(prefix, map, newVal, oldVal);
  }

  /**
   * Populate diff map comparing the property values.
   */
  void diffVal(String prefix, Map<String, ValuePair> map, Object newVal, Object oldVal) {
    if (!ValueUtil.areEqual(newVal, oldVal)) {
      String propName = (prefix == null) ? name : prefix + "." + name;
      map.put(propName, new ValuePair(newVal, oldVal));
    }
  }

  /**
   * Add to the document mapping if this property is included for this index.
   */
  public void docStoreMapping(DocMappingBuilder mapping, String prefix) {
    if (mapping.includesProperty(prefix, name)) {
      DocPropertyType type = scalarType.getDocType();
      DocPropertyOptions options = docOptions.copy();
      if (isKeywordType(type, options)) {
        type = DocPropertyType.KEYWORD;
      }
      mapping.add(new DocPropertyMapping(name, type, options));
    }
  }

  private boolean isKeywordType(DocPropertyType type, DocPropertyOptions docOptions) {
    return type == DocPropertyType.TEXT && (docOptions.isCode() || id || discriminator);
  }

  public void merge(EntityBean bean, EntityBean existing) {
    // do nothing unless Many property
  }

  public void registerColumn(BeanDescriptor<?> desc, String prefix) {
    String path = SplitName.add(prefix, name);
    if (formula && dbColumn != null) {
      // trim off table alias placeholder if found
      String[] split = dbColumn.split("}");
      if (split.length == 2) {
        desc.registerColumn(split[1], path);
      } else {
        desc.registerColumn(dbColumn, path);
      }
    } else if (dbColumn != null) {
      desc.registerColumn(dbColumn, path);
    }
  }
}<|MERGE_RESOLUTION|>--- conflicted
+++ resolved
@@ -992,11 +992,7 @@
    */
   public String renderDbType(DbPlatformType dbType, boolean strict) {
     if (dbColumnDefn != null) {
-<<<<<<< HEAD
-      if(dbColumnDefn.endsWith(";")) {
-=======
       if (dbColumnDefn.endsWith(";")) {
->>>>>>> 2faaf5f1
         return dbColumnDefn + dbType.renderType(dbLength, dbScale, strict);
       }
       return dbColumnDefn;
