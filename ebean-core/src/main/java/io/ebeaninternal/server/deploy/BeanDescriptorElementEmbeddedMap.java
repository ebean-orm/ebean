package io.ebeaninternal.server.deploy;

import com.fasterxml.jackson.core.JsonParser;
import io.ebean.bean.EntityBean;
import io.ebean.core.type.ScalarType;
import io.ebeaninternal.api.json.SpiJsonReader;
import io.ebeaninternal.api.json.SpiJsonWriter;
import io.ebeaninternal.server.deploy.meta.DeployBeanDescriptor;

import java.io.IOException;
import java.util.Map;

/**
 * Descriptor for element collection using Map with the value holding an embedded bean.
 * <p>
 * The expected limitation is that the key is a scalar type.
 */
class BeanDescriptorElementEmbeddedMap<T> extends BeanDescriptorElementEmbedded<T> {

  private final ScalarType scalarTypeKey;
  private final boolean stringKey;

  BeanDescriptorElementEmbeddedMap(BeanDescriptorMap owner, DeployBeanDescriptor<T> deploy, ElementHelp elementHelp) {
    super(owner, deploy, elementHelp);
    this.scalarTypeKey = firstBaseScalarType();
    this.stringKey = String.class.equals(scalarTypeKey.getType());
  }

  @Override
  public boolean isJsonReadCollection() {
    return true;
  }

  @Override
  @SuppressWarnings("unchecked")
  public void jsonWriteMapEntry(SpiJsonWriter ctx, Map.Entry<?, ?> entry) throws IOException {
    if (stringKey) {
      Object key = entry.getKey();
      String keyName = (key == null) ? "null" : key.toString();
      ctx.writeFieldName(keyName);
      writeJsonElement(ctx, entry.getValue());
    } else {
      ctx.writeFieldName("key");
      scalarTypeKey.jsonWrite(ctx.gen(), entry.getKey());
      ctx.writeFieldName("value");
      writeJsonElement(ctx, entry.getValue());
    }
  }

  @Override
  public Object jsonReadCollection(SpiJsonReader readJson, EntityBean parentBean) throws IOException {
    JsonParser parser = readJson.getParser();
    ElementCollector add = elementHelp.createCollector();
    do {
      String fieldName = parser.nextFieldName();
      if (fieldName == null) {
        break;
      }
      if (stringKey) {
        parser.nextToken();
<<<<<<< HEAD
        Object val = readJsonElement(readJson, null, null); // FIXME
=======
        Object val = readJsonElement(readJson, null, null); // CHECKME: Update existing map entry here?
>>>>>>> 6e3db70d
        add.addKeyValue(fieldName, val);
      } else {
        parser.nextFieldName();
        Object key = scalarTypeKey.jsonRead(parser);
        parser.nextFieldName();
<<<<<<< HEAD
        Object val = readJsonElement(readJson, null, null); // FIXME
=======
        Object val = readJsonElement(readJson, null, null); // CHECKME: Update existing map entry here?
>>>>>>> 6e3db70d
        add.addKeyValue(key, val);
      }
    } while (true);
    return add.collection();
  }

}<|MERGE_RESOLUTION|>--- conflicted
+++ resolved
@@ -58,21 +58,13 @@
       }
       if (stringKey) {
         parser.nextToken();
-<<<<<<< HEAD
-        Object val = readJsonElement(readJson, null, null); // FIXME
-=======
         Object val = readJsonElement(readJson, null, null); // CHECKME: Update existing map entry here?
->>>>>>> 6e3db70d
         add.addKeyValue(fieldName, val);
       } else {
         parser.nextFieldName();
         Object key = scalarTypeKey.jsonRead(parser);
         parser.nextFieldName();
-<<<<<<< HEAD
-        Object val = readJsonElement(readJson, null, null); // FIXME
-=======
         Object val = readJsonElement(readJson, null, null); // CHECKME: Update existing map entry here?
->>>>>>> 6e3db70d
         add.addKeyValue(key, val);
       }
     } while (true);
