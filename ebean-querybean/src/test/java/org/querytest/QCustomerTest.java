--- conflicted
+++ resolved
@@ -668,11 +668,7 @@
 
     new QCustomer()
       .name.startsWith("Postgres")
-<<<<<<< HEAD
-      .contacts.filterManyRaw("lower(firstName) like ?", "rob%")
-=======
       .contacts.filterManyRaw("firstName like ?", "Rob%")
->>>>>>> 578a041c
       .findList();
 
     final LocalDate startDate = LocalDate.now().minusDays(7);
@@ -680,11 +676,7 @@
 
     new QCustomer()
       .name.startsWith("Postgres")
-<<<<<<< HEAD
-      .contacts.filterManyRaw("whenCreated <= ? and whenCreated > ?", startDate, endDate)
-=======
       .contacts.filterManyRaw("whenCreated >= ? and whenCreated < ?", startDate, endDate)
->>>>>>> 578a041c
       .findList();
   }
 
