package io.ebean.typequery;

import io.ebean.Expr;
import io.ebean.ExpressionList;
import io.ebean.FetchConfig;
import io.ebean.FetchGroup;
import io.ebeaninternal.api.SpiQueryFetch;
import io.ebeaninternal.server.querydefn.OrmQueryDetail;
import io.ebeaninternal.server.querydefn.SpiFetchGroup;

import java.util.LinkedHashSet;
import java.util.Set;

/**
 * Base type for associated beans that are not embeddable.
 *
 * @param <T> the entity bean type (normal entity bean type e.g. Customer)
 * @param <R> the specific root query bean type (e.g. QCustomer)
 * @param <QB> the query bean type
 */
@SuppressWarnings("rawtypes")
public abstract class TQAssocBean<T, R, QB> extends TQAssoc<T, R> {

  private static final FetchConfig FETCH_DEFAULT = FetchConfig.ofDefault();
  private static final FetchConfig FETCH_QUERY = FetchConfig.ofQuery();
  private static final FetchConfig FETCH_LAZY = FetchConfig.ofLazy();
  private static final FetchConfig FETCH_CACHE = FetchConfig.ofCache();

  /**
   * Construct with a property name and root instance.
   *
   * @param name the name of the property
   * @param root the root query bean instance
   */
  public TQAssocBean(String name, R root) {
    this(name, root, null);
  }

  /**
   * Construct with additional path prefix.
   */
  public TQAssocBean(String name, R root, String prefix) {
    super(name, root, prefix);
  }

  /**
   * Eagerly fetch this association fetching all the properties.
   */
  public final R fetch() {
    ((QueryBean) _root).query().fetch(_name);
    return _root;
  }

  /**
   * Eagerly fetch this association using a "query join".
   */
  public final R fetchQuery() {
    ((QueryBean) _root).query().fetchQuery(_name);
    return _root;
  }

  /**
   * Eagerly fetch this association using L2 bean cache.
   * Cache misses are populated via fetchQuery().
   */
  public final R fetchCache() {
    ((QueryBean) _root).query().fetchCache(_name);
    return _root;
  }

  /**
   * Use lazy loading for fetching this association.
   */
  public final R fetchLazy() {
    ((QueryBean) _root).query().fetchLazy(_name);
    return _root;
  }

  /**
   * Eagerly fetch this association with the properties specified.
   */
  public final R fetch(String properties) {
    ((QueryBean) _root).query().fetch(_name, properties);
    return _root;
  }

  /**
   * Eagerly fetch this association using a "query join" with the properties specified.
   */
  public final R fetchQuery(String properties) {
    ((QueryBean) _root).query().fetchQuery(_name, properties);
    return _root;
  }

  /**
   * Eagerly fetch this association using L2 cache with the properties specified.
   * Cache misses are populated via  fetchQuery().
   */
  public final R fetchCache(String properties) {
    ((QueryBean) _root).query().fetchCache(_name, properties);
    return _root;
  }

  /**
   * Eagerly fetch this association loading the specified properties.
   */
  @SafeVarargs @SuppressWarnings("varargs")
  public final R fetch(TQProperty<QB,?>... properties) {
    return fetchWithProperties(FETCH_DEFAULT, properties);
  }


  /**
   * Fetch this association with config for the type of fetch and the specified properties.
   *
   * @param config Fetch configuration to define the type of fetch to use
   * @param properties The properties to fetch
   */
  @SafeVarargs @SuppressWarnings("varargs")
  public final R fetch(FetchConfig config, TQProperty<QB,?>... properties) {
    return fetchWithProperties(config, properties);
  }

  /**
   * Eagerly fetch this association using a 'query join' loading the specified properties.
   */
  @SafeVarargs @SuppressWarnings("varargs")
  public final R fetchQuery(TQProperty<QB,?>... properties) {
    return fetchWithProperties(FETCH_QUERY, properties);
  }

  /**
   * Eagerly fetch this association using L2 cache.
   */
  @SafeVarargs @SuppressWarnings("varargs")
  public final R fetchCache(TQProperty<QB,?>... properties) {
    return fetchWithProperties(FETCH_CACHE, properties);
  }

  /**
   * Use lazy loading for this association loading the specified properties.
   */
  @SafeVarargs @SuppressWarnings("varargs")
  public final R fetchLazy(TQProperty<QB,?>... properties) {
    return fetchWithProperties(FETCH_LAZY, properties);
  }

  private R fetchWithProperties(FetchConfig config, TQProperty<?, ?>... props) {
    spiQuery().fetchProperties(_name, properties(props), config);
    return _root;
  }

  /**
   * Fetch using the nested FetchGroup.
   */
  public final R fetch(FetchGroup<T> nestedGroup) {
    return fetchNested(nestedGroup, FETCH_DEFAULT);
  }

  /**
   * Fetch query using the nested FetchGroup.
   */
  public final R fetchQuery(FetchGroup<T> nestedGroup) {
    return fetchNested(nestedGroup, FETCH_QUERY);
  }

  /**
   * Fetch cache using the nested FetchGroup.
   */
  public final R fetchCache(FetchGroup<T> nestedGroup) {
    return fetchNested(nestedGroup, FETCH_CACHE);
  }

  private R fetchNested(FetchGroup<T> nestedGroup, FetchConfig fetchConfig) {
    OrmQueryDetail nestedDetail = ((SpiFetchGroup) nestedGroup).underlying();
    spiQuery().addNested(_name, nestedDetail, fetchConfig);
    return _root;
  }

  private SpiQueryFetch spiQuery() {
    return (SpiQueryFetch) ((QueryBean) _root).query();
  }

  private Set<String> properties(TQProperty<?, ?>... props) {
    Set<String> set = new LinkedHashSet<>();
    for (TQProperty<?, ?> prop : props) {
      set.add(prop.propertyName());
    }
    return set;
  }

  protected final R _filterMany(ExpressionList<T> filter) {
    @SuppressWarnings("unchecked")
    ExpressionList<T> expressionList = (ExpressionList<T>) expr().filterMany(_name);
    expressionList.addAll(filter);
    return _root;
  }

<<<<<<< HEAD
  /**
   * Add filter expressions for the many path. The expressions can include SQL functions if
   * desired and the property names are translated to column names.
   * <p>
   * The expressions can contain placeholders for bind values using <code>?</code> or <code>?1</code> style.
   *
   * <pre>{@code
   *
   *     new QCustomer()
   *       .name.startsWith("Shrek")
   *       .contacts.filterManyRaw("status = ? and firstName like ?", Contact.Status.NEW, "Rob%")
   *       .findList();
   *
   * }</pre>
   *
   * @param rawExpressions The raw expressions which can include ? and ?1 style bind parameter placeholders
   * @param params The parameter values to bind
   */
  public final R filterManyRaw(String rawExpressions, Object... params) {
=======
  @Deprecated(forRemoval = true)
  protected final R _filterMany(String expressions, Object... params) {
    expr().filterMany(_name, expressions, params);
    return _root;
  }

  protected final R _filterManyRaw(String rawExpressions, Object... params) {
>>>>>>> 77383f4d
    expr().filterManyRaw(_name, rawExpressions, params);
    return _root;
  }

  protected final R _isEmpty() {
    expr().isEmpty(_name);
    return _root;
  }

  protected final R _isNotEmpty() {
    expr().isNotEmpty(_name);
    return _root;
  }

  protected final <S> ExpressionList<S> _newExpressionList() {
    return Expr.factory().expressionList();
  }

}<|MERGE_RESOLUTION|>--- conflicted
+++ resolved
@@ -196,35 +196,7 @@
     return _root;
   }
 
-<<<<<<< HEAD
-  /**
-   * Add filter expressions for the many path. The expressions can include SQL functions if
-   * desired and the property names are translated to column names.
-   * <p>
-   * The expressions can contain placeholders for bind values using <code>?</code> or <code>?1</code> style.
-   *
-   * <pre>{@code
-   *
-   *     new QCustomer()
-   *       .name.startsWith("Shrek")
-   *       .contacts.filterManyRaw("status = ? and firstName like ?", Contact.Status.NEW, "Rob%")
-   *       .findList();
-   *
-   * }</pre>
-   *
-   * @param rawExpressions The raw expressions which can include ? and ?1 style bind parameter placeholders
-   * @param params The parameter values to bind
-   */
-  public final R filterManyRaw(String rawExpressions, Object... params) {
-=======
-  @Deprecated(forRemoval = true)
-  protected final R _filterMany(String expressions, Object... params) {
-    expr().filterMany(_name, expressions, params);
-    return _root;
-  }
-
   protected final R _filterManyRaw(String rawExpressions, Object... params) {
->>>>>>> 77383f4d
     expr().filterManyRaw(_name, rawExpressions, params);
     return _root;
   }
