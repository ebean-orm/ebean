<?xml version="1.0" encoding="UTF-8"?>
<project xmlns="http://maven.apache.org/POM/4.0.0" xmlns:xsi="http://www.w3.org/2001/XMLSchema-instance" xsi:schemaLocation="http://maven.apache.org/POM/4.0.0 http://maven.apache.org/xsd/maven-4.0.0.xsd">
  <modelVersion>4.0.0</modelVersion>
  <parent>
    <artifactId>ebean-parent</artifactId>
    <groupId>io.ebean</groupId>
<<<<<<< HEAD
    <version>12.13.1-FOC6-SNAPSHOT</version>
=======
    <version>12.13.3-SNAPSHOT</version>
>>>>>>> 5fddc370
  </parent>

  <name>ebean querybean</name>
  <description>Ebean querybean support</description>
  <artifactId>ebean-querybean</artifactId>

  <dependencies>

    <!-- provided scope -->
    <dependency>
      <groupId>io.ebean</groupId>
      <artifactId>ebean-core</artifactId>
<<<<<<< HEAD
      <version>12.13.1-FOC6-SNAPSHOT</version>
=======
      <version>12.13.3-SNAPSHOT</version>
>>>>>>> 5fddc370
      <scope>provided</scope>
    </dependency>

    <!--
    Class retention Nonnull and Nullable annotations
    to assist with IDE auto-completion with Ebean API
    -->
    <dependency>
      <groupId>io.avaje</groupId>
      <artifactId>avaje-lang</artifactId>
      <version>1.0</version>
    </dependency>

    <dependency>
      <groupId>joda-time</groupId>
      <artifactId>joda-time</artifactId>
      <version>1.6</version>
      <optional>true</optional>
    </dependency>

    <dependency>
      <groupId>javax.validation</groupId>
      <artifactId>validation-api</artifactId>
      <version>2.0.1.Final</version>
      <optional>true</optional>
    </dependency>

    <!-- test dependencies -->
    <dependency>
      <groupId>io.ebean</groupId>
      <artifactId>ebean-datasource</artifactId>
      <version>${ebean-datasource.version}</version>
      <scope>test</scope>
    </dependency>

    <dependency>
      <groupId>io.ebean</groupId>
      <artifactId>ebean-ddl-generator</artifactId>
<<<<<<< HEAD
      <version>12.13.1-FOC6-SNAPSHOT</version>
=======
      <version>12.13.3-SNAPSHOT</version>
>>>>>>> 5fddc370
      <scope>test</scope>
    </dependency>

    <dependency>
      <groupId>io.ebean</groupId>
      <artifactId>querybean-generator</artifactId>
<<<<<<< HEAD
      <version>12.13.1-FOC6-SNAPSHOT</version>
=======
      <version>12.13.3-SNAPSHOT</version>
>>>>>>> 5fddc370
      <scope>test</scope>
    </dependency>

    <dependency>
      <groupId>io.ebean</groupId>
      <artifactId>ebean-test</artifactId>
<<<<<<< HEAD
      <version>12.13.1-FOC6-SNAPSHOT</version>
=======
      <version>12.13.3-SNAPSHOT</version>
>>>>>>> 5fddc370
      <scope>test</scope>
    </dependency>

    <dependency>
      <groupId>io.avaje</groupId>
      <artifactId>junit</artifactId>
      <version>1.0</version>
      <scope>test</scope>
    </dependency>

    <dependency>
      <groupId>org.avaje.composite</groupId>
      <artifactId>logback</artifactId>
      <version>1.1</version>
      <scope>test</scope>
    </dependency>

  </dependencies>

  <build>
    <plugins>
      <!-- Enhancement -->
      <plugin>
        <groupId>io.repaint.maven</groupId>
        <artifactId>tiles-maven-plugin</artifactId>
        <version>2.24</version>
        <extensions>true</extensions>
        <configuration>
          <tiles>
            <tile>io.ebean.tile:enhancement:12.11.3</tile>
            <tile>io.avaje.tile:moditech-module:1.0</tile>
          </tiles>
        </configuration>
      </plugin>

    </plugins>
  </build>

</project><|MERGE_RESOLUTION|>--- conflicted
+++ resolved
@@ -4,11 +4,7 @@
   <parent>
     <artifactId>ebean-parent</artifactId>
     <groupId>io.ebean</groupId>
-<<<<<<< HEAD
-    <version>12.13.1-FOC6-SNAPSHOT</version>
-=======
     <version>12.13.3-SNAPSHOT</version>
->>>>>>> 5fddc370
   </parent>
 
   <name>ebean querybean</name>
@@ -21,11 +17,7 @@
     <dependency>
       <groupId>io.ebean</groupId>
       <artifactId>ebean-core</artifactId>
-<<<<<<< HEAD
-      <version>12.13.1-FOC6-SNAPSHOT</version>
-=======
       <version>12.13.3-SNAPSHOT</version>
->>>>>>> 5fddc370
       <scope>provided</scope>
     </dependency>
 
@@ -64,33 +56,21 @@
     <dependency>
       <groupId>io.ebean</groupId>
       <artifactId>ebean-ddl-generator</artifactId>
-<<<<<<< HEAD
-      <version>12.13.1-FOC6-SNAPSHOT</version>
-=======
       <version>12.13.3-SNAPSHOT</version>
->>>>>>> 5fddc370
       <scope>test</scope>
     </dependency>
 
     <dependency>
       <groupId>io.ebean</groupId>
       <artifactId>querybean-generator</artifactId>
-<<<<<<< HEAD
-      <version>12.13.1-FOC6-SNAPSHOT</version>
-=======
       <version>12.13.3-SNAPSHOT</version>
->>>>>>> 5fddc370
       <scope>test</scope>
     </dependency>
 
     <dependency>
       <groupId>io.ebean</groupId>
       <artifactId>ebean-test</artifactId>
-<<<<<<< HEAD
-      <version>12.13.1-FOC6-SNAPSHOT</version>
-=======
       <version>12.13.3-SNAPSHOT</version>
->>>>>>> 5fddc370
       <scope>test</scope>
     </dependency>
 
