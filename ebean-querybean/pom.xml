<?xml version="1.0" encoding="UTF-8"?>
<project xmlns="http://maven.apache.org/POM/4.0.0" xmlns:xsi="http://www.w3.org/2001/XMLSchema-instance" xsi:schemaLocation="http://maven.apache.org/POM/4.0.0 http://maven.apache.org/xsd/maven-4.0.0.xsd">
  <modelVersion>4.0.0</modelVersion>
  <parent>
    <artifactId>ebean-parent</artifactId>
    <groupId>io.ebean</groupId>
    <version>13.3.0-SNAPSHOT</version>
  </parent>

  <name>ebean querybean</name>
  <description>Ebean querybean support</description>
  <artifactId>ebean-querybean</artifactId>

  <dependencies>

    <!-- provided scope -->
    <dependency>
      <groupId>io.ebean</groupId>
      <artifactId>ebean-core</artifactId>
      <version>13.3.0-SNAPSHOT</version>
      <scope>provided</scope>
    </dependency>

    <dependency>
      <groupId>io.avaje</groupId>
      <artifactId>avaje-jsr305-x</artifactId>
      <version>1.1</version>
      <scope>provided</scope>
    </dependency>

    <!--
    Class retention Nonnull and Nullable annotations
    to assist with IDE auto-completion with Ebean API
    -->
    <dependency>
      <groupId>io.avaje</groupId>
      <artifactId>avaje-lang</artifactId>
      <version>1.0</version>
    </dependency>

    <dependency>
      <groupId>joda-time</groupId>
      <artifactId>joda-time</artifactId>
      <version>1.6</version>
      <optional>true</optional>
    </dependency>

    <dependency>
      <groupId>javax.validation</groupId>
      <artifactId>validation-api</artifactId>
      <version>2.0.1.Final</version>
      <optional>true</optional>
    </dependency>

    <!-- test dependencies -->
    <dependency>
      <groupId>io.ebean</groupId>
      <artifactId>ebean-datasource</artifactId>
      <version>${ebean-datasource.version}</version>
      <scope>test</scope>
    </dependency>

    <dependency>
      <groupId>io.ebean</groupId>
      <artifactId>ebean-ddl-generator</artifactId>
      <version>13.3.0-SNAPSHOT</version>
      <scope>test</scope>
    </dependency>

    <dependency>
      <groupId>io.ebean</groupId>
      <artifactId>querybean-generator</artifactId>
      <version>13.3.0-SNAPSHOT</version>
      <scope>test</scope>
    </dependency>

    <dependency>
      <groupId>io.ebean</groupId>
      <artifactId>ebean-test</artifactId>
      <version>13.3.0-SNAPSHOT</version>
      <scope>test</scope>
    </dependency>

    <dependency>
      <groupId>io.avaje</groupId>
      <artifactId>junit</artifactId>
      <version>1.1</version>
      <scope>test</scope>
    </dependency>

    <dependency>
      <groupId>org.avaje.composite</groupId>
      <artifactId>logback</artifactId>
      <version>1.1</version>
      <scope>test</scope>
    </dependency>

  </dependencies>

  <build>
    <plugins>
      <!-- Enhancement -->
      <plugin>
        <groupId>io.repaint.maven</groupId>
        <artifactId>tiles-maven-plugin</artifactId>
        <version>2.24</version>
        <extensions>true</extensions>
        <configuration>
          <tiles>
<<<<<<< HEAD
            <tile>io.ebean.tile:enhancement:13.0.1-RC1</tile>
=======
            <tile>io.ebean.tile:enhancement:13.3.0</tile>
>>>>>>> 2aba1835
          </tiles>
        </configuration>
      </plugin>

    </plugins>
  </build>

</project><|MERGE_RESOLUTION|>--- conflicted
+++ resolved
@@ -107,11 +107,7 @@
         <extensions>true</extensions>
         <configuration>
           <tiles>
-<<<<<<< HEAD
-            <tile>io.ebean.tile:enhancement:13.0.1-RC1</tile>
-=======
             <tile>io.ebean.tile:enhancement:13.3.0</tile>
->>>>>>> 2aba1835
           </tiles>
         </configuration>
       </plugin>
