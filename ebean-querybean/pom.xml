<?xml version="1.0" encoding="UTF-8"?>
<project xmlns="http://maven.apache.org/POM/4.0.0" xmlns:xsi="http://www.w3.org/2001/XMLSchema-instance" xsi:schemaLocation="http://maven.apache.org/POM/4.0.0 http://maven.apache.org/xsd/maven-4.0.0.xsd">
  <modelVersion>4.0.0</modelVersion>
  <parent>
    <artifactId>ebean-parent</artifactId>
    <groupId>io.ebean</groupId>
    <version>13.2.1-SNAPSHOT</version>
  </parent>

  <name>ebean querybean</name>
  <description>Ebean querybean support</description>
  <artifactId>ebean-querybean</artifactId>

  <dependencies>

    <!-- provided scope -->
    <dependency>
      <groupId>io.ebean</groupId>
      <artifactId>ebean-core</artifactId>
      <version>13.2.1-SNAPSHOT</version>
<<<<<<< HEAD
=======
      <scope>provided</scope>
    </dependency>

    <dependency>
      <groupId>io.avaje</groupId>
      <artifactId>avaje-jsr305-x</artifactId>
      <version>1.1</version>
>>>>>>> 6e3db70d
      <scope>provided</scope>
    </dependency>

    <!--
    Class retention Nonnull and Nullable annotations
    to assist with IDE auto-completion with Ebean API
    -->
    <dependency>
      <groupId>io.avaje</groupId>
      <artifactId>avaje-lang</artifactId>
      <version>1.0</version>
    </dependency>

    <dependency>
      <groupId>joda-time</groupId>
      <artifactId>joda-time</artifactId>
      <version>1.6</version>
      <optional>true</optional>
    </dependency>

    <dependency>
      <groupId>javax.validation</groupId>
      <artifactId>validation-api</artifactId>
      <version>2.0.1.Final</version>
      <optional>true</optional>
    </dependency>

    <!-- test dependencies -->
    <dependency>
      <groupId>io.ebean</groupId>
      <artifactId>ebean-datasource</artifactId>
      <version>${ebean-datasource.version}</version>
      <scope>test</scope>
    </dependency>

    <dependency>
      <groupId>io.ebean</groupId>
      <artifactId>ebean-ddl-generator</artifactId>
      <version>13.2.1-SNAPSHOT</version>
      <scope>test</scope>
    </dependency>

    <dependency>
      <groupId>io.ebean</groupId>
      <artifactId>querybean-generator</artifactId>
      <version>13.2.1-SNAPSHOT</version>
      <scope>test</scope>
    </dependency>

    <dependency>
      <groupId>io.ebean</groupId>
      <artifactId>ebean-test</artifactId>
      <version>13.2.1-SNAPSHOT</version>
      <scope>test</scope>
    </dependency>

    <dependency>
      <groupId>io.avaje</groupId>
      <artifactId>junit</artifactId>
      <version>1.1</version>
      <scope>test</scope>
    </dependency>

    <dependency>
      <groupId>org.avaje.composite</groupId>
      <artifactId>logback</artifactId>
      <version>1.1</version>
      <scope>test</scope>
    </dependency>

  </dependencies>

  <build>
    <plugins>
      <!-- Enhancement -->
      <plugin>
        <groupId>io.repaint.maven</groupId>
        <artifactId>tiles-maven-plugin</artifactId>
        <version>2.24</version>
        <extensions>true</extensions>
        <configuration>
          <tiles>
            <tile>io.ebean.tile:enhancement:13.1.0</tile>
          </tiles>
        </configuration>
      </plugin>

    </plugins>
  </build>

</project><|MERGE_RESOLUTION|>--- conflicted
+++ resolved
@@ -18,8 +18,6 @@
       <groupId>io.ebean</groupId>
       <artifactId>ebean-core</artifactId>
       <version>13.2.1-SNAPSHOT</version>
-<<<<<<< HEAD
-=======
       <scope>provided</scope>
     </dependency>
 
@@ -27,7 +25,6 @@
       <groupId>io.avaje</groupId>
       <artifactId>avaje-jsr305-x</artifactId>
       <version>1.1</version>
->>>>>>> 6e3db70d
       <scope>provided</scope>
     </dependency>
 
