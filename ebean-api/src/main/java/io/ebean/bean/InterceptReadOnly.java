package io.ebean.bean;

import io.ebean.ValuePair;

import java.util.Collections;
import java.util.Map;
import java.util.Set;

/**
 * EntityBeanIntercept optimised for read only use.
 * <p>
 * For the read only use this intercept doesn't need to hold any state that is normally
 * required for updates such as per property changed, loaded, dirty state, original values
 * bean state etc.
 */
public class InterceptReadOnly extends InterceptBase implements EntityBeanIntercept {


  /**
   * Create with a given entity.
   */
  public InterceptReadOnly(Object ownerBean) {
    super((EntityBean) ownerBean);
  }

  @Override
  public String toString() {
    return "InterceptReadOnly{" + owner + '}';
  }

  @Override
  public EntityBean owner() {
    return owner;
  }

  @Override
  public PersistenceContext persistenceContext() {
    return null;
  }

  @Override
  public void setPersistenceContext(PersistenceContext persistenceContext) {

  }

  @Override
  public void setNodeUsageCollector(NodeUsageCollector usageCollector) {

  }

  @Override
  public Object ownerId() {
    return null;
  }

  @Override
  public void setOwnerId(Object ownerId) {

  }

  @Override
  public Object embeddedOwner() {
    return null;
  }

  @Override
  public int embeddedOwnerIndex() {
    return 0;
  }

  @Override
  public void clearGetterCallback() {

  }

  @Override
  public void registerGetterCallback(PreGetterCallback getterCallback) {

  }

  @Override
  public void setEmbeddedOwner(EntityBean parentBean, int embeddedOwnerIndex) {

  }

  @Override
  public void setBeanLoader(BeanLoader beanLoader, PersistenceContext ctx) {

  }

  @Override
  public void setBeanLoader(BeanLoader beanLoader) {

  }

  @Override
  public boolean isFullyLoadedBean() {
    return false;
  }

  @Override
  public void setFullyLoadedBean(boolean fullyLoadedBean) {

  }

  @Override
  public boolean isPartial() {
    return false;
  }

  @Override
  public boolean isDirty() {
    return false;
  }

  @Override
  public void setEmbeddedDirty(int embeddedProperty) {

  }

  @Override
  public void setDirty(boolean dirty) {

  }

  @Override
  public boolean isNew() {
    return false;
  }

  @Override
  public boolean isNewOrDirty() {
    return false;
  }

  @Override
  public boolean hasIdOnly(int idIndex) {
    return false;
  }

  @Override
  public boolean isReference() {
    return false;
  }

  @Override
  public void setReference(int idPos) {

  }

  @Override
  public void setLoadedFromCache(boolean loadedFromCache) {

  }

  @Override
  public boolean isLoadedFromCache() {
    return false;
  }

  @Override
  public boolean isReadOnly() {
    return true;
  }

  @Override
  public void setReadOnly(boolean readOnly) {

  }

  @Override
  public void setForceUpdate(boolean forceUpdate) {

  }

  @Override
  public boolean isUpdate() {
    return false;
  }

  @Override
  public boolean isLoaded() {
    return true;
  }

  @Override
  public void setNew() {

  }

  @Override
  public void setLoaded() {

  }

  @Override
  public void setLoadedLazy() {

  }

  @Override
  public void setLazyLoadFailure(Object ownerId) {

  }

  @Override
  public boolean isLazyLoadFailure() {
    return false;
  }

  @Override
  public boolean isDisableLazyLoad() {
    return false;
  }

  @Override
  public void setDisableLazyLoad(boolean disableLazyLoad) {

  }

  @Override
  public void setEmbeddedLoaded(Object embeddedBean) {

  }

  @Override
  public boolean isEmbeddedNewOrDirty(Object embeddedBean) {
    return false;
  }

  @Override
  public Object origValue(int propertyIndex) {
    return null;
  }

  @Override
<<<<<<< HEAD
=======
  public int findProperty(String propertyName) {
    return 0;
  }

  @Override
  public String property(int propertyIndex) {
    return null;
  }

  @Override
  public int propertyLength() {
    return 0;
  }

  @Override
>>>>>>> e04f33aa
  public void setPropertyLoaded(String propertyName, boolean loaded) {

  }

  @Override
  public void setPropertyUnloaded(int propertyIndex) {

  }

  @Override
  public void setLoadedProperty(int propertyIndex) {

  }

  @Override
  public void setLoadedPropertyAll() {

  }

  @Override
  public boolean isLoadedProperty(int propertyIndex) {
    return false;
  }

  @Override
  public boolean isChangedProperty(int propertyIndex) {
    return false;
  }

  @Override
  public boolean isDirtyProperty(int propertyIndex) {
    return false;
  }

  @Override
  public void markPropertyAsChanged(int propertyIndex) {

  }

  @Override
  public void setChangedProperty(int propertyIndex) {

  }

  @Override
  public void setChangeLoaded(int propertyIndex) {

  }

  @Override
  public void setEmbeddedPropertyDirty(int propertyIndex) {

  }

  @Override
  public void setOriginalValue(int propertyIndex, Object value) {

  }

  @Override
  public void setOriginalValueForce(int propertyIndex, Object value) {

  }

  @Override
  public void setNewBeanForUpdate() {

  }

  @Override
  public Set<String> loadedPropertyNames() {
    return Collections.emptySet();
  }

  @Override
  public boolean[] dirtyProperties() {
    return new boolean[0];
  }

  @Override
  public Set<String> dirtyPropertyNames() {
    return Collections.emptySet();
  }

  @Override
  public void addDirtyPropertyNames(Set<String> props, String prefix) {

  }

  @Override
  public boolean hasDirtyProperty(Set<String> propertyNames) {
    return false;
  }

  @Override
  public Map<String, ValuePair> dirtyValues() {
    return Collections.emptyMap();
  }

  @Override
  public void addDirtyPropertyValues(Map<String, ValuePair> dirtyValues, String prefix) {

  }

  @Override
  public void addDirtyPropertyValues(BeanDiffVisitor visitor) {

  }

  @Override
  public StringBuilder dirtyPropertyKey() {
    return null;
  }

  @Override
  public void addDirtyPropertyKey(StringBuilder sb) {

  }

  @Override
  public StringBuilder loadedPropertyKey() {
    return null;
  }

  @Override
  public boolean[] loaded() {
    return new boolean[0];
  }

  @Override
  public int lazyLoadPropertyIndex() {
    return 0;
  }

  @Override
  public String lazyLoadProperty() {
    return null;
  }

  @Override
  public void loadBean(int loadProperty) {

  }

  @Override
  public void loadBeanInternal(int loadProperty, BeanLoader loader) {

  }

  @Override
  public void initialisedMany(int propertyIndex) {

  }

  @Override
  public void preGetterCallback(int propertyIndex) {

  }

  @Override
  public void preGetId() {

  }

  @Override
  public void preGetter(int propertyIndex) {

  }

  @Override
  public void preSetterMany(boolean interceptField, int propertyIndex, Object oldValue, Object newValue) {

  }

  @Override
  public void setChangedPropertyValue(int propertyIndex, boolean setDirtyState, Object origValue) {

  }

  @Override
  public void setDirtyStatus() {

  }

  @Override
  public void preSetter(boolean intercept, int propertyIndex, Object oldValue, Object newValue) {

  }

  @Override
  public void preSetter(boolean intercept, int propertyIndex, boolean oldValue, boolean newValue) {

  }

  @Override
  public void preSetter(boolean intercept, int propertyIndex, int oldValue, int newValue) {

  }

  @Override
  public void preSetter(boolean intercept, int propertyIndex, long oldValue, long newValue) {

  }

  @Override
  public void preSetter(boolean intercept, int propertyIndex, double oldValue, double newValue) {

  }

  @Override
  public void preSetter(boolean intercept, int propertyIndex, float oldValue, float newValue) {

  }

  @Override
  public void preSetter(boolean intercept, int propertyIndex, short oldValue, short newValue) {

  }

  @Override
  public void preSetter(boolean intercept, int propertyIndex, char oldValue, char newValue) {

  }

  @Override
  public void preSetter(boolean intercept, int propertyIndex, byte oldValue, byte newValue) {

  }

  @Override
  public void preSetter(boolean intercept, int propertyIndex, char[] oldValue, char[] newValue) {

  }

  @Override
  public void preSetter(boolean intercept, int propertyIndex, byte[] oldValue, byte[] newValue) {

  }

  @Override
  public void setOldValue(int propertyIndex, Object oldValue) {

  }

  @Override
  public int sortOrder() {
    return 0;
  }

  @Override
  public void setSortOrder(int sortOrder) {

  }

  @Override
  public void setDeletedFromCollection(boolean deletedFromCollection) {

  }

  @Override
  public boolean isOrphanDelete() {
    return false;
  }

  @Override
  public void setLoadError(int propertyIndex, Exception t) {

  }

  @Override
  public Map<String, Exception> loadErrors() {
    return null;
  }

  @Override
  public boolean isChangedProp(int i) {
    return false;
  }

  @Override
  public MutableValueInfo mutableInfo(int propertyIndex) {
    return null;
  }

  @Override
  public void mutableInfo(int propertyIndex, MutableValueInfo info) {

  }

  @Override
  public void mutableNext(int propertyIndex, MutableValueNext next) {

  }

  @Override
  public String mutableNext(int propertyIndex) {
    return null;
  }
}<|MERGE_RESOLUTION|>--- conflicted
+++ resolved
@@ -234,8 +234,6 @@
   }
 
   @Override
-<<<<<<< HEAD
-=======
   public int findProperty(String propertyName) {
     return 0;
   }
@@ -251,7 +249,6 @@
   }
 
   @Override
->>>>>>> e04f33aa
   public void setPropertyLoaded(String propertyName, boolean loaded) {
 
   }
