--- conflicted
+++ resolved
@@ -15,14 +15,8 @@
     }
     sb.append(dbSql);
     int maxRows = request.getMaxRows();
-<<<<<<< HEAD
-
     if (maxRows >= 0) {
       sb.append(" ").append(LIMIT).append(" ").append(maxRows);
-=======
-    if (maxRows > 0) {
-      sb.append(" limit ").append(maxRows);
->>>>>>> e290f68b
     }
     int firstRow = request.getFirstRow();
     if (firstRow > 0) {
