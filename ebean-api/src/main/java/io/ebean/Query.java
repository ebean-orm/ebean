package io.ebean;

import io.avaje.lang.NonNullApi;
import io.avaje.lang.Nullable;

import jakarta.persistence.NonUniqueResultException;
import javax.sql.DataSource;
import java.sql.Connection;
import java.sql.Timestamp;
import java.util.List;
import java.util.Map;
import java.util.Optional;
import java.util.Set;
import java.util.function.BooleanSupplier;
import java.util.function.Consumer;
import java.util.function.Predicate;
import java.util.stream.Stream;

/**
 * Object relational query for finding a List, Set, Map or single entity bean.
 * <p>
 * Example: Create the query using the API.
 * </p>
 * <p>
 * <pre>{@code
 *
 * List<Order> orderList = DB.find(Order.class)
 *     .where()
 *       .like("customer.name","rob%")
 *       .gt("orderDate",lastWeek)
 *     .order("customer.id, id desc")
 *     .setMaxRows(50)
 *     .findList();
 *
 * ...
 * }</pre>
 * <p>
 * Example: The same query using the query language
 * </p>
 * <pre>{@code
 *
 * String oql =
 *   	+" where customer.name like :custName and orderDate > :minOrderDate "
 *   	+" order by customer.id, id desc "
 *   	+" limit 50 ";
 *
 * List<Order> orderList = DB.createQuery(Order.class, oql)
 *   .setParameter("custName", "Rob%")
 *   .setParameter("minOrderDate", lastWeek)
 *   .findList();
 * ...
 * }</pre>
 * <h3>AutoTune</h3>
 * <p>
 * Ebean has built in support for "AutoTune". This is a mechanism where a query
 * can be automatically tuned based on profiling information that is collected.
 * </p>
 * <p>
 * This is effectively the same as automatically using select() and fetch() to
 * build a query that will fetch all the data required by the application and no
 * more.
 * </p>
 * <p>
 * It is expected that AutoTune will be the default approach for many queries
 * in a system. It is possibly not as useful where the result of a query is sent
 * to a remote client or where there is some requirement for "Read Consistency"
 * guarantees.
 * </p>
 * <h3>Query Language</h3>
 * <p>
 * <b>Partial Objects</b>
 * </p>
 * <p>
 * The <em>find</em> and <em>fetch</em> clauses support specifying a list of
 * properties to fetch. This results in objects that are "partially populated".
 * If you try to get a property that was not populated a "lazy loading" query
 * will automatically fire and load the rest of the properties of the bean (This
 * is very similar behaviour as a reference object being "lazy loaded").
 * </p>
 * <p>
 * Partial objects can be saved just like fully populated objects. If you do
 * this you should remember to include the <em>"Version"</em> property in the
 * initial fetch. If you do not include a version property then optimistic
 * concurrency checking will occur but only include the fetched properties.
 * Refer to "ALL Properties/Columns" mode of Optimistic Concurrency checking.
 * </p>
 * <pre>{@code
 * [ select [ ( * | {fetch properties} ) ] ]
 * [ fetch {path} [ ( * | {fetch properties} ) ] ]
 * [ where {predicates} ]
 * [ order by {order by properties} ]
 * [ limit {max rows} [ offset {first row} ] ]
 * }</pre>
 * <p>
 * <b>SELECT</b> [ ( <i>*</i> | <i>{fetch properties}</i> ) ]
 * </p>
 * <p>
 * With the select you can specify a list of properties to fetch.
 * </p>
 * <p>
 * <b>FETCH</b> <b>{path}</b> [ ( <i>*</i> | <i>{fetch properties}</i> ) ]
 * </p>
 * <p>
 * With the fetch you specify the associated property to fetch and populate. The
 * path is a OneToOne, ManyToOne, OneToMany or ManyToMany property.
 * </p>
 * <p>
 * For fetch of a path we can optionally specify a list of properties to fetch.
 * If you do not specify a list of properties ALL the properties for that bean
 * type are fetched.
 * </p>
 * <p>
 * <b>WHERE</b> <b>{list of predicates}</b>
 * </p>
 * <p>
 * The list of predicates which are joined by AND OR NOT ( and ). They can
 * include named (or positioned) bind parameters. These parameters will need to
 * be bound by {@link Query#setParameter(String, Object)}.
 * </p>
 * <p>
 * <b>ORDER BY</b> <b>{order by properties}</b>
 * </p>
 * <p>
 * The list of properties to order the result. You can include ASC (ascending)
 * and DESC (descending) in the order by clause.
 * </p>
 * <p>
 * <b>LIMIT</b> <b>{max rows}</b> [ OFFSET <i>{first row}</i> ]
 * </p>
 * <p>
 * The limit offset specifies the max rows and first row to fetch. The offset is
 * optional.
 * </p>
 * <h4>Examples of Ebean's Query Language</h4>
 * <p>
 * Find orders fetching its id, shipDate and status properties. Note that the id
 * property is always fetched even if it is not included in the list of fetch
 * properties.
 * </p>
 * <pre>{@code
 *
 * select (shipDate, status)
 *
 * }</pre>
 * <p>
 * Find orders with a named bind variable (that will need to be bound via
 * {@link Query#setParameter(String, Object)}).
 * </p>
 * <pre>{@code
 *
 * where customer.name like :custLike
 *
 * }</pre>
 * <p>
 * Find orders and also fetch the customer with a named bind parameter. This
 * will fetch and populate both the order and customer objects.
 * </p>
 * <pre>{@code
 *
 * fetch customer
 * where customer.id = :custId
 *
 * }</pre>
 * <p>
 * Find orders and also fetch the customer, customer shippingAddress, order
 * details and related product. Note that customer and product objects will be
 * "Partial Objects" with only some of their properties populated. The customer
 * objects will have their id, name and shipping address populated. The product
 * objects (associated with each order detail) will have their id, sku and name
 * populated.
 * </p>
 * <pre>{@code
 *
 * fetch customer (name)
 * fetch customer.shippingAddress
 * fetch details
 * fetch details.product (sku, name)
 *
 * }</pre>
 *
 * @param <T> the type of Entity bean this query will fetch.
 */
@NonNullApi
public interface Query<T> extends CancelableQuery {

  /**
   * The lock type (strength) to use with query FOR UPDATE row locking.
   */
  enum LockType {
    /**
     * The default lock type being either UPDATE or NO_KEY_UPDATE based on
     * PlatformConfig.forUpdateNoKey configuration (Postgres option).
     */
    DEFAULT,

    /**
     * FOR UPDATE.
     */
    UPDATE,

    /**
     * FOR NO KEY UPDATE (Postgres only).
     */
    NO_KEY_UPDATE,

    /**
     * FOR SHARE (Postgres only).
     */
    SHARE,

    /**
     * FOR KEY SHARE (Postgres only).
     */
    KEY_SHARE
  }

  /**
   * FOR UPDATE wait mode.
   */
  enum LockWait {
    /**
     * Standard For update clause.
     */
    WAIT,

    /**
     * For update with No Wait option.
     */
    NOWAIT,

    /**
     * For update with Skip Locked option.
     */
    SKIPLOCKED
  }

  /**
   * Set RawSql to use for this query.
   */
  Query<T> setRawSql(RawSql rawSql);

  /**
   * Perform an 'As of' query using history tables to return the object graph
   * as of a time in the past.
   * <p>
   * To perform this query the DB must have underlying history tables.
   * </p>
   *
   * @param asOf the date time in the past at which you want to view the data
   */
  Query<T> asOf(Timestamp asOf);

  /**
   * Convert the query to a DTO bean query.
   * <p>
   * We effectively use the underlying ORM query to build the SQL and then execute
   * and map it into DTO beans.
   */
  <D> DtoQuery<D> asDto(Class<D> dtoClass);

  /**
   * Convert the query to a UpdateQuery.
   * <p>
   * Typically this is used with query beans to covert a query bean
   * query into an UpdateQuery like the examples below.
   * </p>
   *
   * <pre>{@code
   *
   *  int rowsUpdated = new QCustomer()
   *       .name.startsWith("Rob")
   *       .asUpdate()
   *       .set("active", false)
   *       .update();;
   *
   * }</pre>
   *
   * <pre>{@code
   *
   *   int rowsUpdated = new QContact()
   *       .notes.note.startsWith("Make Inactive")
   *       .email.endsWith("@foo.com")
   *       .customer.id.equalTo(42)
   *       .asUpdate()
   *       .set("inactive", true)
   *       .setRaw("email = lower(email)")
   *       .update();
   *
   * }</pre>
   */
  UpdateQuery<T> asUpdate();

  /**
   * Return a copy of the query.
   * <p>
   * This is so that you can use a Query as a "prototype" for creating other
   * query instances. You could create a Query with various where expressions
   * and use that as a "prototype" - using this copy() method to create a new
   * instance that you can then add other expressions then execute.
   * </p>
   */
  Query<T> copy();

  /**
   * Specify the PersistenceContextScope to use for this query.
   * <p/>
   * When this is not set the 'default' configured on {@link io.ebean.config.DatabaseConfig#setPersistenceContextScope(PersistenceContextScope)}
   * is used - this value defaults to {@link PersistenceContextScope#TRANSACTION}.
   * <p/>
   * Note that the same persistence Context is used for subsequent lazy loading and query join queries.
   * <p/>
   * Note that #findEach uses a 'per object graph' PersistenceContext so this scope is ignored for
   * queries executed as #findIterate, #findEach, #findEachWhile.
   *
   * @param scope The scope to use for this query and subsequent lazy loading.
   */
  Query<T> setPersistenceContextScope(PersistenceContextScope scope);

  /**
   * Return the ExpressionFactory used by this query.
   */
  ExpressionFactory getExpressionFactory();

  /**
   * Returns true if this query was tuned by autoTune.
   */
  boolean isAutoTuned();

  /**
   * Explicitly specify whether to use AutoTune for this query.
   * <p>
   * If you do not call this method on a query the "Implicit AutoTune mode" is
   * used to determine if AutoTune should be used for a given query.
   * </p>
   * <p>
   * AutoTune can add additional fetch paths to the query and specify which
   * properties are included for each path. If you have explicitly defined some
   * fetch paths AutoTune will not remove them.
   * </p>
   */
  Query<T> setAutoTune(boolean autoTune);

  /**
   * Execute the query allowing properties with invalid JSON to be collected and not fail the query.
   * <pre>{@code
   *
   *   // fetch a bean with JSON content
   *   EBasicJsonList bean= DB.find(EBasicJsonList.class)
   *       .setId(42)
   *       .setAllowLoadErrors()  // collect errors into bean state if we have invalid JSON
   *       .findOne();
   *
   *
   *   // get the invalid JSON errors from the bean state
   *   Map<String, Exception> errors = server().getBeanState(bean).getLoadErrors();
   *
   *   // If this map is not empty tell we have invalid JSON
   *   // and should try and fix the JSON content or inform the user
   *
   * }</pre>
   */
  Query<T> setAllowLoadErrors();

  /**
   * Set the default lazy loading batch size to use.
   * <p>
   * When lazy loading is invoked on beans loaded by this query then this sets the
   * batch size used to load those beans.
   *
   * @param lazyLoadBatchSize the number of beans to lazy load in a single batch
   */
  Query<T> setLazyLoadBatchSize(int lazyLoadBatchSize);

  /**
   * Execute the query including soft deleted rows.
   * <p>
   * This means that Ebean will not add any predicates to the query for filtering out
   * soft deleted rows. You can still add your own predicates for the deleted properties
   * and effectively you have full control over the query to include or exclude soft deleted
   * rows as needed for a given use case.
   * </p>
   */
  Query<T> setIncludeSoftDeletes();

  /**
   * Specify the properties to fetch on the root level entity bean in comma delimited format.
   * <p>
   * The Id property is automatically included in the properties to fetch unless setDistinct(true)
   * is set on the query.
   * </p>
   * <p>
   * Use {@link #fetch(String, String)} to specify specific properties to fetch
   * on other non-root level paths of the object graph.
   * </p>
   * <pre>{@code
   *
   * List<Customer> customers = DB.find(Customer.class)
   *     // Only fetch the customer id, name and status.
   *     // This is described as a "Partial Object"
   *     .select("name, status")
   *     .where.ilike("name", "rob%")
   *     .findList();
   *
   * }</pre>
   *
   * @param fetchProperties the properties to fetch for this bean (* = all properties).
   */
  Query<T> select(String fetchProperties);

  /**
   * Apply the fetchGroup which defines what part of the object graph to load.
   */
  Query<T> select(FetchGroup<T> fetchGroup);

  /**
   * Specify a path to fetch eagerly including specific properties.
   * <p>
   * Ebean will endeavour to fetch this path using a SQL join. If Ebean determines that it can
   * not use a SQL join (due to maxRows or because it would result in a cartesian product) Ebean
   * will automatically convert this fetch query into a "query join" - i.e. use fetchQuery().
   * </p>
   * <pre>{@code
   *
   * // query orders...
   * List<Order> orders = DB.find(Order.class)
   *       // fetch the customer...
   *       // ... getting the customers name and phone number
   *       .fetch("customer", "name, phoneNumber")
   *
   *       // ... also fetch the customers billing address (* = all properties)
   *       .fetch("customer.billingAddress", "*")
   *       .findList();
   * }</pre>
   * <p>
   * If columns is null or "*" then all columns/properties for that path are fetched.
   * </p>
   * <pre>{@code
   *
   * // fetch customers (their id, name and status)
   * List<Customer> customers = DB.find(Customer.class)
   *     .select("name, status")
   *     .fetch("contacts", "firstName,lastName,email")
   *     .findList();
   *
   * }</pre>
   *
   * @param path            the property path we wish to fetch eagerly.
   * @param fetchProperties properties of the associated bean that you want to include in the
   *                        fetch (* means all properties, null also means all properties).
   */
  Query<T> fetch(String path, String fetchProperties);

  /**
   * Fetch the path and properties using a "query join" (separate SQL query).
   * <p>
   * This is the same as:
   * </p>
   * <pre>{@code
   *
   *  fetch(path, fetchProperties, FetchConfig.ofQuery())
   *
   * }</pre>
   * <p>
   * This would be used instead of a fetch() when we use a separate SQL query to fetch this
   * part of the object graph rather than a SQL join.
   * </p>
   * <p>
   * We might typically get a performance benefit when the path to fetch is a OneToMany
   * or ManyToMany, the 'width' of the 'root bean' is wide and the cardinality of the many
   * is high.
   * </p>
   *
   * @param path            the property path we wish to fetch eagerly.
   * @param fetchProperties properties of the associated bean that you want to include in the
   *                        fetch (* means all properties, null also means all properties).
   */
  Query<T> fetchQuery(String path, String fetchProperties);

  /**
   * Fetch the path and properties using L2 bean cache.
   *
   * @param path            The path of the beans we are fetching from L2 cache.
   * @param fetchProperties The properties that should be loaded.
   */
  Query<T> fetchCache(String path, String fetchProperties);

  /**
   * Fetch the path and properties lazily (via batch lazy loading).
   * <p>
   * This is the same as:
   * </p>
   * <pre>{@code
   *
   *  fetch(path, fetchProperties, FetchConfig.ofLazy())
   *
   * }</pre>
   * <p>
   * The reason for using fetchLazy() is to either:
   * </p>
   * <ul>
   * <li>Control/tune what is fetched as part of lazy loading</li>
   * <li>Make use of the L2 cache, build this part of the graph from L2 cache</li>
   * </ul>
   *
   * @param path            the property path we wish to fetch lazily.
   * @param fetchProperties properties of the associated bean that you want to include in the
   *                        fetch (* means all properties, null also means all properties).
   */
  Query<T> fetchLazy(String path, String fetchProperties);

  /**
   * Additionally specify a FetchConfig to use a separate query or lazy loading
   * to load this path.
   * <pre>{@code
   *
   * // fetch customers (their id, name and status)
   * List<Customer> customers = DB.find(Customer.class)
   *     .select("name, status")
   *     .fetch("contacts", "firstName,lastName,email", FetchConfig.ofLazy(10))
   *     .findList();
   *
   * }</pre>
   *
   * @param path the property path we wish to fetch eagerly.
   */
  Query<T> fetch(String path, String fetchProperties, FetchConfig fetchConfig);

  /**
   * Specify a path to fetch eagerly including all its properties.
   * <p>
   * Ebean will endeavour to fetch this path using a SQL join. If Ebean determines that it can
   * not use a SQL join (due to maxRows or because it would result in a cartesian product) Ebean
   * will automatically convert this fetch query into a "query join" - i.e. use fetchQuery().
   * </p>
   * <pre>{@code
   *
   * // fetch customers (their id, name and status)
   * List<Customer> customers = DB.find(Customer.class)
   *     // eager fetch the contacts
   *     .fetch("contacts")
   *     .findList();
   *
   * }</pre>
   *
   * @param path the property path we wish to fetch eagerly.
   */
  Query<T> fetch(String path);

  /**
   * Fetch the path eagerly using a "query join" (separate SQL query).
   * <p>
   * This is the same as:
   * </p>
   * <pre>{@code
   *
   *  fetch(path, FetchConfig.ofQuery())
   *
   * }</pre>
   * <p>
   * This would be used instead of a fetch() when we use a separate SQL query to fetch this
   * part of the object graph rather than a SQL join.
   * </p>
   * <p>
   * We might typically get a performance benefit when the path to fetch is a OneToMany
   * or ManyToMany, the 'width' of the 'root bean' is wide and the cardinality of the many
   * is high.
   * </p>
   *
   * @param path the property path we wish to fetch eagerly
   */
  Query<T> fetchQuery(String path);

  /**
   * Fetch the path eagerly using L2 cache.
   */
  Query<T> fetchCache(String path);

  /**
   * Fetch the path lazily (via batch lazy loading).
   * <p>
   * This is the same as:
   * </p>
   * <pre>{@code
   *
   *  fetch(path, FetchConfig.ofLazy())
   *
   * }</pre>
   * <p>
   * The reason for using fetchLazy() is to either:
   * </p>
   * <ul>
   * <li>Control/tune what is fetched as part of lazy loading</li>
   * <li>Make use of the L2 cache, build this part of the graph from L2 cache</li>
   * </ul>
   *
   * @param path the property path we wish to fetch lazily.
   */
  Query<T> fetchLazy(String path);

  /**
   * Additionally specify a JoinConfig to specify a "query join" and or define
   * the lazy loading query.
   * <pre>{@code
   *
   * // fetch customers (their id, name and status)
   * List<Customer> customers = DB.find(Customer.class)
   *     // lazy fetch contacts with a batch size of 100
   *     .fetch("contacts", FetchConfig.ofLazy(100))
   *     .findList();
   *
   * }</pre>
   */
  Query<T> fetch(String path, FetchConfig fetchConfig);

  /**
   * Apply the path properties replacing the select and fetch clauses.
   * <p>
   * This is typically used when the FetchPath is applied to both the query and the JSON output.
   * </p>
   */
  Query<T> apply(FetchPath fetchPath);

  /**
   * Apply changes to the query conditional on the supplied predicate.
   * <p>
   * Typically, the changes are extra predicates etc.
   *
   * @param predicate The predicate which when true the changes are applied
   * @param apply The changes to apply to the query
   */
  Query<T> alsoIf(BooleanSupplier predicate, Consumer<Query<T>> apply);

  /**
   * Execute the query using the given transaction.
   */
  Query<T> usingTransaction(Transaction transaction);

  /**
   * Execute the query using the given connection.
   */
  Query<T> usingConnection(Connection connection);

  /**
   * Execute the query using the given database.
   */
  Query<T> usingDatabase(Database database);

  /**
   * Ensure that the master DataSource is used if there is a read only data source
   * being used (that is using a read replica database potentially with replication lag).
   * <p>
   * When the database is configured with a read-only DataSource via
   * say {@link io.ebean.DatabaseBuilder#readOnlyDataSource(DataSource)} then
   * by default when a query is run without an active transaction, it uses the read-only data
   * source. We use {@code usingMaster()} to instead ensure that the query is executed
   * against the master data source.
   */
  Query<T> usingMaster();

  /**
   * Execute the query returning the list of Id's.
   * <p>
   * This query will execute against the Database that was used to create it.
   * </p>
   */
  <A> List<A> findIds();

  /**
   * Execute the query iterating over the results.
   * <p>
   * Note that findIterate (and findEach and findEachWhile) uses a "per graph"
   * persistence context scope and adjusts jdbc fetch buffer size for large
   * queries. As such it is better to use findList for small queries.
   * </p>
   * <p>
   * Remember that with {@link QueryIterator} you must call {@link QueryIterator#close()}
   * when you have finished iterating the results (typically in a finally block).
   * </p>
   * <p>
   * findEach() and findEachWhile() are preferred to findIterate() as they ensure
   * the jdbc statement and resultSet are closed at the end of the iteration.
   * </p>
   * <p>
   * This query will execute against the Database that was used to create it.
   * </p>
   * <pre>{@code
   *
   *  Query<Customer> query = DB.find(Customer.class)
   *     .where().eq("status", Status.NEW)
   *     .order().asc("id");
   *
   *  // use try with resources to ensure QueryIterator is closed
   *
   *  try (QueryIterator<Customer> it = query.findIterate()) {
   *    while (it.hasNext()) {
   *      Customer customer = it.next();
   *      // do something with customer ...
   *    }
   *  }
   *
   * }</pre>
   */
  QueryIterator<T> findIterate();

  /**
   * Execute the query returning the result as a Stream.
   * <p>
   * Note that this can support very large queries iterating
   * any number of results. To do so internally it can use
   * multiple persistence contexts.
   * </p>
   * <pre>{@code
   *
   *  // use try with resources to ensure Stream is closed
   *
   *  try (Stream<Customer> stream = query.findStream()) {
   *    stream
   *    .map(...)
   *    .collect(...);
   *  }
   *
   * }</pre>
   */
  Stream<T> findStream();

  /**
   * Execute the query processing the beans one at a time.
   * <p>
   * This method is appropriate to process very large query results as the
   * beans are consumed one at a time and do not need to be held in memory
   * (unlike #findList #findSet etc)
   * </p>
   * <p>
   * Note that findEach (and findEachWhile and findIterate) uses a "per graph"
   * persistence context scope and adjusts jdbc fetch buffer size for large
   * queries. As such it is better to use findList for small queries.
   * </p>
   * <p>
   * Note that internally Ebean can inform the JDBC driver that it is expecting larger
   * resultSet and specifically for MySQL this hint is required to stop it's JDBC driver
   * from buffering the entire resultSet. As such, for smaller resultSets findList() is
   * generally preferable.
   * </p>
   * <p>
   * Compared with #findEachWhile this will always process all the beans where as
   * #findEachWhile provides a way to stop processing the query result early before
   * all the beans have been read.
   * </p>
   * <p>
   * This method is functionally equivalent to findIterate() but instead of using an
   * iterator uses the Consumer interface which is better suited to use with closures.
   * </p>
   * <pre>{@code
   *
   *  DB.find(Customer.class)
   *     .where().eq("status", Status.NEW)
   *     .order().asc("id")
   *     .findEach((Customer customer) -> {
   *
   *       // do something with customer
   *       System.out.println("-- visit " + customer);
   *     });
   *
   * }</pre>
   *
   * @param consumer the consumer used to process the queried beans.
   */
  void findEach(Consumer<T> consumer);

  /**
   * Execute findEach streaming query batching the results for consuming.
   * <p>
   * This query execution will stream the results and is suited to consuming
   * large numbers of results from the database.
   * <p>
   * Typically we use this batch consumer when we want to do further processing on
   * the beans and want to do that processing in batch form, for example - 100 at
   * a time.
   *
   * @param batch    The number of beans processed in the batch
   * @param consumer Process the batch of beans
   */
  void findEach(int batch, Consumer<List<T>> consumer);

  /**
   * Execute the query using callbacks to a visitor to process the resulting
   * beans one at a time.
   * <p>
   * Note that findEachWhile (and findEach and findIterate) uses a "per graph"
   * persistence context scope and adjusts jdbc fetch buffer size for large
   * queries. As such it is better to use findList for small queries.
   * </p>
   * <p>
   * This method is functionally equivalent to findIterate() but instead of using an
   * iterator uses the Predicate interface which is better suited to use with closures.
   * </p>
   * <pre>{@code
   *
   *  DB.find(Customer.class)
   *     .fetchQuery("contacts")
   *     .where().eq("status", Status.NEW)
   *     .order().asc("id")
   *     .setMaxRows(2000)
   *     .findEachWhile((Customer customer) -> {
   *
   *       // do something with customer
   *       System.out.println("-- visit " + customer);
   *
   *       // return true to continue processing or false to stop
   *       return (customer.getId() < 40);
   *     });
   *
   * }</pre>
   *
   * @param consumer the consumer used to process the queried beans.
   */
  void findEachWhile(Predicate<T> consumer);

  /**
   * Execute the query returning the list of objects.
   * <p>
   * This query will execute against the Database that was used to create it.
   * </p>
   * <pre>{@code
   *
   * List<Customer> customers = DB.find(Customer.class)
   *     .where().ilike("name", "rob%")
   *     .findList();
   *
   * }</pre>
   */
  List<T> findList();

  /**
   * Execute the query returning the set of objects.
   * <p>
   * This query will execute against the Database that was used to create it.
   * </p>
   * <pre>{@code
   *
   * Set<Customer> customers = DB.find(Customer.class)
   *     .where().ilike("name", "rob%")
   *     .findSet();
   *
   * }</pre>
   */
  Set<T> findSet();

  /**
   * Execute the query returning a map of the objects.
   * <p>
   * This query will execute against the Database that was used to create it.
   * </p>
   * <p>
   * You can use setMapKey() so specify the property values to be used as keys
   * on the map. If one is not specified then the id property is used.
   * </p>
   * <pre>{@code
   *
   * Map<String, Product> map = DB.find(Product.class)
   *     .setMapKey("sku")
   *     .findMap();
   *
   * }</pre>
   */
  <K> Map<K, T> findMap();

  /**
   * Execute the query returning a list of values for a single property.
   * <p>
   * <h3>Example 1:</h3>
   * <pre>{@code
   *
   *  List<String> names =
   *    DB.find(Customer.class)
   *      .select("name")
   *      .order().asc("name")
   *      .findSingleAttributeList();
   *
   * }</pre>
   * <p>
   * <h3>Example 2:</h3>
   * <pre>{@code
   *
   *  List<String> names =
   *    DB.find(Customer.class)
   *      .setDistinct(true)
   *      .select("name")
   *      .where().eq("status", Customer.Status.NEW)
   *      .order().asc("name")
   *      .setMaxRows(100)
   *      .findSingleAttributeList();
   *
   * }</pre>
   *
   * @return the list of values for the selected property
   */
  <A> List<A> findSingleAttributeList();

  /**
   * Execute the query returning a hashset of values for a single property.
   */
  <A> Set<A> findSingleAttributeSet();

  /**
   * Execute a query returning a single value or null for a single property/column.
   * <p>
   * <pre>{@code
   *
   *  String name =
   *    DB.find(Customer.class)
   *      .select("name")
   *      .where().eq("id", 42)
   *      .findSingleAttribute();
   *
   * }</pre>
   */
  @Nullable
  <A> A findSingleAttribute();

  /**
   * Execute the query returning a single optional attribute value.
   * <p>
   * <h3>Example</h3>
   * <pre>{@code
   *
   *  Optional<String> maybeName =
   *    new QCustomer()
   *      .select(name)
   *      .id.eq(42)
   *      .status.eq(NEW)
   *      .findSingleAttributeOrEmpty();
   *
   * }</pre>
   *
   * @return an optional value for the selected property
   */
  <A> Optional<A> findSingleAttributeOrEmpty();

  /**
   * Return true if this is countDistinct query.
   */
  boolean isCountDistinct();

  /**
   * Execute the query returning true if a row is found.
   * <p>
   * The query is executed using max rows of 1 and will only select the id property.
   * This method is really just a convenient way to optimise a query to perform a
   * 'does a row exist in the db' check.
   * </p>
   *
   * <h2>Example using a query bean:</h2>
   * <pre>{@code
   *
   *   boolean userExists =
   *     new QContact()
   *       .email.equalTo("rob@foo.com")
   *       .exists();
   *
   * }</pre>
   *
   * <h2>Example:</h2>
   * <pre>{@code
   *
   *   boolean userExists = query()
   *     .where().eq("email", "rob@foo.com")
   *     .exists();
   *
   * }</pre>
   *
   * @return True if the query finds a matching row in the database
   */
  boolean exists();

  /**
   * Execute the query returning either a single bean or null (if no matching
   * bean is found).
   * <p>
   * If more than 1 row is found for this query then a NonUniqueResultException is
   * thrown.
   * </p>
   * <p>
   * This is useful when your predicates dictate that your query should only
   * return 0 or 1 results.
   * </p>
   * <pre>{@code
   *
   * // assuming the sku of products is unique...
   * Product product = DB.find(Product.class)
   *         .where().eq("sku", "aa113")
   *         .findOne();
   * ...
   * }</pre>
   * <p>
   * It is also useful with finding objects by their id when you want to specify
   * further join information.
   * </p>
   * <pre>{@code
   *
   * // Fetch order 1 and additionally fetch join its order details...
   * Order order = DB.find(Order.class)
   *       .setId(1)
   *       .fetch("details")
   *       .findOne();
   *
   * // the order details were eagerly loaded
   * List<OrderDetail> details = order.getDetails();
   * ...
   * }</pre>
   *
   * @throws NonUniqueResultException if more than one result was found
   */
  @Nullable
  T findOne();

  /**
   * Execute the query returning an optional bean.
   */
  Optional<T> findOneOrEmpty();

  /**
   * Return versions of a @History entity bean.
   * <p>
   * Note that this query will work against view based history implementations
   * but not sql2011 standards based implementations that require a start and
   * end timestamp to be specified.
   * </p>
   * <p>
   * Generally this query is expected to be a find by id or unique predicates query.
   * It will execute the query against the history returning the versions of the bean.
   * </p>
   */
  List<Version<T>> findVersions();

  /**
   * Return versions of a @History entity bean between the 2 timestamps.
   * <p>
   * Generally this query is expected to be a find by id or unique predicates query.
   * It will execute the query against the history returning the versions of the bean.
   * </p>
   */
  List<Version<T>> findVersionsBetween(Timestamp start, Timestamp end);

  /**
   * Execute as a delete query deleting the 'root level' beans that match the predicates
   * in the query.
   * <p>
   * Note that if the query includes joins then the generated delete statement may not be
   * optimal depending on the database platform.
   * </p>
   *
   * @return the number of beans/rows that were deleted.
   */
  int delete();

  /**
   * Execute as a delete query returning the number of rows deleted using the given transaction.
   * <p>
   * Note that if the query includes joins then the generated delete statement may not be
   * optimal depending on the database platform.
   * </p>
   *
   * @return the number of beans/rows that were deleted.
   */
  int delete(Transaction transaction);

  /**
   * Execute the UpdateQuery returning the number of rows updated.
   *
   * @return the number of beans/rows updated.
   */
  int update();

  /**
   * Execute the UpdateQuery returning the number of rows updated using the given transaction.
   *
   * @return the number of beans/rows updated.
   */
  int update(Transaction transaction);

  /**
   * Return the count of entities this query should return.
   * <p>
   * This is the number of 'top level' or 'root level' entities.
   * </p>
   */
  int findCount();

  /**
   * Execute find row count query in a background thread.
   * <p>
   * This returns a Future object which can be used to cancel, check the
   * execution status (isDone etc) and get the value (with or without a
   * timeout).
   * </p>
   *
   * @return a Future object for the row count query
   */
  FutureRowCount<T> findFutureCount();

  /**
   * Execute find Id's query in a background thread.
   * <p>
   * This returns a Future object which can be used to cancel, check the
   * execution status (isDone etc) and get the value (with or without a
   * timeout).
   * </p>
   *
   * @return a Future object for the list of Id's
   */
  FutureIds<T> findFutureIds();

  /**
   * Execute find list query in a background thread.
   * <p>
   * This query will execute in it's own PersistenceContext and using its own transaction.
   * What that means is that it will not share any bean instances with other queries.
   * </p>
   *
   * @return a Future object for the list result of the query
   */
  FutureList<T> findFutureList();

  /**
   * Return a PagedList for this query using firstRow and maxRows.
   * <p>
   * The benefit of using this over findList() is that it provides functionality to get the
   * total row count etc.
   * </p>
   * <p>
   * If maxRows is not set on the query prior to calling findPagedList() then a
   * PersistenceException is thrown.
   * </p>
   * <pre>{@code
   *
   *  PagedList<Order> pagedList = DB.find(Order.class)
   *       .setFirstRow(50)
   *       .setMaxRows(20)
   *       .findPagedList();
   *
   *       // fetch the total row count in the background
   *       pagedList.loadRowCount();
   *
   *       List<Order> orders = pagedList.getList();
   *       int totalRowCount = pagedList.getTotalRowCount();
   *
   * }</pre>
   *
   * @return The PagedList
   */
  PagedList<T> findPagedList();

  /**
   * Set a named bind parameter. Named parameters have a colon to prefix the name.
   * <pre>{@code
   *
   * // a query with a named parameter
   * String oql = "find order where status = :orderStatus";
   *
   * List<Order> list = DB.find(Order.class, oql)
   *   .setParameter("orderStatus", OrderStatus.NEW)
   *   .findList();
   *
   * }</pre>
   *
   * @param name  the parameter name
   * @param value the parameter value
   */
  Query<T> setParameter(String name, Object value);

  /**
   * Set an ordered bind parameter according to its position. Note that the
   * position starts at 1 to be consistent with JDBC PreparedStatement. You need
   * to set a parameter value for each ? you have in the query.
   * <pre>{@code
   *
   * // a query with a positioned parameter
   * String oql = "where status = ? order by id desc";
   *
   * List<Order> list = DB.createQuery(Order.class, oql)
   *   .setParameter(1, OrderStatus.NEW)
   *   .findList();
   *
   * }</pre>
   *
   * @param position the parameter bind position starting from 1 (not 0)
   * @param value    the parameter bind value.
   */
  Query<T> setParameter(int position, Object value);

  /**
   * Bind the next positioned parameter.
   *
   * <pre>{@code
   *
   * // a query with a positioned parameters
   * String oql = "where status = ? and name = ?";
   *
   * List<Order> list = DB.createQuery(Order.class, oql)
   *   .setParameter(OrderStatus.NEW)
   *   .setParameter("Rob")
   *   .findList();
   *
   * }</pre>
   */
  Query<T> setParameter(Object value);

  /**
   * Bind all the positioned parameters.
   * <p>
   * A convenience for multiple calls to {@link #setParameter(Object)}
   */
  Query<T> setParameters(Object... values);

  /**
   * Set the Id value to query. This is used with findOne().
   * <p>
   * You can use this to have further control over the query. For example adding
   * fetch joins.
   * </p>
   * <pre>{@code
   *
   * Order order = DB.find(Order.class)
   *     .setId(1)
   *     .fetch("details")
   *     .findOne();
   *
   * // the order details were eagerly fetched
   * List<OrderDetail> details = order.getDetails();
   *
   * }</pre>
   */
  Query<T> setId(Object id);

  /**
   * Return the Id value.
   */
  Object getId();

  /**
   * Add a single Expression to the where clause returning the query.
   * <pre>{@code
   *
   * List<Order> newOrders = DB.find(Order.class)
   * 		.where().eq("status", Order.NEW)
   * 		.findList();
   * ...
   *
   * }</pre>
   */
  Query<T> where(Expression expression);

  /**
   * Add Expressions to the where clause with the ability to chain on the
   * ExpressionList. You can use this for adding multiple expressions to the
   * where clause.
   * <pre>{@code
   *
   * List<Order> orders = DB.find(Order.class)
   *     .where()
   *       .eq("status", Order.NEW)
   *       .ilike("customer.name","rob%")
   *     .findList();
   *
   * }</pre>
   *
   * @return The ExpressionList for adding expressions to.
   * @see Expr
   */
  ExpressionList<T> where();

  /**
   * This applies a filter on the 'many' property list rather than the root
   * level objects.
   * <p>
   * Typically you will use this in a scenario where the cardinality is high on
   * the 'many' property you wish to join to. Say you want to fetch customers
   * and their associated orders... but instead of getting all the orders for
   * each customer you only want to get the new orders they placed since last
   * week. In this case you can use filterMany() to filter the orders.
   * </p>
   * <pre>{@code
   *
   * List<Customer> list = DB.find(Customer.class)
   *     .fetch("orders")
   *     .where().ilike("name", "rob%")
   *     .filterMany("orders").eq("status", Order.Status.NEW).gt("orderDate", lastWeek)
   *     .findList();
   *
   * }</pre>
   * <p>
   * Please note you have to be careful that you add expressions to the correct
   * expression list - as there is one for the 'root level' and one for each
   * filterMany that you have.
   * </p>
   *
   * @param propertyName the name of the many property that you want to have a filter on.
   * @return the expression list that you add filter expressions for the many to.
   */
  ExpressionList<T> filterMany(String propertyName);

  /**
   * Add Expressions to the Having clause return the ExpressionList.
   * <p>
   * Currently only beans based on raw sql will use the having clause.
   * </p>
   * <p>
   * Note that this returns the ExpressionList (so you can add multiple
   * expressions to the query in a fluent API way).
   * </p>
   *
   * @return The ExpressionList for adding more expressions to.
   * @see Expr
   */
  ExpressionList<T> having();

  /**
   * Add an expression to the having clause returning the query.
   * <p>
   * Currently only beans based on raw sql will use the having clause.
   * </p>
   * <p>
   * This is similar to {@link #having()} except it returns the query rather
   * than the ExpressionList. This is useful when you want to further specify
   * something on the query.
   * </p>
   *
   * @param addExpressionToHaving the expression to add to the having clause.
   * @return the Query object
   */
  Query<T> having(Expression addExpressionToHaving);

  /**
   * Set the order by clause replacing the existing order by clause if there is
   * one.
   * <p>
   * This follows SQL syntax using commas between each property with the
   * optional asc and desc keywords representing ascending and descending order
   * respectively.
   */
  Query<T> orderBy(String orderByClause);

  /**
   * @deprecated migrate to {@link #orderBy()}.
   */
  @Deprecated(since = "13.19", forRemoval = true)
  default Query<T> order(String orderByClause) {
    return orderBy(orderByClause);
  }

  /**
   * Return the OrderBy so that you can append an ascending or descending
   * property to the order by clause.
   * <p>
   * This will never return a null. If no order by clause exists then an 'empty'
   * OrderBy object is returned.
   * <p>
   * This is the same as <code>order()</code>
   */
  OrderBy<T> orderBy();

  /**
   * @deprecated migrate to {@link #orderBy()}.
   */
  @Deprecated(since = "13.19", forRemoval = true)
  default OrderBy<T> order() {
    return orderBy();
  }

  /**
   * Set an OrderBy object to replace any existing OrderBy clause.
   */
  Query<T> setOrderBy(OrderBy<T> orderBy);

  /**
   * @deprecated migrate to {@link #setOrderBy(OrderBy)}.
   */
  @Deprecated(since = "13.19", forRemoval = true)
  default Query<T> setOrder(OrderBy<T> orderBy) {
    return setOrderBy(orderBy);
  }

  /**
   * Set whether this query uses DISTINCT.
   * <p>
   * The select() clause MUST be specified when setDistinct(true) is set. The reason for this is that
   * generally ORM queries include the "id" property and this doesn't make sense for distinct queries.
   * </p>
   * <pre>{@code
   *
   *   List<Customer> customers =
   *       DB.find(Customer.class)
   *          .setDistinct(true)
   *          .select("name")
   *          .findList();
   *
   * }</pre>
   */
  Query<T> setDistinct(boolean isDistinct);

  /**
   * Extended version for setDistinct in conjunction with "findSingleAttributeList";
   *
   * <pre>{@code
   *
   *  List<CountedValue<Order.Status>> orderStatusCount =
   *
   *     DB.find(Order.class)
   *      .select("status")
   *      .where()
   *      .gt("orderDate", LocalDate.now().minusMonths(3))
   *
   *      // fetch as single attribute with a COUNT
   *      .setCountDistinct(CountDistinctOrder.COUNT_DESC_ATTR_ASC)
   *      .findSingleAttributeList();
   *
   *     for (CountedValue<Order.Status> entry : orderStatusCount) {
   *       System.out.println(" count:" + entry.getCount()+" orderStatus:" + entry.getValue() );
   *     }
   *
   *   // produces
   *
   *   count:3 orderStatus:NEW
   *   count:1 orderStatus:SHIPPED
   *   count:1 orderStatus:COMPLETE
   *
   * }</pre>
   */
  Query<T> setCountDistinct(CountDistinctOrder orderBy);

  /**
   * Return the first row value.
   */
  int getFirstRow();

  /**
   * Set the first row to return for this query.
   *
   * @param firstRow the first row to include in the query result.
   */
  Query<T> setFirstRow(int firstRow);

  /**
   * Return the max rows for this query.
   */
  int getMaxRows();

  /**
   * Set the maximum number of rows to return in the query.
   *
   * @param maxRows the maximum number of rows to return in the query.
   */
  Query<T> setMaxRows(int maxRows);

  /**
   * Set the property to use as keys for a map.
   * <p>
   * If no property is set then the id property is used.
   * </p>
   * <pre>{@code
   *
   * // Assuming sku is unique for products...
   *
   * Map<String,Product> productMap = DB.find(Product.class)
   *     .setMapKey("sku")  // sku map keys...
   *     .findMap();
   *
   * }</pre>
   *
   * @param mapKey the property to use as keys for a map.
   */
  Query<T> setMapKey(String mapKey);

  /**
   * Set this to false to not use the bean cache.
   * <p>
   * This method is now superseded by {@link #setBeanCacheMode(CacheMode)}
   * which provides more explicit options controlled bean cache use.
   * </p>
   * <p>
   * This method is likely to be deprecated in the future with migration
   * over to setUseBeanCache().
   * </p>
   */
  default Query<T> setUseCache(boolean useCache) {
    return setBeanCacheMode(useCache ? CacheMode.ON : CacheMode.OFF);
  }

  /**
   * Set the mode to use the bean cache when executing this query.
   * <p>
   * By default "find by id" and "find by natural key" will use the bean cache
   * when bean caching is enabled. Setting this to false means that the query
   * will not use the bean cache and instead hit the database.
   * </p>
   * <p>
   * By default findList() with natural keys will not use the bean cache. In that
   * case we need to explicitly use the bean cache.
   * </p>
   */
  Query<T> setBeanCacheMode(CacheMode beanCacheMode);

  /**
   * Set the {@link CacheMode} to use the query for executing this query.
   */
  Query<T> setUseQueryCache(CacheMode queryCacheMode);

  /**
   * Calls {@link #setUseQueryCache(CacheMode)} with <code>ON</code> or <code>OFF</code>.
   */
  default Query<T> setUseQueryCache(boolean enabled) {
    return setUseQueryCache(enabled ? CacheMode.ON : CacheMode.OFF);
  }

  /**
   * Set the profile location of this query. This is used to relate query execution metrics
   * back to a location like a specific line of code.
   */
  Query<T> setProfileLocation(ProfileLocation profileLocation);

  /**
   * Set a label on the query.
   * <p>
   * This label can be used to help identify query performance metrics but we can also use
   * profile location enhancement on Finders so for some that would be a better option.
   * </p>
   */
  Query<T> setLabel(String label);

  /**
<<<<<<< HEAD
=======
   * Set a SQL query hint.
   * <p>
   * This results in an inline comment that immediately follows
   * after the select keyword in the form: {@code /*+ hint *\/ }
   */
  Query<T> setHint(String hint);

  /**
   * Set to true if this query should execute against the doc store.
   * <p>
   * When setting this you may also consider disabling lazy loading.
   * </p>
   */
  Query<T> setUseDocStore(boolean useDocStore);

  /**
>>>>>>> ab45ad34
   * When set to true when you want the returned beans to be read only.
   */
  Query<T> setReadOnly(boolean readOnly);

  /**
   * Set a timeout on this query.
   * <p>
   * This will typically result in a call to setQueryTimeout() on a
   * preparedStatement. If the timeout occurs an exception will be thrown - this
   * will be a SQLException wrapped up in a PersistenceException.
   * </p>
   *
   * @param secs the query timeout limit in seconds. Zero means there is no limit.
   */
  Query<T> setTimeout(int secs);

  /**
   * A hint which for JDBC translates to the Statement.fetchSize().
   * <p>
   * Gives the JDBC driver a hint as to the number of rows that should be
   * fetched from the database when more rows are needed for ResultSet.
   * </p>
   * <p>
   * Note that internally findEach and findEachWhile will set the fetch size
   * if it has not already as these queries expect to process a lot of rows.
   * If we didn't then Postgres and MySql for example would eagerly pull back
   * all the row data and potentially consume a lot of memory in the process.
   * </p>
   * <p>
   * As findEach and findEachWhile automatically set the fetch size we don't have
   * to do so generally but we might still wish to for tuning a specific use case.
   * </p>
   */
  Query<T> setBufferFetchSizeHint(int fetchSize);

  /**
   * Return the sql that was generated for executing this query.
   * <p>
   * This is only available after the query has been executed and provided only
   * for informational purposes.
   * </p>
   */
  String getGeneratedSql();

  /**
   * Execute the query with the given lock type and WAIT.
   * <p>
   * Note that <code>forUpdate()</code> is the same as
   * <code>withLock(LockType.UPDATE)</code>.
   * <p>
   * Provides us with the ability to explicitly use Postgres
   * SHARE, KEY SHARE, NO KEY UPDATE and UPDATE row locks.
   */
  Query<T> withLock(LockType lockType);

  /**
   * Execute the query with the given lock type and lock wait.
   * <p>
   * Note that <code>forUpdateNoWait()</code> is the same as
   * <code>withLock(LockType.UPDATE, LockWait.NOWAIT)</code>.
   * <p>
   * Provides us with the ability to explicitly use Postgres
   * SHARE, KEY SHARE, NO KEY UPDATE and UPDATE row locks.
   */
  Query<T> withLock(LockType lockType, LockWait lockWait);

  /**
   * Execute using "for update" clause which results in the DB locking the record.
   * <p>
   * The same as <code>withLock(LockType.UPDATE, LockWait.WAIT)</code>.
   */
  Query<T> forUpdate();

  /**
   * Execute using "for update" clause with "no wait" option.
   * <p>
   * This is typically a Postgres and Oracle only option at this stage.
   * <p>
   * The same as <code>withLock(LockType.UPDATE, LockWait.NOWAIT)</code>.
   */
  Query<T> forUpdateNoWait();

  /**
   * Execute using "for update" clause with "skip locked" option.
   * <p>
   * This is typically a Postgres and Oracle only option at this stage.
   * <p>
   * The same as <code>withLock(LockType.UPDATE, LockWait.SKIPLOCKED)</code>.
   */
  Query<T> forUpdateSkipLocked();

  /**
   * Return true if this query has forUpdate set.
   */
  boolean isForUpdate();

  /**
   * Return the "for update" wait mode to use.
   */
  LockWait getForUpdateLockWait();

  /**
   * Return the lock type (strength) to use with "for update".
   */
  LockType getForUpdateLockType();

  /**
   * Set root table alias.
   */
  Query<T> alias(String alias);

  /**
   * Set the base table to use for this query.
   * <p>
   * Typically this is used when a table has partitioning and we wish to specify a specific
   * partition/table to query against.
   * </p>
   * <pre>{@code
   *
   *   QOrder()
   *   .setBaseTable("order_2019_05")
   *   .status.equalTo(Status.NEW)
   *   .findList();
   *
   * }</pre>
   */
  Query<T> setBaseTable(String baseTable);

  /**
   * Return the type of beans being queried.
   */
  Class<T> getBeanType();

  /**
   * Return the type of query being executed.
   */
  QueryType getQueryType();

  /**
   * Set true if you want to disable lazy loading.
   * <p>
   * That is, once the object graph is returned further lazy loading is disabled.
   * </p>
   */
  Query<T> setDisableLazyLoading(boolean disableLazyLoading);

  /**
   * Returns the set of properties or paths that are unknown (do not map to known properties or paths).
   * <p>
   * Validate the query checking the where and orderBy expression paths to confirm if
   * they represent valid properties or paths for the given bean type.
   * </p>
   */
  Set<String> validate();

  /**
   * Controls, if paginated queries should always append an 'order by id' statement at the end to
   * guarantee a deterministic sort result. This may affect performance.
   * If this is not enabled, and an orderBy is set on the query, it's up to the programmer that
   * this query provides a deterministic result.
   */
  Query<T> orderById(boolean orderById);

  /**
   * Type safe query bean properties and expressions (marker interface).
   * <p>
   * Implemented by query bean properties and expressions based on those properties.
   * <p>
   * The base type determines which {@link StdOperators} can be used on the property.
   *
   * @param <T> The property type.
   */
  interface Property<T> {

    /**
     * Return a property given the expression.
     */
    static <T> Property<T> of(String expression) {
      return new SimpleProperty<>(expression);
    }

    /**
     * Return the property in string expression form.
     * <p>
     * This is a path to a database column (like "name" or "billingAddress.city") or a function
     * wrapping a path (like <em>lower(name)</em>, <em>concat(name, '-', billingAddress.city)</em>
     */
    @Override
    String toString();
  }
}<|MERGE_RESOLUTION|>--- conflicted
+++ resolved
@@ -1529,8 +1529,6 @@
   Query<T> setLabel(String label);
 
   /**
-<<<<<<< HEAD
-=======
    * Set a SQL query hint.
    * <p>
    * This results in an inline comment that immediately follows
@@ -1539,15 +1537,6 @@
   Query<T> setHint(String hint);
 
   /**
-   * Set to true if this query should execute against the doc store.
-   * <p>
-   * When setting this you may also consider disabling lazy loading.
-   * </p>
-   */
-  Query<T> setUseDocStore(boolean useDocStore);
-
-  /**
->>>>>>> ab45ad34
    * When set to true when you want the returned beans to be read only.
    */
   Query<T> setReadOnly(boolean readOnly);
