package io.ebean;

import io.avaje.lang.NonNullApi;
import io.avaje.lang.Nullable;

import jakarta.persistence.NonUniqueResultException;
import java.sql.Connection;
import java.sql.Timestamp;
import java.util.*;
import java.util.function.Consumer;
import java.util.function.Predicate;

/**
 * List of Expressions that make up a where or having clause.
 * <p>
 * An ExpressionList is returned from {@link Query#where()}.
 * </p>
 * <p>
 * The ExpressionList has a list of convenience methods that create the standard
 * expressions and add them to this list.
 * </p>
 * <p>
 * The ExpressionList also duplicates methods that are found on the Query such
 * as findList() and order(). The purpose of these methods is provide a fluid
 * API. The upside of this approach is that you can build and execute a query
 * via chained methods. The down side is that this ExpressionList object has
 * more methods than you would initially expect (the ones duplicated from
 * Query).
 * </p>
 *
 * @see Query#where()
 */
@NonNullApi
public interface ExpressionList<T> {

  /**
   * Return the query that owns this expression list.
   * <p>
   * This is a convenience method solely to support a fluid API where the
   * methods are chained together. Adding expressions returns this expression
   * list and this method can be used after that to return back the original
   * query so that further things can be added to it.
   * </p>
   */
  Query<T> query();

  /**
   * Controls, if paginated queries should always append an 'order by id' statement at the end to
   * guarantee a deterministic sort result. This may affect performance.
   * If this is not enabled, and an orderBy is set on the query, it's up to the programmer that
   * this query provides a deterministic result.
   */
  Query<T> orderById(boolean orderById);

  /**
   * @deprecated migrate to {@link #orderBy(String)}
   */
  @Deprecated(since = "13.19", forRemoval = true)
  default ExpressionList<T> order(String orderByClause) {
    return orderBy(orderByClause);
  }

  /**
   * Set the order by clause replacing the existing order by clause if there is
   * one.
   * <p>
   * This follows SQL syntax using commas between each property with the
   * optional asc and desc keywords representing ascending and descending order
   * respectively.
   */
  ExpressionList<T> orderBy(String orderBy);

  /**
   * @deprecated migrate to {@link #orderBy()}.
   */
  @Deprecated(forRemoval = true)
  default OrderBy<T> order() {
    return orderBy();
  }

  /**
   * Return the OrderBy so that you can append an ascending or descending
   * property to the order by clause.
   * <p>
   * This will never return a null. If no order by clause exists then an 'empty'
   * OrderBy object is returned.
   * <p>
   * This is the same as <code>order()</code>
   */
  OrderBy<T> orderBy();

  /**
   * Apply the path properties to the query replacing the select and fetch clauses.
   */
  Query<T> apply(FetchPath fetchPath);

  /**
   * Perform an 'As of' query using history tables to return the object graph
   * as of a time in the past.
   * <p>
   * To perform this query the DB must have underlying history tables.
   * </p>
   *
   * @param asOf the date time in the past at which you want to view the data
   */
  Query<T> asOf(Timestamp asOf);

  /**
   * Convert the query to a DTO bean query.
   * <p>
   * We effectively use the underlying ORM query to build the SQL and then execute
   * and map it into DTO beans.
   */
  <D> DtoQuery<D> asDto(Class<D> dtoClass);

  /**
   * Return the underlying query as an UpdateQuery.
   * <p>
   * Typically this is used with query beans to covert a query bean
   * query into an UpdateQuery like the examples below.
   * </p>
   *
   * <pre>{@code
   *
   *  int rowsUpdated = new QCustomer()
   *       .name.startsWith("Rob")
   *       .asUpdate()
   *       .set("active", false)
   *       .update();;
   *
   * }</pre>
   *
   * <pre>{@code
   *
   *   int rowsUpdated = new QContact()
   *       .notes.note.startsWith("Make Inactive")
   *       .email.endsWith("@foo.com")
   *       .customer.id.equalTo(42)
   *       .asUpdate()
   *       .set("inactive", true)
   *       .setRaw("email = lower(email)")
   *       .update();
   *
   * }</pre>
   */
  UpdateQuery<T> asUpdate();

  /**
   * Execute the query with the given lock type and WAIT.
   * <p>
   * Note that <code>forUpdate()</code> is the same as
   * <code>withLock(LockType.UPDATE)</code>.
   * <p>
   * Provides us with the ability to explicitly use Postgres
   * SHARE, KEY SHARE, NO KEY UPDATE and UPDATE row locks.
   */
  Query<T> withLock(Query.LockType lockType);

  /**
   * Execute the query with the given lock type and lock wait.
   * <p>
   * Note that <code>forUpdateNoWait()</code> is the same as
   * <code>withLock(LockType.UPDATE, LockWait.NOWAIT)</code>.
   * <p>
   * Provides us with the ability to explicitly use Postgres
   * SHARE, KEY SHARE, NO KEY UPDATE and UPDATE row locks.
   */
  Query<T> withLock(Query.LockType lockType, Query.LockWait lockWait);

  /**
   * Execute using "for update" clause which results in the DB locking the record.
   */
  Query<T> forUpdate();

  /**
   * Execute using "for update" clause with No Wait option.
   * <p>
   * This is typically a Postgres and Oracle only option at this stage.
   * </p>
   */
  Query<T> forUpdateNoWait();

  /**
   * Execute using "for update" clause with Skip Locked option.
   * <p>
   * This is typically a Postgres and Oracle only option at this stage.
   * </p>
   */
  Query<T> forUpdateSkipLocked();

  /**
   * Execute the query including soft deleted rows.
   */
  Query<T> setIncludeSoftDeletes();

  /**
   * Execute the query using the given transaction.
   */
  Query<T> usingTransaction(Transaction transaction);

  /**
   * Execute the query using the given connection.
   */
  Query<T> usingConnection(Connection connection);

  /**
   * Execute as a delete query deleting the 'root level' beans that match the predicates
   * in the query.
   * <p>
   * Note that if the query includes joins then the generated delete statement may not be
   * optimal depending on the database platform.
   * </p>
   *
   * @return the number of rows that were deleted.
   */
  int delete();

  /**
   * Execute as a delete query deleting the 'root level' beans that match the predicates
   * in the query.
   * <p>
   * Note that if the query includes joins then the generated delete statement may not be
   * optimal depending on the database platform.
   * </p>
   *
   * @return the number of rows that were deleted.
   */
  int delete(Transaction transaction);

  /**
   * Execute as a update query.
   *
   * @return the number of rows that were updated.
   * @see UpdateQuery
   */
  int update();

  /**
   * Execute as a update query with the given transaction.
   *
   * @return the number of rows that were updated.
   * @see UpdateQuery
   */
  int update(Transaction transaction);

  /**
   * Execute the query returning true if a row is found.
   * <p>
   * The query is executed using max rows of 1 and will only select the id property.
   * This method is really just a convenient way to optimise a query to perform a
   * 'does a row exist in the db' check.
   * </p>
   *
   * <h2>Example:</h2>
   * <pre>{@code
   *
   *   boolean userExists = query().where().eq("email", "rob@foo.com").exists();
   *
   * }</pre>
   *
   * <h2>Example using a query bean:</h2>
   * <pre>{@code
   *
   *   boolean userExists = new QContact().email.equalTo("rob@foo.com").exists();
   *
   * }</pre>
   *
   * @return True if the query finds a matching row in the database
   */
  boolean exists();

  /**
   * Execute the query iterating over the results.
   *
   * @see Query#findIterate()
   */
  QueryIterator<T> findIterate();

  /**
   * Execute the query process the beans one at a time.
   *
   * @see Query#findEach(Consumer)
   */
  void findEach(Consumer<T> consumer);

  /**
   * Execute findEach with a batch consumer.
   *
   * @see Query#findEach(int, Consumer)
   */
  void findEach(int batch, Consumer<List<T>> consumer);

  /**
   * Execute the query processing the beans one at a time with the ability to
   * stop processing before reading all the beans.
   *
   * @see Query#findEachWhile(Predicate)
   */
  void findEachWhile(Predicate<T> consumer);

  /**
   * Execute the query returning a list.
   *
   * @see Query#findList()
   */
  List<T> findList();

  /**
   * Execute the query returning the list of Id's.
   *
   * @see Query#findIds()
   */
  <A> List<A> findIds();

  /**
   * Return the count of entities this query should return.
   * <p>
   * This is the number of 'top level' or 'root level' entities.
   * </p>
   */
  int findCount();

  /**
   * Execute the query returning a set.
   *
   * @see Query#findSet()
   */
  Set<T> findSet();

  /**
   * Execute the query returning a map.
   *
   * @see Query#findMap()
   */
  <K> Map<K, T> findMap();

  /**
   * Execute the query returning a list of values for a single property.
   *
   * <h3>Example 1:</h3>
   * <pre>{@code
   *
   *  List<String> names =
   *    DB.find(Customer.class)
   *      .select("name")
   *      .order().asc("name")
   *      .findSingleAttributeList();
   *
   * }</pre>
   *
   * <h3>Example 2:</h3>
   * <pre>{@code
   *
   *  List<String> names =
   *    DB.find(Customer.class)
   *      .setDistinct(true)
   *      .select("name")
   *      .where().eq("status", Customer.Status.NEW)
   *      .order().asc("name")
   *      .setMaxRows(100)
   *      .findSingleAttributeList();
   *
   * }</pre>
   *
   * @return the list of values for the selected property
   */
  <A> List<A> findSingleAttributeList();

  /**
   * Executes the query returning a set of values for a single property.
   * <p>
   * This can be used to cache sets.
   *
   * @return a HashSet of values for the selegted property
   */
  <A> Set<A> findSingleAttributeSet();

  /**
   * Execute a query returning a single value of a single property/column.
   * <pre>{@code
   *
   *  String name =
   *    DB.find(Customer.class)
   *      .select("name")
   *      .where().eq("id", 42)
   *      .findSingleAttribute();
   *
   * }</pre>
   */
  @Nullable
  default <A> A findSingleAttribute() {
    List<A> list = findSingleAttributeList();
    return !list.isEmpty() ? list.get(0) : null;
  }

  /**
   * Execute the query returning a single bean or null (if no matching
   * bean is found).
   * <p>
   * If more than 1 row is found for this query then a NonUniqueResultException is
   * thrown.
   * </p>
   *
   * @throws NonUniqueResultException if more than one result was found
   * @see Query#findOne()
   */
  @Nullable
  T findOne();

  /**
   * Execute the query returning an optional bean.
   */
  Optional<T> findOneOrEmpty();

  /**
   * Return a PagedList for this query using firstRow and maxRows.
   * <p>
   * The benefit of using this over findList() is that it provides functionality to get the
   * total row count etc.
   * </p>
   * <p>
   * If maxRows is not set on the query prior to calling findPagedList() then a
   * PersistenceException is thrown.
   * </p>
   * <pre>{@code
   *
   *  PagedList<Order> pagedList = DB.find(Order.class)
   *       .setFirstRow(50)
   *       .setMaxRows(20)
   *       .findPagedList();
   *
   *       // fetch the total row count in the background
   *       pagedList.loadRowCount();
   *
   *       List<Order> orders = pagedList.getList();
   *       int totalRowCount = pagedList.getTotalRowCount();
   *
   * }</pre>
   *
   * @return The PagedList
   * @see Query#findPagedList()
   */
  PagedList<T> findPagedList();

  /**
   * Return versions of a @History entity bean.
   * <p>
   * Generally this query is expected to be a find by id or unique predicates query.
   * It will execute the query against the history returning the versions of the bean.
   * </p>
   */
  List<Version<T>> findVersions();

  /**
   * Return versions of a @History entity bean between the 2 timestamps.
   * <p>
   * Generally this query is expected to be a find by id or unique predicates query.
   * It will execute the query against the history returning the versions of the bean.
   * </p>
   */
  List<Version<T>> findVersionsBetween(Timestamp start, Timestamp end);

  /**
   * Add some filter predicate expressions to the many property.
   */
  ExpressionList<T> filterMany(String manyProperty);

  /**
<<<<<<< HEAD
=======
   * @deprecated for removal - migrate to {@link #filterManyRaw(String, String, Object...)}.
   * <p>
   * Add filter expressions to the many property.
   *
   * <pre>{@code
   *
   *   DB.find(Customer.class)
   *   .where()
   *   .eq("name", "Rob")
   *   .filterMany("orders", "status = ?", Status.NEW)
   *   .findList();
   *
   * }</pre>
   *
   * @param manyProperty The many property
   * @param expressions  Filter expressions with and, or and ? or ?1 type bind parameters
   * @param params       Bind parameters used in the expressions
   */
  @Deprecated(forRemoval = true)
  ExpressionList<T> filterMany(String manyProperty, String expressions, Object... params);

  /**
>>>>>>> 5d54a238
   * Add filter expressions for the many path. The expressions can include SQL functions if
   * desired and the property names are translated to column names.
   * <p>
   * The expressions can contain placeholders for bind values using <code>?</code> or <code>?1</code> style.
   *
   * <pre>{@code
   *
   *     new QCustomer()
   *       .name.startsWith("Postgres")
   *       .contacts.filterManyRaw("status = ? and firstName like ?", Contact.Status.NEW, "Rob%")
   *       .findList();
   *
   * }</pre>
   *
   * @param rawExpressions The raw expressions which can include ? and ?1 style bind parameter placeholders
   * @param params The parameter values to bind
   */
  ExpressionList<T> filterManyRaw(String manyProperty, String rawExpressions, Object... params);

  /**
   * Specify specific properties to fetch on the main/root bean (aka partial
   * object).
   *
   * @see Query#select(String)
   */
  Query<T> select(String properties);

  /**
   * Apply the fetchGroup which defines what part of the object graph to load.
   */
  Query<T> select(FetchGroup<T> fetchGroup);

  /**
   * Set whether this query uses DISTINCT.
   * <p>
   * The select() clause MUST be specified when setDistinct(true) is set. The reason for this is that
   * generally ORM queries include the "id" property and this doesn't make sense for distinct queries.
   * </p>
   * <pre>{@code
   *
   *   List<Customer> customers =
   *       DB.find(Customer.class)
   *          .setDistinct(true)
   *          .select("name")     // only select the customer name
   *          .findList();
   *
   * }</pre>
   */
  Query<T> setDistinct(boolean distinct);

  /**
   * Set the first row to fetch.
   *
   * @see Query#setFirstRow(int)
   */
  ExpressionList<T> setFirstRow(int firstRow);

  /**
   * Set the maximum number of rows to fetch.
   *
   * @see Query#setMaxRows(int)
   */
  ExpressionList<T> setMaxRows(int maxRows);

  /**
   * Set the name of the property which values become the key of a map.
   *
   * @see Query#setMapKey(String)
   */
  Query<T> setMapKey(String mapKey);

  /**
   * Set to true when this query should use the bean cache.
   * <p>
   * This is now the same as setUseBeanCache(CacheMode.ON) and will be deprecated.
   * </p>
   *
   * @see Query#setUseCache(boolean)
   */
  Query<T> setUseCache(boolean useCache);

  /**
   * Set the mode to use the bean cache when executing this query.
   *
   * @see Query#setBeanCacheMode(CacheMode)
   */
  Query<T> setBeanCacheMode(CacheMode beanCacheMode);

  /**
   * Set the {@link CacheMode} to use the query cache for executing this query.
   *
   * @see Query#setUseQueryCache(boolean)
   */
  Query<T> setUseQueryCache(CacheMode useCache);

  /**
   * Extended version for setDistinct in conjunction with "findSingleAttributeList";
   * <pre>{@code
   *
   *  List<CountedValue<Order.Status>> orderStatusCount =
   *
   *     DB.find(Order.class)
   *      .select("status")
   *      .where()
   *      .gt("orderDate", LocalDate.now().minusMonths(3))
   *
   *      // fetch as single attribute with a COUNT
   *      .setCountDistinct(CountDistinctOrder.COUNT_DESC_ATTR_ASC)
   *      .findSingleAttributeList();
   *
   *     for (CountedValue<Order.Status> entry : orderStatusCount) {
   *       System.out.println(" count:" + entry.getCount()+" orderStatus:" + entry.getValue() );
   *     }
   *
   *   // produces
   *
   *   count:3 orderStatus:NEW
   *   count:1 orderStatus:SHIPPED
   *   count:1 orderStatus:COMPLETE
   *
   * }</pre>
   */
  Query<T> setCountDistinct(CountDistinctOrder orderBy);

  /**
   * Calls {@link #setUseQueryCache(CacheMode)} with <code>ON</code> or <code>OFF</code>.
   *
   * @see Query#setUseQueryCache(CacheMode)
   */
  default Query<T> setUseQueryCache(boolean enabled) {
    return setUseQueryCache(enabled ? CacheMode.ON : CacheMode.OFF);
  }

  /**
   * Set true if you want to disable lazy loading.
   * <p>
   * That is, once the object graph is returned further lazy loading is disabled.
   * </p>
   */
  Query<T> setDisableLazyLoading(boolean disableLazyLoading);

  /**
   * Set a label on the query (to help identify query execution statistics).
   */
  Query<T> setLabel(String label);

  /**
   * Add expressions to the having clause.
   * <p>
   * The having clause is only used for queries based on raw sql (via SqlSelect
   * annotation etc).
   * </p>
   */
  ExpressionList<T> having();

  /**
   * Add another expression to the where clause.
   */
  ExpressionList<T> where();

  /**
   * Path exists - for the given path in a JSON document.
   * <pre>{@code
   *
   *   where().jsonExists("content", "path.other")
   *
   * }</pre>
   *
   * @param propertyName the property that holds a JSON document
   * @param path         the nested path in the JSON document in dot notation
   */
  ExpressionList<T> jsonExists(String propertyName, String path);

  /**
   * Path does not exist - for the given path in a JSON document.
   * <pre>{@code
   *
   *   where().jsonNotExists("content", "path.other")
   *
   * }</pre>
   *
   * @param propertyName the property that holds a JSON document
   * @param path         the nested path in the JSON document in dot notation
   */
  ExpressionList<T> jsonNotExists(String propertyName, String path);

  /**
   * Equal to expression for the value at the given path in the JSON document.
   * <pre>{@code
   *
   *   where().jsonEqualTo("content", "path.other", 34)
   *
   * }</pre>
   *
   * @param propertyName the property that holds a JSON document
   * @param path         the nested path in the JSON document in dot notation
   * @param value        the value used to test against the document path's value
   */
  ExpressionList<T> jsonEqualTo(String propertyName, String path, Object value);

  /**
   * Not Equal to - for the given path in a JSON document.
   * <pre>{@code
   *
   *   where().jsonNotEqualTo("content", "path.other", 34)
   *
   * }</pre>
   *
   * @param propertyName the property that holds a JSON document
   * @param path         the nested path in the JSON document in dot notation
   * @param value        the value used to test against the document path's value
   */
  ExpressionList<T> jsonNotEqualTo(String propertyName, String path, Object value);

  /**
   * Greater than - for the given path in a JSON document.
   * <pre>{@code
   *
   *   where().jsonGreaterThan("content", "path.other", 34)
   *
   * }</pre>
   */
  ExpressionList<T> jsonGreaterThan(String propertyName, String path, Object value);

  /**
   * Greater than or equal to - for the given path in a JSON document.
   * <pre>{@code
   *
   *   where().jsonGreaterOrEqual("content", "path.other", 34)
   *
   * }</pre>
   */
  ExpressionList<T> jsonGreaterOrEqual(String propertyName, String path, Object value);

  /**
   * Less than - for the given path in a JSON document.
   * <pre>{@code
   *
   *   where().jsonLessThan("content", "path.other", 34)
   *
   * }</pre>
   */
  ExpressionList<T> jsonLessThan(String propertyName, String path, Object value);

  /**
   * Less than or equal to - for the given path in a JSON document.
   * <pre>{@code
   *
   *   where().jsonLessOrEqualTo("content", "path.other", 34)
   *
   * }</pre>
   */
  ExpressionList<T> jsonLessOrEqualTo(String propertyName, String path, Object value);

  /**
   * Between - for the given path in a JSON document.
   * <pre>{@code
   *
   *   where().jsonBetween("content", "orderDate", lowerDateTime, upperDateTime)
   *
   * }</pre>
   */
  ExpressionList<T> jsonBetween(String propertyName, String path, Object lowerValue, Object upperValue);

  /**
   * Add an Expression to the list.
   */
  ExpressionList<T> add(Expression expr);

  /**
   * Add a list of Expressions to this ExpressionList.s
   */
  ExpressionList<T> addAll(ExpressionList<T> exprList);

  /**
   * Equal To the result of a sub-query.
   */
  ExpressionList<T> eq(String propertyName, Query<?> subQuery);

  /**
   * Equal To - property is equal to a given value.
   */
  ExpressionList<T> eq(String propertyName, Object value);

  /**
   * Is EQUAL TO if value is non-null and otherwise no expression is added to the query.
   * <p>
   * This is the EQUAL TO equivalent to {@link #inOrEmpty(String, Collection)} where the expression/predicate
   * is only added when the value is non-null.
   * <p>
   * This is effectively a helper method that allows a query to be built in fluid style where some predicates are
   * effectively optional. We can use <code>eqIfPresent()</code> rather than having a separate if block.
   * <p>
   * Another option is to instead globally use {@link io.ebean.config.DatabaseConfig#setExpressionEqualsWithNullAsNoop(boolean)}
   * but that is not always desirable.
   */
  ExpressionList<T> eqIfPresent(String propertyName, @Nullable Object value);

  /**
   * Equal To or Null - property is equal to a given value or null.
   */
  ExpressionList<T> eqOrNull(String propertyName, Object value);

  /**
   * Not Equal To the result of a sub-query.
   */
  ExpressionList<T> ne(String propertyName, Query<?> subQuery);

  /**
   * Not Equal To - property not equal to the given value.
   */
  ExpressionList<T> ne(String propertyName, Object value);

  /**
   * Case Insensitive Equal To - property equal to the given value (typically
   * using a lower() function to make it case insensitive).
   */
  ExpressionList<T> ieq(String propertyName, String value);

  /**
   * Case Insensitive Not Equal To - property not equal to the given value (typically
   * using a lower() function to make it case insensitive).
   */
  ExpressionList<T> ine(String propertyName, String value);

  /**
   * Value in Range between 2 properties.
   *
   * <pre>{@code
   *
   *    .startDate.inRangeWith(endDate, now)
   *
   *    // which equates to
   *    startDate <= now and (endDate > now or endDate is null)
   *
   * }</pre>
   *
   * <p>
   * This is a convenience expression combining a number of simple expressions.
   * The most common use of this could be called "effective dating" where 2 date or
   * timestamp columns represent the date range in which
   */
  ExpressionList<T> inRangeWith(String lowProperty, String highProperty, Object value);

  /**
   * A Property is in Range between 2 properties.
   *
   * <pre>{@code
   *
   *    .orderDate.inRangeWith(QOrder.Alias.product.startDate, QOrder.Alias.product.endDate)
   *
   *    // which equates to
   *    product.startDate <= orderDate and (orderDate < product.endDate or product.endDate is null)
   *
   * }</pre>
   *
   * <p>
   * This is a convenience expression combining a number of simple expressions.
   */
  ExpressionList<T> inRangeWithProperties(String propertyName, String lowProperty, String highProperty);

  /**
   * In Range - {@code property >= value1 and property < value2}.
   * <p>
   * Unlike Between inRange is "half open" and usually more useful for use with dates or timestamps.
   * </p>
   */
  ExpressionList<T> inRange(String propertyName, Object value1, Object value2);

  /**
   * Between - property between the two given values.
   */
  ExpressionList<T> between(String propertyName, Object value1, Object value2);

  /**
   * Between - value between the two properties.
   */
  ExpressionList<T> betweenProperties(String lowProperty, String highProperty, Object value);

  /**
   * Greater Than the result of a sub-query.
   */
  ExpressionList<T> gt(String propertyName, Query<?> subQuery);

  /**
   * Greater Than - property greater than the given value.
   */
  ExpressionList<T> gt(String propertyName, Object value);

  /**
   * Greater Than or Null - property greater than the given value or null.
   */
  ExpressionList<T> gtOrNull(String propertyName, Object value);

  /**
   * Is GREATER THAN if value is non-null and otherwise no expression is added to the query.
   * <p>
   * This is effectively a helper method that allows a query to be built in fluid style where some predicates are
   * effectively optional. We can use <code>gtIfPresent()</code> rather than having a separate if block.
   */
  ExpressionList<T> gtIfPresent(String propertyName, @Nullable Object value);

  /**
   * Greater Than or Equal to the result of a sub-query.
   */
  ExpressionList<T> ge(String propertyName, Query<?> subQuery);

  /**
   * Greater Than or Equal to - property greater than or equal to the given
   * value.
   */
  ExpressionList<T> ge(String propertyName, Object value);

  /**
   * Greater Than or Equal to OR Null - ({@code >= or null }).
   */
  ExpressionList<T> geOrNull(String propertyName, Object value);


  /**
   * Is GREATER THAN OR EQUAL TO if value is non-null and otherwise no expression is added to the query.
   * <p>
   * This is effectively a helper method that allows a query to be built in fluid style where some predicates are
   * effectively optional. We can use <code>geIfPresent()</code> rather than having a separate if block.
   */
  ExpressionList<T> geIfPresent(String propertyName, @Nullable Object value);

  /**
   * Less Than the result of a sub-query.
   */
  ExpressionList<T> lt(String propertyName, Query<?> subQuery);

  /**
   * Less Than - property less than the given value.
   */
  ExpressionList<T> lt(String propertyName, Object value);

  /**
   * Less Than or Null - property less than the given value or null.
   */
  ExpressionList<T> ltOrNull(String propertyName, Object value);

  /**
   * Is LESS THAN if value is non-null and otherwise no expression is added to the query.
   * <p>
   * This is effectively a helper method that allows a query to be built in fluid style where some predicates are
   * effectively optional. We can use <code>ltIfPresent()</code> rather than having a separate if block.
   */
  ExpressionList<T> ltIfPresent(String propertyName, @Nullable Object value);

  /**
   * Less Than or Equal to the result of a sub-query.
   */
  ExpressionList<T> le(String propertyName, Query<?> subQuery);

  /**
   * Less Than or Equal to - property less than or equal to the given value.
   */
  ExpressionList<T> le(String propertyName, Object value);

  /**
   * Less Than or Equal to OR Null - ({@code <= or null }).
   */
  ExpressionList<T> leOrNull(String propertyName, Object value);

  /**
   * Is LESS THAN OR EQUAL TO if value is non-null and otherwise no expression is added to the query.
   * <p>
   * This is effectively a helper method that allows a query to be built in fluid style where some predicates are
   * effectively optional. We can use <code>leIfPresent()</code> rather than having a separate if block.
   */
  ExpressionList<T> leIfPresent(String propertyName, @Nullable Object value);

  /**
   * Is Null - property is null.
   */
  ExpressionList<T> isNull(String propertyName);

  /**
   * Is Not Null - property is not null.
   */
  ExpressionList<T> isNotNull(String propertyName);

  /**
   * A "Query By Example" type of expression.
   * <p>
   * Pass in an example entity and for each non-null scalar properties an
   * expression is added.
   * </p>
   * <p>
   * By Default this case sensitive, will ignore numeric zero values and will
   * use a Like for string values (you must put in your own wildcards).
   * </p>
   * <p>
   * To get control over the options you can create an ExampleExpression and set
   * those options such as case insensitive etc.
   * </p>
   * <pre>{@code
   *
   * // create an example bean and set the properties
   * // with the query parameters you want
   * Customer example = new Customer();
   * example.setName("Rob%");
   * example.setNotes("%something%");
   *
   * List<Customer> list =
   *   DB.find(Customer.class)
   *     .where().exampleLike(example)
   *     .findList();
   *
   * }</pre>
   * <p>
   * Similarly you can create an ExampleExpression
   * </p>
   * <pre>{@code
   *
   * Customer example = new Customer();
   * example.setName("Rob%");
   * example.setNotes("%something%");
   *
   * // create a ExampleExpression with more control
   * ExampleExpression qbe = new ExampleExpression(example, true, LikeType.EQUAL_TO).includeZeros();
   *
   * List<Customer> list = DB.find(Customer.class).where().add(qbe).findList();
   *
   * }</pre>
   */
  ExpressionList<T> exampleLike(Object example);

  /**
   * Case insensitive version of {@link #exampleLike(Object)}
   */
  ExpressionList<T> iexampleLike(Object example);

  /**
   * Like - property like value where the value contains the SQL wild card
   * characters % (percentage) and _ (underscore).
   */
  ExpressionList<T> like(String propertyName, String value);

  /**
   * Case insensitive Like - property like value where the value contains the
   * SQL wild card characters % (percentage) and _ (underscore). Typically uses
   * a lower() function to make the expression case insensitive.
   */
  ExpressionList<T> ilike(String propertyName, String value);

  /**
   * Starts With - property like value%.
   */
  ExpressionList<T> startsWith(String propertyName, String value);

  /**
   * Case insensitive Starts With - property like value%. Typically uses a
   * lower() function to make the expression case insensitive.
   */
  ExpressionList<T> istartsWith(String propertyName, String value);

  /**
   * Ends With - property like %value.
   */
  ExpressionList<T> endsWith(String propertyName, String value);

  /**
   * Case insensitive Ends With - property like %value. Typically uses a lower()
   * function to make the expression case insensitive.
   */
  ExpressionList<T> iendsWith(String propertyName, String value);

  /**
   * Contains - property like %value%.
   */
  ExpressionList<T> contains(String propertyName, String value);

  /**
   * Case insensitive Contains - property like %value%. Typically uses a lower()
   * function to make the expression case insensitive.
   */
  ExpressionList<T> icontains(String propertyName, String value);

  /**
   * In expression using pairs of value objects.
   */
  ExpressionList<T> inPairs(Pairs pairs);

  /**
   * In expression using multiple columns.
   */
  ExpressionList<T> inTuples(InTuples pairs);

  /**
   * EXISTS a raw SQL SubQuery.
   *
   * @param sqlSubQuery The SQL SubQuery
   * @param bindValues  Optional bind values if the SubQuery uses {@code ? } bind values.
   */
  ExpressionList<T> exists(String sqlSubQuery, Object... bindValues);

  /**
   * Not EXISTS a raw SQL SubQuery.
   *
   * @param sqlSubQuery The SQL SubQuery
   * @param bindValues  Optional bind values if the SubQuery uses {@code ? } bind values.
   */
  ExpressionList<T> notExists(String sqlSubQuery, Object... bindValues);

  /**
   * IN a raw SQL SubQuery.
   *
   * @param propertyName The bean property
   * @param sqlSubQuery  The SQL SubQuery
   * @param bindValues   Optional bind values if the SubQuery uses {@code ? } bind values.
   */
  ExpressionList<T> inSubQuery(String propertyName, String sqlSubQuery, Object... bindValues);

  /**
   * Not IN a raw SQL SubQuery.
   *
   * @param propertyName The bean property
   * @param sqlSubQuery  The SQL SubQuery
   * @param bindValues   Optional bind values if the SubQuery uses {@code ? } bind values.
   */
  ExpressionList<T> notInSubQuery(String propertyName, String sqlSubQuery, Object... bindValues);

  /**
   * Equal To a raw SQL SubQuery.
   *
   * @param propertyName The bean property
   * @param sqlSubQuery  The SQL SubQuery
   * @param bindValues   Optional bind values if the SubQuery uses {@code ? } bind values.
   */
  ExpressionList<T> eqSubQuery(String propertyName, String sqlSubQuery, Object... bindValues);

  /**
   * Not Equal To a raw SQL SubQuery.
   *
   * @param propertyName The bean property
   * @param sqlSubQuery  The SQL SubQuery
   * @param bindValues   Optional bind values if the SubQuery uses {@code ? } bind values.
   */
  ExpressionList<T> neSubQuery(String propertyName, String sqlSubQuery, Object... bindValues);

  /**
   * Greater Than a raw SQL SubQuery.
   *
   * @param propertyName The bean property
   * @param sqlSubQuery  The SQL SubQuery
   * @param bindValues   Optional bind values if the SubQuery uses {@code ? } bind values.
   */
  ExpressionList<T> gtSubQuery(String propertyName, String sqlSubQuery, Object... bindValues);

  /**
   * Greater Than or Equal To a raw SQL SubQuery.
   *
   * @param propertyName The bean property
   * @param sqlSubQuery  The SQL SubQuery
   * @param bindValues   Optional bind values if the SubQuery uses {@code ? } bind values.
   */
  ExpressionList<T> geSubQuery(String propertyName, String sqlSubQuery, Object... bindValues);

  /**
   * Less Than a raw SQL SubQuery.
   *
   * @param propertyName The bean property
   * @param sqlSubQuery  The SQL SubQuery
   * @param bindValues   Optional bind values if the SubQuery uses {@code ? } bind values.
   */
  ExpressionList<T> ltSubQuery(String propertyName, String sqlSubQuery, Object... bindValues);

  /**
   * Less Than or Equal To a raw SQL SubQuery.
   *
   * @param propertyName The bean property
   * @param sqlSubQuery  The SQL SubQuery
   * @param bindValues   Optional bind values if the SubQuery uses {@code ? } bind values.
   */
  ExpressionList<T> leSubQuery(String propertyName, String sqlSubQuery, Object... bindValues);

  /**
   * In - using a subQuery.
   */
  ExpressionList<T> in(String propertyName, Query<?> subQuery);

  /**
   * In - property has a value in the array of values.
   */
  ExpressionList<T> in(String propertyName, Object... values);

  /**
   * In - property has a value in the collection of values.
   */
  ExpressionList<T> in(String propertyName, Collection<?> values);

  /**
   * In where null or empty values means that no predicate is added to the query.
   * <p>
   * That is, only add the IN predicate if the values are not null or empty.
   * <p>
   * Without this we typically need to code an <code>if</code> block to only add
   * the IN predicate if the collection is not empty like:
   * </p>
   *
   * <h3>Without inOrEmpty()</h3>
   * <pre>{@code
   *
   *   query.where() // add some predicates
   *     .eq("status", Status.NEW);
   *
   *   if (ids != null && !ids.isEmpty()) {
   *     query.where().in("customer.id", ids);
   *   }
   *
   *   query.findList();
   *
   * }</pre>
   *
   * <h3>Using inOrEmpty()</h3>
   * <pre>{@code
   *
   *   query.where()
   *     .eq("status", Status.NEW)
   *     .inOrEmpty("customer.id", ids)
   *     .findList();
   *
   * }</pre>
   */
  ExpressionList<T> inOrEmpty(String propertyName, Collection<?> values);

  /**
   * In - using a subQuery.
   * <p>
   * This is exactly the same as in() and provided due to "in" being a Kotlin keyword
   * (and hence to avoid the slightly ugly escaping when using in() in Kotlin)
   */
  default ExpressionList<T> isIn(String propertyName, Query<?> subQuery) {
    return in(propertyName, subQuery);
  }

  /**
   * In - property has a value in the array of values.
   * <p>
   * This is exactly the same as in() and provided due to "in" being a Kotlin keyword
   * (and hence to avoid the slightly ugly escaping when using in() in Kotlin)
   */
  default ExpressionList<T> isIn(String propertyName, Object... values) {
    return in(propertyName, values);
  }

  /**
   * In - property has a value in the collection of values.
   * <p>
   * This is exactly the same as in() and provided due to "in" being a Kotlin keyword
   * (and hence to avoid the slightly ugly escaping when using in() in Kotlin)
   */
  default ExpressionList<T> isIn(String propertyName, Collection<?> values) {
    return in(propertyName, values);
  }

  /**
   * Not In - property has a value in the array of values.
   */
  ExpressionList<T> notIn(String propertyName, Object... values);

  /**
   * Not In - property has a value in the collection of values.
   */
  ExpressionList<T> notIn(String propertyName, Collection<?> values);

  /**
   * Not In - using a subQuery.
   */
  ExpressionList<T> notIn(String propertyName, Query<?> subQuery);

  /**
   * Is empty expression for collection properties.
   */
  ExpressionList<T> isEmpty(String propertyName);

  /**
   * Is not empty expression for collection properties.
   */
  ExpressionList<T> isNotEmpty(String propertyName);

  /**
   * Exists expression
   */
  ExpressionList<T> exists(Query<?> subQuery);

  /**
   * Not exists expression
   */
  ExpressionList<T> notExists(Query<?> subQuery);

  /**
   * Id IN a list of id values.
   */
  ExpressionList<T> idIn(Object... idValues);

  /**
   * Id IN a collection of id values.
   */
  ExpressionList<T> idIn(Collection<?> idValues);

  /**
   * Id Equal to - ID property is equal to the value.
   */
  ExpressionList<T> idEq(Object value);

  /**
   * All Equal - Map containing property names and their values.
   * <p>
   * Expression where all the property names in the map are equal to the
   * corresponding value.
   * </p>
   *
   * @param propertyMap a map keyed by property names.
   */
  ExpressionList<T> allEq(Map<String, Object> propertyMap);

  /**
   * Array property contains entries with the given values.
   */
  ExpressionList<T> arrayContains(String propertyName, Object... values);

  /**
   * Array does not contain the given values.
   * <p>
   * Array support is effectively limited to Postgres at this time.
   * </p>
   */
  ExpressionList<T> arrayNotContains(String propertyName, Object... values);

  /**
   * Array is empty - for the given array property.
   * <p>
   * Array support is effectively limited to Postgres at this time.
   * </p>
   */
  ExpressionList<T> arrayIsEmpty(String propertyName);

  /**
   * Array is not empty - for the given array property.
   * <p>
   * Array support is effectively limited to Postgres at this time.
   * </p>
   */
  ExpressionList<T> arrayIsNotEmpty(String propertyName);

  /**
   * Add expression for ANY of the given bit flags to be set.
   * <pre>{@code
   *
   * where().bitwiseAny("flags", BwFlags.HAS_BULK + BwFlags.HAS_COLOUR)
   *
   * }</pre>
   *
   * @param propertyName The property that holds the flags value
   * @param flags        The flags we are looking for
   */
  ExpressionList<T> bitwiseAny(String propertyName, long flags);

  /**
   * Add expression for ALL of the given bit flags to be set.
   * <pre>{@code
   *
   * where().bitwiseAll("flags", BwFlags.HAS_BULK + BwFlags.HAS_COLOUR)
   *
   * }</pre>
   *
   * @param propertyName The property that holds the flags value
   * @param flags        The flags we are looking for
   */
  ExpressionList<T> bitwiseAll(String propertyName, long flags);

  /**
   * Add expression for the given bit flags to be NOT set.
   * <pre>{@code
   *
   * where().bitwiseNot("flags", BwFlags.HAS_COLOUR)
   *
   * }</pre>
   *
   * @param propertyName The property that holds the flags value
   * @param flags        The flags we are looking for
   */
  ExpressionList<T> bitwiseNot(String propertyName, long flags);

  /**
   * Add bitwise AND expression of the given bit flags to compare with the match/mask.
   * <p>
   * <pre>{@code
   *
   * // Flags Bulk + Size = Size
   * // ... meaning Bulk is not set and Size is set
   *
   * long selectedFlags = BwFlags.HAS_BULK + BwFlags.HAS_SIZE;
   * long mask = BwFlags.HAS_SIZE; // Only Size flag set
   *
   * where().bitwiseAnd("flags", selectedFlags, mask)
   *
   * }</pre>
   *
   * @param propertyName The property that holds the flags value
   * @param flags        The flags we are looking for
   */
  ExpressionList<T> bitwiseAnd(String propertyName, long flags, long match);

  /**
   * Add raw expression with a single parameter.
   * <p>
   * The raw expression should contain a single ? or ?1
   * at the location of the parameter.  We use ?1 when binding a
   * collection for an IN expression.
   * <p>
   * When properties in the clause are fully qualified as table-column names
   * then they are not translated. logical property name names (not fully
   * qualified) will still be translated to their physical name.
   * <p>
   * <h4>Examples:</h4>
   * <pre>{@code
   *
   *   // use a database function
   *   raw("add_days(orderDate, 10) < ?", someDate)
   *
   *   raw("name like ?", "Rob%")
   *
   *   raw("name in (?1)", asList("Rob", "Fiona", "Jack"))
   *
   *   raw("name = any(?)", asList("Rob", "Fiona", "Jack"))
   *
   * }</pre>
   *
   * <h4>Subquery examples:</h4>
   * <pre>{@code
   *
   *   // Bind collection using ?1
   *   .raw("id in (select c.id from o_customer c where c.name in (?1))", asList("Rob", "Fiona", "Jack"))
   *
   *   // Using Postgres ANY expression
   *   .raw("t0.customer_id in (select customer_id from customer_group where group_id = any(?::uuid[]))", groupIds)
   *
   * }</pre>
   */
  ExpressionList<T> raw(String raw, Object value);

  /**
   * Add raw expression with an array of parameters.
   * <p>
   * The raw expression should contain the same number of ? or ?1, ?2 ... bind parameters
   * as there are values. We use ?1, ?2 etc when binding a collection for an IN expression.
   * <p>
   * When properties in the clause are fully qualified as table-column names
   * then they are not translated. logical property name names (not fully
   * qualified) will still be translated to their physical name.
   * </p>
   *
   * <h4>Examples:</h4>
   * <pre>{@code
   *
   *   raw("unitPrice > ? and product.id > ?", 2, 3)
   *
   *   raw("(status = ? or (orderDate < ? and shipDate is null) or customer.name like ?)",
   *         Order.Status.APPROVED,
   *         new Timestamp(System.currentTimeMillis()),
   *         "Rob")
   *
   * }</pre></pre>
   */
  ExpressionList<T> raw(String raw, Object... values);

  /**
   * Add raw expression with no parameters.
   * <p>
   * When properties in the clause are fully qualified as table-column names
   * then they are not translated. logical property name names (not fully
   * qualified) will still be translated to their physical name.
   * </p>
   * <pre>{@code
   *
   *   raw("orderQty < shipQty")
   *
   * }</pre>
   *
   * <h4>Subquery example:</h4>
   * <pre>{@code
   *
   *   .raw("t0.customer_id in (select customer_id from customer_group where group_id = any(?::uuid[]))", groupIds)
   *
   * }</pre>
   */
  ExpressionList<T> raw(String raw);

  /**
   * Only add the raw expression if the values is not null or empty.
   * <p>
   * This is a pure convenience expression to make it nicer to deal with the pattern where we use
   * raw() expression with a subquery and only want to add the subquery predicate when the collection
   * of values is not empty.
   * </p>
   * <h3>Without inOrEmpty()</h3>
   * <pre>{@code
   *
   *   query.where() // add some predicates
   *     .eq("status", Status.NEW);
   *
   *   // common pattern - we can use rawOrEmpty() instead
   *   if (orderIds != null && !orderIds.isEmpty()) {
   *     query.where().raw("t0.customer_id in (select o.customer_id from orders o where o.id in (?1))", orderIds);
   *   }
   *
   *   query.findList();
   *
   * }</pre>
   *
   * <h3>Using rawOrEmpty()</h3>
   * Note that in the example below we use the <code>?1</code> bind parameter to get  "parameter expansion"
   * for each element in the collection.
   *
   * <pre>{@code
   *
   *   query.where()
   *     .eq("status", Status.NEW)
   *     // only add the expression if orderIds is not empty
   *     .rawOrEmpty("t0.customer_id in (select o.customer_id from orders o where o.id in (?1))", orderIds);
   *     .findList();
   *
   * }</pre>
   *
   * <h3>Postgres ANY</h3>
   * With Postgres we would often use the SQL <code>ANY</code> expression and array parameter binding
   * rather than <code>IN</code>.
   *
   * <pre>{@code
   *
   *   query.where()
   *     .eq("status", Status.NEW)
   *     .rawOrEmpty("t0.customer_id in (select o.customer_id from orders o where o.id = any(?))", orderIds);
   *     .findList();
   *
   * }</pre>
   * <p>
   * Note that we need to cast the Postgres array for UUID types like:
   * </p>
   * <pre>{@code
   *
   *   " ... = any(?::uuid[])"
   *
   * }</pre>
   *
   * @param raw    The raw expression that is typically a subquery
   * @param values The values which is typically a list or set of id values.
   */
  ExpressionList<T> rawOrEmpty(String raw, Collection<?> values);

  /**
   * And - join two expressions with a logical and.
   */
  ExpressionList<T> and(Expression expOne, Expression expTwo);

  /**
   * Or - join two expressions with a logical or.
   */
  ExpressionList<T> or(Expression expOne, Expression expTwo);

  /**
   * Negate the expression (prefix it with NOT).
   */
  ExpressionList<T> not(Expression exp);

  /**
   * Start a list of expressions that will be joined by AND's
   * returning the expression list the expressions are added to.
   * <p>
   * This is exactly the same as conjunction();
   * </p>
   * <p>
   * Use endAnd() or endJunction() to end the AND junction.
   * </p>
   * <p>
   * Note that a where() clause defaults to an AND junction so
   * typically you only explicitly need to use the and() junction
   * when it is nested inside an or() or not() junction.
   * </p>
   * <pre>{@code
   *
   *  // Example: Nested and()
   *
   *    .where()
   *    .or()
   *      .and() // nested and
   *        .startsWith("name", "r")
   *        .eq("anniversary", onAfter)
   *        .endAnd()
   *      .and()
   *        .eq("status", Customer.Status.ACTIVE)
   *        .gt("id", 0)
   *        .endAnd()
   *      .order().asc("name")
   *      .findList();
   * }</pre>
   */
  Junction<T> and();

  /**
   * Return a list of expressions that will be joined by OR's.
   * This is exactly the same as disjunction();
   * <p>
   * Use endOr() or endJunction() to end the OR junction.
   * </p>
   *
   * <pre>{@code
   *
   *  // Example: (status active OR anniversary is null)
   *
   *    .where()
   *    .or()
   *      .eq("status", Customer.Status.ACTIVE)
   *      .isNull("anniversary")
   *    .order().asc("name")
   *    .findList();
   *
   * }</pre>
   *
   * <pre>{@code
   *
   *  // Example: Use or() to join
   *  // two nested and() expressions
   *
   *    .where()
   *    .or()
   *      .and()
   *        .startsWith("name", "r")
   *        .eq("anniversary", onAfter)
   *        .endAnd()
   *      .and()
   *        .eq("status", Customer.Status.ACTIVE)
   *        .gt("id", 0)
   *        .endAnd()
   *      .order().asc("name")
   *      .findList();
   *
   * }</pre>
   */
  Junction<T> or();

  /**
   * Return a list of expressions that will be wrapped by NOT.
   * <p>
   * Use endNot() or endJunction() to end expressions being added to the
   * NOT expression list.
   * </p>
   *
   * <pre>{@code
   *
   *    .where()
   *      .not()
   *        .gt("id", 1)
   *        .eq("anniversary", onAfter)
   *        .endNot()
   *
   * }</pre>
   *
   * <pre>{@code
   *
   * // Example: nested not()
   *
   *   .where()
   *     .eq("status", Customer.Status.ACTIVE)
   *     .not()
   *       .gt("id", 1)
   *       .eq("anniversary", onAfter)
   *       .endNot()
   *     .order()
   *       .asc("name")
   *     .findList();
   *
   * }</pre>
   */
  Junction<T> not();

  /**
   * Start (and return) a list of expressions that will be joined by AND's.
   * <p>
   * This is the same as and().
   * </p>
   */
  Junction<T> conjunction();

  /**
   * Start (and return) a list of expressions that will be joined by OR's.
   * <p>
   * This is the same as or().
   * </p>
   */
  Junction<T> disjunction();

  /**
   * End a junction returning the parent expression list.
   * <p>
   * Ends a and(), or(), not(), must(), mustNot() or should() junction
   * such that you get the parent expression.
   * </p>
   * <p>
   * Alternatively you can always use where() to return the top level expression list.
   * </p>
   */
  ExpressionList<T> endJunction();

  /**
   * End a AND junction - synonym for endJunction().
   */
  ExpressionList<T> endAnd();

  /**
   * End a OR junction - synonym for endJunction().
   */
  ExpressionList<T> endOr();

  /**
   * End a NOT junction - synonym for endJunction().
   */
  ExpressionList<T> endNot();

  /**
   * Clears the current expression list.
   */
  ExpressionList<T> clear();
}<|MERGE_RESOLUTION|>--- conflicted
+++ resolved
@@ -466,31 +466,6 @@
   ExpressionList<T> filterMany(String manyProperty);
 
   /**
-<<<<<<< HEAD
-=======
-   * @deprecated for removal - migrate to {@link #filterManyRaw(String, String, Object...)}.
-   * <p>
-   * Add filter expressions to the many property.
-   *
-   * <pre>{@code
-   *
-   *   DB.find(Customer.class)
-   *   .where()
-   *   .eq("name", "Rob")
-   *   .filterMany("orders", "status = ?", Status.NEW)
-   *   .findList();
-   *
-   * }</pre>
-   *
-   * @param manyProperty The many property
-   * @param expressions  Filter expressions with and, or and ? or ?1 type bind parameters
-   * @param params       Bind parameters used in the expressions
-   */
-  @Deprecated(forRemoval = true)
-  ExpressionList<T> filterMany(String manyProperty, String expressions, Object... params);
-
-  /**
->>>>>>> 5d54a238
    * Add filter expressions for the many path. The expressions can include SQL functions if
    * desired and the property names are translated to column names.
    * <p>
