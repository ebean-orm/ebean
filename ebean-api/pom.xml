<?xml version="1.0" encoding="UTF-8"?>
<project xmlns="http://maven.apache.org/POM/4.0.0" xmlns:xsi="http://www.w3.org/2001/XMLSchema-instance" xsi:schemaLocation="http://maven.apache.org/POM/4.0.0 http://maven.apache.org/xsd/maven-4.0.0.xsd">
  <modelVersion>4.0.0</modelVersion>
  <parent>
    <artifactId>ebean-parent</artifactId>
    <groupId>io.ebean</groupId>
    <version>12.14.2-FOC2-SNAPSHOT</version>
  </parent>

  <name>ebean api</name>
  <description>ebean api</description>
  <artifactId>ebean-api</artifactId>

  <dependencies>

    <!--
    Projects are expected to explicit depend on version
    of slf4j that they want to use
    -->
    <dependency>
      <groupId>org.slf4j</groupId>
      <artifactId>slf4j-api</artifactId>
      <version>1.7.30</version>
      <scope>provided</scope>
    </dependency>

    <dependency>
      <groupId>io.avaje</groupId>
      <artifactId>avaje-config</artifactId>
      <version>1.7</version>
    </dependency>

    <!--
    Class retention Nonnull and Nullable annotations
    to assist with IDE auto-completion with Ebean API
    -->
    <dependency>
      <groupId>io.avaje</groupId>
      <artifactId>avaje-lang</artifactId>
      <version>1.0</version>
    </dependency>

    <dependency>
      <groupId>io.ebean</groupId>
      <artifactId>persistence-api</artifactId>
      <version>2.2.5</version>
    </dependency>

    <dependency>
      <groupId>io.ebean</groupId>
      <artifactId>ebean-annotation</artifactId>
<<<<<<< HEAD
      <version>7.4-FOC3</version>
=======
      <version>7.6</version>
>>>>>>> 1d116669
    </dependency>

    <dependency>
      <groupId>io.ebean</groupId>
      <artifactId>ebean-types</artifactId>
      <version>2.2</version>
    </dependency>

    <dependency>
      <groupId>io.ebean</groupId>
      <artifactId>ebean-datasource-api</artifactId>
      <version>${ebean-datasource.version}</version>
    </dependency>

    <!-- Jackson core used internally by Ebean -->
    <dependency>
      <groupId>com.fasterxml.jackson.core</groupId>
      <artifactId>jackson-core</artifactId>
      <version>${jackson.version}</version>
      <optional>true</optional>
    </dependency>

    <!-- provided scope for JsonNode support -->
    <dependency>
      <groupId>com.fasterxml.jackson.core</groupId>
      <artifactId>jackson-databind</artifactId>
      <version>${jackson.version}</version>
      <optional>true</optional>
    </dependency>

    <!-- Provided scope so that the H2HistoryTrigger can live in Ebean core
     and not require a separate module for it -->
    <dependency>
      <groupId>com.h2database</groupId>
      <artifactId>h2</artifactId>
      <version>${h2database.version}</version>
      <optional>true</optional>
    </dependency>

    <dependency>
      <groupId>javax.transaction</groupId>
      <artifactId>jta</artifactId>
      <version>1.1</version>
      <optional>true</optional>
    </dependency>

    <dependency>
      <groupId>javax.servlet</groupId>
      <artifactId>javax.servlet-api</artifactId>
      <version>3.1.0</version>
      <optional>true</optional>
    </dependency>

    <dependency>
      <groupId>io.avaje</groupId>
      <artifactId>junit</artifactId>
      <version>1.0</version>
      <scope>test</scope>
    </dependency>

  </dependencies>

  <build>
    <plugins>
      <plugin>
        <groupId>io.repaint.maven</groupId>
        <artifactId>tiles-maven-plugin</artifactId>
        <version>2.24</version>
        <extensions>true</extensions>
        <configuration>
          <tiles>
            <tile>io.avaje.tile:moditech-module:1.0</tile>
          </tiles>
        </configuration>
      </plugin>
    </plugins>
  </build>
</project><|MERGE_RESOLUTION|>--- conflicted
+++ resolved
@@ -49,11 +49,7 @@
     <dependency>
       <groupId>io.ebean</groupId>
       <artifactId>ebean-annotation</artifactId>
-<<<<<<< HEAD
-      <version>7.4-FOC3</version>
-=======
       <version>7.6</version>
->>>>>>> 1d116669
     </dependency>
 
     <dependency>
