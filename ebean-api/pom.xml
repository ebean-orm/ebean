<?xml version="1.0" encoding="UTF-8"?>
<project xmlns="http://maven.apache.org/POM/4.0.0" xmlns:xsi="http://www.w3.org/2001/XMLSchema-instance" xsi:schemaLocation="http://maven.apache.org/POM/4.0.0 http://maven.apache.org/xsd/maven-4.0.0.xsd">
  <modelVersion>4.0.0</modelVersion>
  <parent>
    <artifactId>ebean-parent</artifactId>
    <groupId>io.ebean</groupId>
<<<<<<< HEAD
    <version>12.12.4-FOC1-SNAPSHOT</version>
=======
    <version>12.13.1-SNAPSHOT</version>
>>>>>>> 5807874c
  </parent>

  <name>ebean api</name>
  <description>ebean api</description>
  <artifactId>ebean-api</artifactId>

  <dependencies>

    <!--
    Projects are expected to explicit depend on version
    of slf4j that they want to use
    -->
    <dependency>
      <groupId>org.slf4j</groupId>
      <artifactId>slf4j-api</artifactId>
      <version>1.7.30</version>
      <scope>provided</scope>
    </dependency>

    <dependency>
      <groupId>io.avaje</groupId>
      <artifactId>avaje-config</artifactId>
      <version>1.5</version>
    </dependency>

    <!--
    Class retention Nonnull and Nullable annotations
    to assist with IDE auto-completion with Ebean API
    -->
    <dependency>
      <groupId>io.avaje</groupId>
      <artifactId>avaje-lang</artifactId>
      <version>1.0</version>
    </dependency>

    <dependency>
      <groupId>io.ebean</groupId>
      <artifactId>persistence-api</artifactId>
      <version>2.2.5</version>
    </dependency>

    <dependency>
      <groupId>io.ebean</groupId>
      <artifactId>ebean-annotation</artifactId>
      <version>7.4-SNAPSHOT</version>
    </dependency>

    <dependency>
      <groupId>io.ebean</groupId>
      <artifactId>ebean-types</artifactId>
      <version>2.2</version>
    </dependency>

    <dependency>
      <groupId>io.ebean</groupId>
      <artifactId>ebean-datasource-api</artifactId>
      <version>${ebean-datasource.version}</version>
    </dependency>

    <!-- Jackson core used internally by Ebean -->
    <dependency>
      <groupId>com.fasterxml.jackson.core</groupId>
      <artifactId>jackson-core</artifactId>
      <version>${jackson.version}</version>
      <optional>true</optional>
    </dependency>

    <!-- provided scope for JsonNode support -->
    <dependency>
      <groupId>com.fasterxml.jackson.core</groupId>
      <artifactId>jackson-databind</artifactId>
      <version>${jackson.version}</version>
      <optional>true</optional>
    </dependency>

    <!-- Provided scope so that the H2HistoryTrigger can live in Ebean core
     and not require a separate module for it -->
    <dependency>
      <groupId>com.h2database</groupId>
      <artifactId>h2</artifactId>
      <version>1.4.199</version>
      <optional>true</optional>
    </dependency>

    <dependency>
      <groupId>javax.transaction</groupId>
      <artifactId>jta</artifactId>
      <version>1.1</version>
      <optional>true</optional>
    </dependency>

    <dependency>
      <groupId>javax.servlet</groupId>
      <artifactId>javax.servlet-api</artifactId>
      <version>3.1.0</version>
      <optional>true</optional>
    </dependency>

    <dependency>
      <groupId>io.avaje</groupId>
      <artifactId>junit</artifactId>
      <version>1.0</version>
      <scope>test</scope>
    </dependency>

  </dependencies>

  <build>
    <plugins>
      <plugin>
        <groupId>io.repaint.maven</groupId>
        <artifactId>tiles-maven-plugin</artifactId>
        <version>2.24</version>
        <extensions>true</extensions>
        <configuration>
          <tiles>
            <tile>io.avaje.tile:moditech-module:1.0</tile>
          </tiles>
        </configuration>
      </plugin>
    </plugins>
  </build>
</project><|MERGE_RESOLUTION|>--- conflicted
+++ resolved
@@ -4,11 +4,7 @@
   <parent>
     <artifactId>ebean-parent</artifactId>
     <groupId>io.ebean</groupId>
-<<<<<<< HEAD
-    <version>12.12.4-FOC1-SNAPSHOT</version>
-=======
     <version>12.13.1-SNAPSHOT</version>
->>>>>>> 5807874c
   </parent>
 
   <name>ebean api</name>
@@ -53,7 +49,7 @@
     <dependency>
       <groupId>io.ebean</groupId>
       <artifactId>ebean-annotation</artifactId>
-      <version>7.4-SNAPSHOT</version>
+      <version>7.3</version>
     </dependency>
 
     <dependency>
