--- conflicted
+++ resolved
@@ -55,11 +55,7 @@
     <dependency>
       <groupId>io.ebean</groupId>
       <artifactId>ebean-annotation</artifactId>
-<<<<<<< HEAD
-      <version>8.2</version>
-=======
       <version>${ebean-annotation.version}</version>
->>>>>>> 094fc3f4
     </dependency>
 
     <dependency>
