--- conflicted
+++ resolved
@@ -1,11 +1,13 @@
 <?xml version="1.0" encoding="UTF-8"?>
-<project xmlns="http://maven.apache.org/POM/4.0.0" xmlns:xsi="http://www.w3.org/2001/XMLSchema-instance" xsi:schemaLocation="http://maven.apache.org/POM/4.0.0 http://maven.apache.org/xsd/maven-4.0.0.xsd">
+<project xmlns="http://maven.apache.org/POM/4.0.0"
+         xmlns:xsi="http://www.w3.org/2001/XMLSchema-instance"
+         xsi:schemaLocation="http://maven.apache.org/POM/4.0.0 http://maven.apache.org/xsd/maven-4.0.0.xsd">
   <modelVersion>4.0.0</modelVersion>
   <parent>
     <groupId>org.avaje</groupId>
     <artifactId>java11-oss</artifactId>
     <version>3.4</version>
-    <relativePath />
+    <relativePath/>
   </parent>
 
   <name>test-kotlin</name>
@@ -34,22 +36,14 @@
     <dependency>
       <groupId>io.ebean</groupId>
       <artifactId>ebean-test</artifactId>
-<<<<<<< HEAD
-      <version>12.16.1-SNAPSHOT</version>
-=======
       <version>12.16.0-SNAPSHOT</version>
->>>>>>> 2faaf5f1
       <scope>test</scope>
     </dependency>
 
     <dependency>
       <groupId>io.ebean</groupId>
       <artifactId>ebean-core</artifactId>
-<<<<<<< HEAD
-      <version>12.16.1-SNAPSHOT</version>
-=======
       <version>12.16.0-SNAPSHOT</version>
->>>>>>> 2faaf5f1
       <scope>test</scope>
     </dependency>
 
@@ -115,9 +109,4 @@
     </plugins>
   </build>
 
-
-  <scm>
-    <tag>HEAD</tag>
-    <developerConnection>scm:git:git@github.com:FOCONIS/ebean.git</developerConnection>
-  </scm>
 </project>