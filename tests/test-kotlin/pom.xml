--- conflicted
+++ resolved
@@ -33,22 +33,14 @@
     <dependency>
       <groupId>io.ebean</groupId>
       <artifactId>ebean-test</artifactId>
-<<<<<<< HEAD
-      <version>13.6.0-FOC1-SNAPSHOT</version>
-=======
       <version>13.6.1-SNAPSHOT</version>
->>>>>>> 5bb9745b
       <scope>test</scope>
     </dependency>
 
     <dependency>
       <groupId>io.ebean</groupId>
       <artifactId>ebean-core</artifactId>
-<<<<<<< HEAD
-      <version>13.6.0-FOC1-SNAPSHOT</version>
-=======
       <version>13.6.1-SNAPSHOT</version>
->>>>>>> 5bb9745b
       <scope>test</scope>
     </dependency>
 
