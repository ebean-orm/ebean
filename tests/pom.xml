--- conflicted
+++ resolved
@@ -4,13 +4,8 @@
   <parent>
     <groupId>org.avaje</groupId>
     <artifactId>java8-oss</artifactId>
-<<<<<<< HEAD
-    <version>2.3</version>
-    <relativePath />
-=======
     <version>3.3</version>
     <relativePath/>
->>>>>>> 78a647a7
   </parent>
 
   <groupId>io.ebean</groupId>
