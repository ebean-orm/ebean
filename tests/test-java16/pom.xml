--- conflicted
+++ resolved
@@ -20,11 +20,7 @@
     <dependency>
       <groupId>io.ebean</groupId>
       <artifactId>ebean</artifactId>
-<<<<<<< HEAD
-      <version>12.14.1-FOC1-SNAPSHOT</version>
-=======
       <version>12.14.2-SNAPSHOT</version>
->>>>>>> 78a647a7
     </dependency>
 
     <dependency>
@@ -36,11 +32,7 @@
     <dependency>
       <groupId>io.ebean</groupId>
       <artifactId>ebean-test</artifactId>
-<<<<<<< HEAD
-      <version>12.14.1-FOC1-SNAPSHOT</version>
-=======
       <version>12.14.2-SNAPSHOT</version>
->>>>>>> 78a647a7
       <scope>test</scope>
     </dependency>
 
