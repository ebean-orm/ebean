<?xml version="1.0" encoding="UTF-8"?>
<project xmlns="http://maven.apache.org/POM/4.0.0" xmlns:xsi="http://www.w3.org/2001/XMLSchema-instance" xsi:schemaLocation="http://maven.apache.org/POM/4.0.0 http://maven.apache.org/xsd/maven-4.0.0.xsd">
  <modelVersion>4.0.0</modelVersion>
  <parent>
    <artifactId>tests</artifactId>
    <groupId>io.ebean</groupId>
    <version>${revision}</version>
  </parent>

  <artifactId>test-java16</artifactId>

  <parent>
    <groupId>io.ebean</groupId>
    <artifactId>tests</artifactId>
    <version>1.0</version>
  </parent>


  <packaging>pom</packaging>

  <properties>
    <maven-compiler-plugin.version>3.10.1</maven-compiler-plugin.version>
  </properties>

  <dependencies>
    <dependency>
      <groupId>io.ebean</groupId>
      <artifactId>ebean</artifactId>
<<<<<<< HEAD
      <version>${ebean.version}</version>
=======
      <version>${revision}</version>
>>>>>>> 6e98486a
    </dependency>

    <dependency>
      <groupId>ch.qos.logback</groupId>
      <artifactId>logback-classic</artifactId>
      <version>1.2.11</version>
    </dependency>

    <dependency>
      <groupId>io.ebean</groupId>
      <artifactId>ebean-test</artifactId>
<<<<<<< HEAD
      <version>${ebean.version}</version>
=======
      <version>${revision}</version>
>>>>>>> 6e98486a
      <scope>test</scope>
    </dependency>

    <dependency>
      <groupId>io.avaje</groupId>
      <artifactId>junit</artifactId>
      <version>1.1</version>
      <scope>test</scope>
    </dependency>

  </dependencies>
  <build>
    <plugins>
      <plugin>
        <groupId>org.apache.maven.plugins</groupId>
        <artifactId>maven-compiler-plugin</artifactId>
        <version>${maven-compiler-plugin.version}</version>
        <configuration>
          <release>16</release>
          <source>16</source>
          <target>16</target>
          <annotationProcessorPaths>
            <path>
              <groupId>io.ebean</groupId>
              <artifactId>querybean-generator</artifactId>
<<<<<<< HEAD
              <version>${ebean.version}</version>
=======
              <version>${revision}</version>
>>>>>>> 6e98486a
            </path>
          </annotationProcessorPaths>
        </configuration>
      </plugin>

      <plugin>
        <groupId>io.repaint.maven</groupId>
        <artifactId>tiles-maven-plugin</artifactId>
        <version>2.24</version>
        <extensions>true</extensions>
        <configuration>
          <tiles>
            <tile>io.ebean.tile:enhancement:13.12.0</tile>
          </tiles>
        </configuration>
      </plugin>

    </plugins>
  </build>

</project>
<|MERGE_RESOLUTION|>--- conflicted
+++ resolved
@@ -26,11 +26,7 @@
     <dependency>
       <groupId>io.ebean</groupId>
       <artifactId>ebean</artifactId>
-<<<<<<< HEAD
-      <version>${ebean.version}</version>
-=======
       <version>${revision}</version>
->>>>>>> 6e98486a
     </dependency>
 
     <dependency>
@@ -42,11 +38,7 @@
     <dependency>
       <groupId>io.ebean</groupId>
       <artifactId>ebean-test</artifactId>
-<<<<<<< HEAD
-      <version>${ebean.version}</version>
-=======
       <version>${revision}</version>
->>>>>>> 6e98486a
       <scope>test</scope>
     </dependency>
 
@@ -72,11 +64,7 @@
             <path>
               <groupId>io.ebean</groupId>
               <artifactId>querybean-generator</artifactId>
-<<<<<<< HEAD
-              <version>${ebean.version}</version>
-=======
               <version>${revision}</version>
->>>>>>> 6e98486a
             </path>
           </annotationProcessorPaths>
         </configuration>
