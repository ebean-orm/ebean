--- conflicted
+++ resolved
@@ -17,11 +17,7 @@
   <dependencies>
     <dependency>
       <groupId>io.ebean</groupId>
-<<<<<<< HEAD
-      <artifactId>ebean</artifactId>
-=======
       <artifactId>ebean-h2</artifactId>
->>>>>>> ff1c73e2
       <version>13.25.0-jakarta</version>
     </dependency>
 
