--- conflicted
+++ resolved
@@ -52,11 +52,7 @@
             <path>
               <groupId>io.ebean</groupId>
               <artifactId>querybean-generator</artifactId>
-<<<<<<< HEAD
-              <version>13.10.3-FOC6-SNAPSHOT</version>
-=======
               <version>13.11.2-SNAPSHOT</version>
->>>>>>> bbb8d859
             </path>
           </annotationProcessorPaths>
         </configuration>
