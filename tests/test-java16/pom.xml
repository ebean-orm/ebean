--- conflicted
+++ resolved
@@ -52,11 +52,7 @@
             <path>
               <groupId>io.ebean</groupId>
               <artifactId>querybean-generator</artifactId>
-<<<<<<< HEAD
-              <version>13.7.0</version>
-=======
               <version>13.7.1-SNAPSHOT</version>
->>>>>>> 4cc012b9
             </path>
           </annotationProcessorPaths>
         </configuration>
