<?xml version="1.0" encoding="UTF-8"?>
<project xmlns="http://maven.apache.org/POM/4.0.0" xmlns:xsi="http://www.w3.org/2001/XMLSchema-instance" xsi:schemaLocation="http://maven.apache.org/POM/4.0.0 http://maven.apache.org/xsd/maven-4.0.0.xsd">
  <modelVersion>4.0.0</modelVersion>

  <groupId>io.ebean</groupId>
  <artifactId>test-java16</artifactId>
  <version>1.0</version>

  <properties>
    <maven-compiler-plugin.version>3.10.1</maven-compiler-plugin.version>
  </properties>

  <dependencies>
    <dependency>
      <groupId>io.ebean</groupId>
      <artifactId>ebean</artifactId>
      <version>13.6.3-SNAPSHOT</version>
    </dependency>

    <dependency>
      <groupId>ch.qos.logback</groupId>
      <artifactId>logback-classic</artifactId>
      <version>1.2.11</version>
    </dependency>

    <dependency>
      <groupId>io.ebean</groupId>
      <artifactId>ebean-test</artifactId>
      <version>13.6.3-SNAPSHOT</version>
      <scope>test</scope>
    </dependency>

    <dependency>
      <groupId>io.avaje</groupId>
      <artifactId>junit</artifactId>
      <version>1.1</version>
      <scope>test</scope>
    </dependency>

  </dependencies>
  <build>
    <plugins>
      <plugin>
        <groupId>org.apache.maven.plugins</groupId>
        <artifactId>maven-compiler-plugin</artifactId>
        <version>${maven-compiler-plugin.version}</version>
        <configuration>
          <release>16</release>
          <source>16</source>
          <target>16</target>
          <annotationProcessorPaths>
            <path>
              <groupId>io.ebean</groupId>
              <artifactId>querybean-generator</artifactId>
<<<<<<< HEAD
              <version>13.6.0-FOC3-SNAPSHOT</version>
=======
              <version>13.6.3-SNAPSHOT</version>
>>>>>>> 74b49942
            </path>
          </annotationProcessorPaths>
        </configuration>
      </plugin>

      <plugin>
        <groupId>io.repaint.maven</groupId>
        <artifactId>tiles-maven-plugin</artifactId>
        <version>2.24</version>
        <extensions>true</extensions>
        <configuration>
          <tiles>
            <tile>io.ebean.tile:enhancement:13.6.0</tile>
          </tiles>
        </configuration>
      </plugin>

    </plugins>
  </build>

</project>
<|MERGE_RESOLUTION|>--- conflicted
+++ resolved
@@ -52,11 +52,7 @@
             <path>
               <groupId>io.ebean</groupId>
               <artifactId>querybean-generator</artifactId>
-<<<<<<< HEAD
-              <version>13.6.0-FOC3-SNAPSHOT</version>
-=======
               <version>13.6.3-SNAPSHOT</version>
->>>>>>> 74b49942
             </path>
           </annotationProcessorPaths>
         </configuration>
