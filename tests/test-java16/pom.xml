--- conflicted
+++ resolved
@@ -18,11 +18,7 @@
     <dependency>
       <groupId>io.ebean</groupId>
       <artifactId>ebean</artifactId>
-<<<<<<< HEAD
-      <version>${project.version}</version>
-=======
       <version>13.17.3-SNAPSHOT</version>
->>>>>>> e04f33aa
     </dependency>
 
     <dependency>
@@ -56,11 +52,7 @@
             <path>
               <groupId>io.ebean</groupId>
               <artifactId>querybean-generator</artifactId>
-<<<<<<< HEAD
-              <version>${project.version}</version>
-=======
               <version>13.16.0</version>
->>>>>>> e04f33aa
             </path>
           </annotationProcessorPaths>
         </configuration>
