--- conflicted
+++ resolved
@@ -20,11 +20,7 @@
     <dependency>
       <groupId>io.ebean</groupId>
       <artifactId>ebean</artifactId>
-<<<<<<< HEAD
-      <version>12.14.2-FOC1-SNAPSHOT</version>
-=======
       <version>12.15.0-SNAPSHOT</version>
->>>>>>> 9d506b43
     </dependency>
 
     <dependency>
@@ -36,11 +32,7 @@
     <dependency>
       <groupId>io.ebean</groupId>
       <artifactId>ebean-test</artifactId>
-<<<<<<< HEAD
-      <version>12.14.2-FOC1-SNAPSHOT</version>
-=======
       <version>12.15.0-SNAPSHOT</version>
->>>>>>> 9d506b43
       <scope>test</scope>
     </dependency>
 
