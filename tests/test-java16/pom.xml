--- conflicted
+++ resolved
@@ -52,11 +52,7 @@
             <path>
               <groupId>io.ebean</groupId>
               <artifactId>querybean-generator</artifactId>
-<<<<<<< HEAD
-              <version>13.13.1-FOC3-SNAPSHOT</version>
-=======
-              <version>13.13.3-SNAPSHOT</version>
->>>>>>> a73c9853
+              <version>13.14.1-SNAPSHOT</version>
             </path>
           </annotationProcessorPaths>
         </configuration>
