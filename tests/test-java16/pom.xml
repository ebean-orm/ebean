<?xml version="1.0" encoding="UTF-8"?>
<project xmlns="http://maven.apache.org/POM/4.0.0" xmlns:xsi="http://www.w3.org/2001/XMLSchema-instance"
         xsi:schemaLocation="http://maven.apache.org/POM/4.0.0 http://maven.apache.org/xsd/maven-4.0.0.xsd">
  <modelVersion>4.0.0</modelVersion>

  <groupId>io.ebean</groupId>
  <artifactId>test-java16</artifactId>
  <version>1.0</version>

  <properties>
    <maven-compiler-plugin.version>3.10.1</maven-compiler-plugin.version>
  </properties>

  <dependencies>
    <dependency>
      <groupId>io.ebean</groupId>
      <artifactId>ebean</artifactId>
      <version>13.3.1-SNAPSHOT</version>
    </dependency>

    <dependency>
      <groupId>ch.qos.logback</groupId>
      <artifactId>logback-classic</artifactId>
      <version>1.2.11</version>
    </dependency>

    <dependency>
      <groupId>io.ebean</groupId>
      <artifactId>ebean-test</artifactId>
      <version>13.3.1-SNAPSHOT</version>
      <scope>test</scope>
    </dependency>

    <dependency>
      <groupId>io.avaje</groupId>
      <artifactId>junit</artifactId>
      <version>1.1</version>
      <scope>test</scope>
    </dependency>

  </dependencies>
  <build>
    <plugins>
      <plugin>
        <groupId>org.apache.maven.plugins</groupId>
        <artifactId>maven-compiler-plugin</artifactId>
        <version>${maven-compiler-plugin.version}</version>
        <configuration>
          <release>16</release>
          <source>16</source>
          <target>16</target>
          <annotationProcessorPaths>
            <path>
              <groupId>io.ebean</groupId>
              <artifactId>querybean-generator</artifactId>
              <version>13.3.1-SNAPSHOT</version>
            </path>
          </annotationProcessorPaths>
        </configuration>
      </plugin>

      <plugin>
        <groupId>io.repaint.maven</groupId>
        <artifactId>tiles-maven-plugin</artifactId>
        <version>2.24</version>
        <extensions>true</extensions>
        <configuration>
          <tiles>
<<<<<<< HEAD
            <!-- other tiles ... -->
            <tile>io.ebean.tile:enhancement:13.0.1-RC1</tile>
=======
            <tile>io.ebean.tile:enhancement:13.3.0</tile>
>>>>>>> 0e548ec1
          </tiles>
        </configuration>
      </plugin>

    </plugins>
  </build>

</project>
<|MERGE_RESOLUTION|>--- conflicted
+++ resolved
@@ -66,12 +66,7 @@
         <extensions>true</extensions>
         <configuration>
           <tiles>
-<<<<<<< HEAD
-            <!-- other tiles ... -->
-            <tile>io.ebean.tile:enhancement:13.0.1-RC1</tile>
-=======
             <tile>io.ebean.tile:enhancement:13.3.0</tile>
->>>>>>> 0e548ec1
           </tiles>
         </configuration>
       </plugin>
