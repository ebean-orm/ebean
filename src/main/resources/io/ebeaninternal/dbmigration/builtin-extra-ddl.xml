<?xml version="1.0" encoding="UTF-8" standalone="yes"?>
<extra-ddl xmlns="http://ebean-orm.github.io/xml/ns/extraddl">

<ddl-script name="create procs" platforms="sqlserver" init="true">-- Initial script to create stored procedures etc for sqlserver platform

-- create table-value-parameters
if not exists (select name  from sys.types where name = 'ebean_bigint_tvp') create type ebean_bigint_tvp as table (c1 bigint);
if not exists (select name  from sys.types where name = 'ebean_float_tvp') create type ebean_float_tvp as table (c1 float);
if not exists (select name  from sys.types where name = 'ebean_bit_tvp') create type ebean_bit_tvp as table (c1 bit);
if not exists (select name  from sys.types where name = 'ebean_date_tvp') create type ebean_date_tvp as table (c1 date);
if not exists (select name  from sys.types where name = 'ebean_time_tvp') create type ebean_time_tvp as table (c1 time);
if not exists (select name  from sys.types where name = 'ebean_uniqueidentifier_tvp') create type ebean_uniqueidentifier_tvp as table (c1 uniqueidentifier);
if not exists (select name  from sys.types where name = 'ebean_nvarchar_tvp') create type ebean_nvarchar_tvp as table (c1 nvarchar(max));

delimiter $$
--
-- PROCEDURE: usp_ebean_drop_indices TABLE, COLUMN
-- deletes all indices referring to TABLE.COLUMN
--
CREATE OR ALTER PROCEDURE usp_ebean_drop_indices @tableName nvarchar(255), @columnName nvarchar(255)
AS SET NOCOUNT ON
declare @sql nvarchar(1000)
declare @indexName nvarchar(255)
BEGIN
  DECLARE index_cursor CURSOR FOR SELECT i.name from sys.indexes i
    join sys.index_columns ic on ic.object_id = i.object_id and ic.index_id = i.index_id
    join sys.columns c on c.object_id = ic.object_id and c.column_id = ic.column_id
    where i.object_id = OBJECT_ID(@tableName) AND c.name = @columnName;
  OPEN index_cursor
  FETCH NEXT FROM index_cursor INTO @indexName
  WHILE @@FETCH_STATUS = 0
    BEGIN
      set @sql = 'drop index ' + @indexName + ' on ' + @tableName;
      EXECUTE(@sql);

      FETCH NEXT FROM index_cursor INTO @indexName
    END;
  CLOSE index_cursor;
  DEALLOCATE index_cursor;
END
$$

delimiter $$
--
-- PROCEDURE: usp_ebean_drop_default_constraint TABLE, COLUMN
-- deletes the default constraint, which has a random name
--
CREATE OR ALTER PROCEDURE usp_ebean_drop_default_constraint @tableName nvarchar(255), @columnName nvarchar(255)
AS SET NOCOUNT ON
declare @tmp nvarchar(1000)
BEGIN
  select @Tmp = t1.name from sys.default_constraints t1
    join sys.columns t2 on t1.object_id = t2.default_object_id
    where t1.parent_object_id = OBJECT_ID(@tableName) and t2.name = @columnName;

  if @Tmp is not null EXEC('alter table ' + @tableName +' drop constraint ' + @tmp);
END
$$

delimiter $$
--
-- PROCEDURE: usp_ebean_drop_constraints TABLE, COLUMN
-- deletes constraints and foreign keys refering to TABLE.COLUMN
--
CREATE OR ALTER PROCEDURE usp_ebean_drop_constraints @tableName nvarchar(255), @columnName nvarchar(255)
AS SET NOCOUNT ON
declare @sql nvarchar(1000)
declare @constraintName nvarchar(255)
BEGIN
  DECLARE name_cursor CURSOR FOR
  SELECT cc.name from sys.check_constraints cc
    join sys.columns c on c.object_id = cc.parent_object_id and c.column_id = cc.parent_column_id
    where parent_object_id = OBJECT_ID(@tableName) AND c.name = @columnName
  UNION SELECT fk.name from sys.foreign_keys fk
    join sys.foreign_key_columns fkc on fkc.constraint_object_id = fk.object_id
      and  fkc.parent_object_id = fk.parent_object_id
    join sys.columns c on c.object_id = fkc.parent_object_id and c.column_id = fkc.parent_column_id
    where fkc.parent_object_id = OBJECT_ID(@tableName) AND c.name = @columnName;

  OPEN name_cursor
  FETCH NEXT FROM name_cursor INTO @constraintName
  WHILE @@FETCH_STATUS = 0
    BEGIN
      set @sql = 'alter table ' + @tableName + ' drop constraint ' + @constraintName;
      EXECUTE(@sql);

      FETCH NEXT FROM name_cursor INTO @constraintName
    END;
  CLOSE name_cursor;
  DEALLOCATE name_cursor;
END
$$

delimiter $$
--
-- PROCEDURE: usp_ebean_drop_column TABLE, COLUMN
-- deletes the column annd ensures that all indices and constraints are dropped first
--
CREATE OR ALTER PROCEDURE usp_ebean_drop_column @tableName nvarchar(255), @columnName nvarchar(255)
AS SET NOCOUNT ON
declare @sql nvarchar(1000)
BEGIN
  EXEC usp_ebean_drop_indices @tableName, @columnName;
  EXEC usp_ebean_drop_default_constraint @tableName, @columnName;
  EXEC usp_ebean_drop_constraints @tableName, @columnName;

  set @sql = 'alter table ' + @tableName + ' drop column ' + @columnName;
  EXECUTE(@sql);
END
$$
</ddl-script>

<ddl-script name="create procs" platforms="mysql" init="true">-- Inital script to create stored procedures etc for mysql platform
DROP PROCEDURE IF EXISTS usp_ebean_drop_foreign_keys;

delimiter $$
--
-- PROCEDURE: usp_ebean_drop_foreign_keys TABLE, COLUMN
-- deletes all constraints and foreign keys referring to TABLE.COLUMN
--
CREATE PROCEDURE usp_ebean_drop_foreign_keys(IN p_table_name VARCHAR(255), IN p_column_name VARCHAR(255))
BEGIN
  DECLARE done INT DEFAULT FALSE;
  DECLARE c_fk_name CHAR(255);
  DECLARE curs CURSOR FOR SELECT CONSTRAINT_NAME from information_schema.KEY_COLUMN_USAGE
    WHERE TABLE_SCHEMA = DATABASE() and TABLE_NAME = p_table_name and COLUMN_NAME = p_column_name
      AND REFERENCED_TABLE_NAME IS NOT NULL;
  DECLARE CONTINUE HANDLER FOR NOT FOUND SET done = TRUE;

  OPEN curs;

  read_loop: LOOP
    FETCH curs INTO c_fk_name;
    IF done THEN
      LEAVE read_loop;
    END IF;
    SET @sql = CONCAT('ALTER TABLE ', p_table_name, ' DROP FOREIGN KEY ', c_fk_name);
    PREPARE stmt FROM @sql;
    EXECUTE stmt;
  END LOOP;

  CLOSE curs;
END
$$

DROP PROCEDURE IF EXISTS usp_ebean_drop_column;

delimiter $$
--
-- PROCEDURE: usp_ebean_drop_column TABLE, COLUMN
-- deletes the column and ensures that all indices and constraints are dropped first
--
CREATE PROCEDURE usp_ebean_drop_column(IN p_table_name VARCHAR(255), IN p_column_name VARCHAR(255))
BEGIN
  CALL usp_ebean_drop_foreign_keys(p_table_name, p_column_name);
  SET @sql = CONCAT('ALTER TABLE ', p_table_name, ' DROP COLUMN ', p_column_name);
  PREPARE stmt FROM @sql;
  EXECUTE stmt;
END
$$
</ddl-script>

<<<<<<< HEAD
<ddl-script name="create procs" platforms="oracle" init="true">-- Inital script to create stored procedures etc for oracle platform
delimiter $$
create or replace type EBEAN_DATE_TVP is table of date;
/
$$
delimiter $$
create or replace type EBEAN_NUMBER_TVP is table of number(38);
/
$$
delimiter $$
create or replace type EBEAN_FLOAT_TVP is table of number(19,4);
/
$$
delimiter $$
create or replace type EBEAN_STRING_TVP is table of varchar2(32767);
/
$$
delimiter $$
create or replace type EBEAN_BINARY_TVP is table of raw(32767);
/
=======
<ddl-script name="create procs" platforms="hana" init="true">-- Inital script to create stored procedures etc for the hana platform
delimiter $$
--
-- PROCEDURE: usp_ebean_drop_foreign_keys TABLE, COLUMN
-- deletes all constraints and foreign keys referring to TABLE.COLUMN
--
CREATE OR REPLACE PROCEDURE usp_ebean_drop_foreign_keys(IN table_name NVARCHAR(256), IN column_name NVARCHAR(256))
AS
BEGIN
  DECLARE foreign_key_names TABLE(CONSTRAINT_NAME NVARCHAR(256), TABLE_NAME NVARCHAR(256));
  DECLARE i INT;
  
  foreign_key_names = SELECT CONSTRAINT_NAME, TABLE_NAME FROM SYS.REFERENTIAL_CONSTRAINTS WHERE SCHEMA_NAME=CURRENT_SCHEMA AND TABLE_NAME=UPPER(:table_name) AND COLUMN_NAME=UPPER(:column_name);
  
  FOR I IN 1 .. RECORD_COUNT(:foreign_key_names) DO
    EXEC 'ALTER TABLE "' || ESCAPE_DOUBLE_QUOTES(:foreign_key_names.TABLE_NAME[i]) || '" DROP CONSTRAINT "' || ESCAPE_DOUBLE_QUOTES(:foreign_key_names.CONSTRAINT_NAME[i]) || '"';
  END FOR;
  
END;
$$

delimiter $$
--
-- PROCEDURE: usp_ebean_drop_column TABLE, COLUMN
-- deletes the column and ensures that all indices and constraints are dropped first
--
CREATE OR REPLACE PROCEDURE usp_ebean_drop_column(IN table_name NVARCHAR(256), IN column_name NVARCHAR(256))
AS
BEGIN
  CALL usp_ebean_drop_foreign_keys(table_name, column_name);
  EXEC 'ALTER TABLE "' || UPPER(ESCAPE_DOUBLE_QUOTES(table_name)) || '" DROP ("' || UPPER(ESCAPE_DOUBLE_QUOTES(column_name)) || '")';
END;
>>>>>>> bdc99178
$$
</ddl-script>
</extra-ddl><|MERGE_RESOLUTION|>--- conflicted
+++ resolved
@@ -160,7 +160,6 @@
 $$
 </ddl-script>
 
-<<<<<<< HEAD
 <ddl-script name="create procs" platforms="oracle" init="true">-- Inital script to create stored procedures etc for oracle platform
 delimiter $$
 create or replace type EBEAN_DATE_TVP is table of date;
@@ -181,7 +180,7 @@
 delimiter $$
 create or replace type EBEAN_BINARY_TVP is table of raw(32767);
 /
-=======
+</ddl-script>
 <ddl-script name="create procs" platforms="hana" init="true">-- Inital script to create stored procedures etc for the hana platform
 delimiter $$
 --
@@ -214,7 +213,6 @@
   CALL usp_ebean_drop_foreign_keys(table_name, column_name);
   EXEC 'ALTER TABLE "' || UPPER(ESCAPE_DOUBLE_QUOTES(table_name)) || '" DROP ("' || UPPER(ESCAPE_DOUBLE_QUOTES(column_name)) || '")';
 END;
->>>>>>> bdc99178
 $$
 </ddl-script>
 </extra-ddl>