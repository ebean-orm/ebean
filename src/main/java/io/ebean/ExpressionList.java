--- conflicted
+++ resolved
@@ -808,9 +808,6 @@
   @Override
   ExpressionList<T> eq(String propertyName, Object value);
 
-<<<<<<< HEAD
-  @Override
-=======
   /**
    * Equal To or Null - property is equal to a given value or null.
    */
@@ -819,7 +816,7 @@
   /**
    * Not Equal To - property not equal to the given value.
    */
->>>>>>> cecf2fc6
+  @Override
   ExpressionList<T> ne(String propertyName, Object value);
 
   @Override
@@ -874,9 +871,6 @@
   @Override
   ExpressionList<T> gt(String propertyName, Object value);
 
-<<<<<<< HEAD
-  @Override
-=======
   /**
    * Greater Than or Null - property greater than the given value or null.
    */
@@ -886,15 +880,12 @@
    * Greater Than or Equal to - property greater than or equal to the given
    * value.
    */
->>>>>>> cecf2fc6
+  @Override
   ExpressionList<T> ge(String propertyName, Object value);
 
   @Override
   ExpressionList<T> lt(String propertyName, Object value);
 
-<<<<<<< HEAD
-  @Override
-=======
   /**
    * Less Than or Null - property less than the given value or null.
    */
@@ -903,7 +894,7 @@
   /**
    * Less Than or Equal to - property less than or equal to the given value.
    */
->>>>>>> cecf2fc6
+  @Override
   ExpressionList<T> le(String propertyName, Object value);
 
   @Override
@@ -999,9 +990,6 @@
   @Override
   ExpressionList<T> in(String propertyName, Collection<?> values);
 
-<<<<<<< HEAD
-  @Override
-=======
   /**
    * In where null or empty values means that no predicate is added to the query.
    * <p>
@@ -1043,7 +1031,7 @@
    * This is exactly the same as in() and provided due to "in" being a Kotlin keyword
    * (and hence to avoid the slightly ugly escaping when using in() in Kotlin)
    */
->>>>>>> cecf2fc6
+  @Override
   default ExpressionList<T> isIn(String propertyName, Query<?> subQuery) {
     return in(propertyName, subQuery);
   }
