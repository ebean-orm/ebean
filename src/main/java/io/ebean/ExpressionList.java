package io.ebean;

import io.ebean.search.Match;
import io.ebean.search.MultiMatch;
import io.ebean.search.TextCommonTerms;
import io.ebean.search.TextQueryString;
import io.ebean.search.TextSimple;
import org.jetbrains.annotations.Nullable;

import javax.persistence.NonUniqueResultException;
import java.sql.Timestamp;
import java.util.Collection;
import java.util.List;
import java.util.Map;
import java.util.Optional;
import java.util.Set;
import java.util.function.Consumer;
import java.util.function.Predicate;

/**
 * List of Expressions that make up a where or having clause.
 * <p>
 * An ExpressionList is returned from {@link Query#where()}.
 * </p>
 * <p>
 * The ExpressionList has a list of convenience methods that create the standard
 * expressions and add them to this list.
 * </p>
 * <p>
 * The ExpressionList also duplicates methods that are found on the Query such
 * as findList() and orderBy(). The purpose of these methods is provide a fluid
 * API. The upside of this approach is that you can build and execute a query
 * via chained methods. The down side is that this ExpressionList object has
 * more methods than you would initially expect (the ones duplicated from
 * Query).
 * </p>
 *
 * @see Query#where()
 */
public interface ExpressionList<T> {

  /**
   * Return the query that owns this expression list.
   * <p>
   * This is a convenience method solely to support a fluid API where the
   * methods are chained together. Adding expressions returns this expression
   * list and this method can be used after that to return back the original
   * query so that further things can be added to it.
   * </p>
   */
  Query<T> query();

  /**
   * Set the order by clause replacing the existing order by clause if there is
   * one.
   * <p>
   * This follows SQL syntax using commas between each property with the
   * optional asc and desc keywords representing ascending and descending order
   * respectively.
   * </p>
   * <p>
   * This is EXACTLY the same as {@link #orderBy(String)}.
   * </p>
   */
  Query<T> order(String orderByClause);

  /**
   * Return the OrderBy so that you can append an ascending or descending
   * property to the order by clause.
   * <p>
   * This will never return a null. If no order by clause exists then an 'empty'
   * OrderBy object is returned.
   * </p>
   */
  OrderBy<T> order();

  /**
   * Return the OrderBy so that you can append an ascending or descending
   * property to the order by clause.
   * <p>
   * This will never return a null. If no order by clause exists then an 'empty'
   * OrderBy object is returned.
   * </p>
   */
  OrderBy<T> orderBy();

  /**
   * Add an orderBy clause to the query.
   *
   * @see Query#orderBy(String)
   */
  Query<T> orderBy(String orderBy);

  /**
   * Add an orderBy clause to the query.
   *
   * @see Query#orderBy(String)
   */
  Query<T> setOrderBy(String orderBy);

  /**
   * Apply the path properties to the query replacing the select and fetch clauses.
   */
  Query<T> apply(FetchPath fetchPath);

  /**
   * Perform an 'As of' query using history tables to return the object graph
   * as of a time in the past.
   * <p>
   * To perform this query the DB must have underlying history tables.
   * </p>
   *
   * @param asOf the date time in the past at which you want to view the data
   */
  Query<T> asOf(Timestamp asOf);

  /**
   * Execute the query against the draft set of tables.
   */
  Query<T> asDraft();

  /**
   * Execute using "for update" clause which results in the DB locking the record.
   */
  Query<T> forUpdate();

  /**
   * Execute using "for update" clause with No Wait option.
   * <p>
   * This is typically a Postgres and Oracle only option at this stage.
   * </p>
   */
  Query<T> forUpdateNoWait();

  /**
   * Execute using "for update" clause with Skip Locked option.
   * <p>
   * This is typically a Postgres and Oracle only option at this stage.
   * </p>
   */
  Query<T> forUpdateSkipLocked();

  /**
   * Execute the query including soft deleted rows.
   */
  Query<T> setIncludeSoftDeletes();

  /**
   * Execute as a delete query deleting the 'root level' beans that match the predicates
   * in the query.
   * <p>
   * Note that if the query includes joins then the generated delete statement may not be
   * optimal depending on the database platform.
   * </p>
   *
   * @return the number of rows that were deleted.
   */
  int delete();

  /**
   * Execute as a update query.
   *
   * @return the number of rows that were updated.
   * @see UpdateQuery
   */
  int update();

  /**
   * Execute the query iterating over the results.
   *
   * @see Query#findIterate()
   */
  QueryIterator<T> findIterate();

  /**
   * Execute the query process the beans one at a time.
   *
   * @see Query#findEach(Consumer)
   */
  void findEach(Consumer<T> consumer);

  /**
   * Execute the query processing the beans one at a time with the ability to
   * stop processing before reading all the beans.
   *
   * @see Query#findEachWhile(Predicate)
   */
  void findEachWhile(Predicate<T> consumer);

  /**
   * Execute the query returning a list.
   *
   * @see Query#findList()
   */
  List<T> findList();

  /**
   * Execute the query returning the list of Id's.
   *
   * @see Query#findIds()
   */
  <A> List<A> findIds();

  /**
   * Return the count of entities this query should return.
   * <p>
   * This is the number of 'top level' or 'root level' entities.
   * </p>
   */
  int findCount();

  /**
   * Execute the query returning a set.
   *
   * @see Query#findSet()
   */
  Set<T> findSet();

  /**
   * Execute the query returning a map.
   *
   * @see Query#findMap()
   */
  <K> Map<K, T> findMap();

  /**
   * Execute the query returning a list of values for a single property.
   * <p>
   * <h3>Example 1:</h3>
   * <pre>{@code
   *
   *  List<String> names =
   *    Ebean.find(Customer.class)
   *      .select("name")
   *      .orderBy().asc("name")
   *      .findSingleAttributeList();
   *
   * }</pre>
   * <p>
   * <h3>Example 2:</h3>
   * <pre>{@code
   *
   *  List<String> names =
   *    Ebean.find(Customer.class)
   *      .setDistinct(true)
   *      .select("name")
   *      .where().eq("status", Customer.Status.NEW)
   *      .orderBy().asc("name")
   *      .setMaxRows(100)
   *      .findSingleAttributeList();
   *
   * }</pre>
   *
   * @return the list of values for the selected property
   */
  <A> List<A> findSingleAttributeList();

  /**
   * Execute the query returning a single bean or null (if no matching
   * bean is found).
   * <p>
   * If more than 1 row is found for this query then a NonUniqueResultException is
   * thrown.
   * </p>
   *
   * @throws NonUniqueResultException if more than one result was found
   * @see Query#findOne()
   */
  @Nullable
  T findOne();

  /**
   * Execute the query returning an optional bean.
   */
  Optional<T> findOneOrEmpty();

  /**
   * Deprecated - please migrate to findOne().
   * <p>
   * This proceeded findOne which was introduced to better match spring data.
   * This will be deprecated at some future point.
   * </p>
   */
  @Deprecated
  @Nullable
  default T findUnique() {
    return findOne();
  }

  /**
   * Execute find row count query in a background thread.
   * <p>
   * This returns a Future object which can be used to cancel, check the
   * execution status (isDone etc) and get the value (with or without a
   * timeout).
   * </p>
   *
   * @return a Future object for the row count query
   */
  FutureRowCount<T> findFutureCount();

  /**
   * Execute find Id's query in a background thread.
   * <p>
   * This returns a Future object which can be used to cancel, check the
   * execution status (isDone etc) and get the value (with or without a
   * timeout).
   * </p>
   *
   * @return a Future object for the list of Id's
   */
  FutureIds<T> findFutureIds();

  /**
   * Execute find list query in a background thread.
   * <p>
   * This returns a Future object which can be used to cancel, check the
   * execution status (isDone etc) and get the value (with or without a
   * timeout).
   * </p>
   *
   * @return a Future object for the list result of the query
   */
  FutureList<T> findFutureList();

  /**
   * Return a PagedList for this query using firstRow and maxRows.
   * <p>
   * The benefit of using this over findList() is that it provides functionality to get the
   * total row count etc.
   * </p>
   * <p>
   * If maxRows is not set on the query prior to calling findPagedList() then a
   * PersistenceException is thrown.
   * </p>
   * <p>
   * <pre>{@code
   *
   *  PagedList<Order> pagedList = Ebean.find(Order.class)
   *       .setFirstRow(50)
   *       .setMaxRows(20)
   *       .findPagedList();
   *
   *       // fetch the total row count in the background
   *       pagedList.loadRowCount();
   *
   *       List<Order> orders = pagedList.getList();
   *       int totalRowCount = pagedList.getTotalRowCount();
   *
   * }</pre>
   *
   * @return The PagedList
   * @see Query#findPagedList()
   */
  PagedList<T> findPagedList();

  /**
   * Return versions of a @History entity bean.
   * <p>
   * Generally this query is expected to be a find by id or unique predicates query.
   * It will execute the query against the history returning the versions of the bean.
   * </p>
   */
  List<Version<T>> findVersions();

  /**
   * Return versions of a @History entity bean between the 2 timestamps.
   * <p>
   * Generally this query is expected to be a find by id or unique predicates query.
   * It will execute the query against the history returning the versions of the bean.
   * </p>
   */
  List<Version<T>> findVersionsBetween(Timestamp start, Timestamp end);

  /**
   * Add some filter predicate expressions to the many property.
   */
  ExpressionList<T> filterMany(String prop);

  /**
   * Specify specific properties to fetch on the main/root bean (aka partial
   * object).
   *
   * @see Query#select(String)
   */
  Query<T> select(String properties);

  /**
   * Set whether this query uses DISTINCT.
   * <p>
   * The select() clause MUST be specified when setDistinct(true) is set. The reason for this is that
   * generally ORM queries include the "id" property and this doesn't make sense for distinct queries.
   * </p>
   * <pre>{@code
   *
   *   List<Customer> customers =
   *       Ebean.find(Customer.class)
   *          .setDistinct(true)
   *          .select("name")     // only select the customer name
   *          .findList();
   *
   * }</pre>
   */
  Query<T> setDistinct(boolean distinct);

  /**
   * Set the index(es) to search for a document store which uses partitions.
   * <p>
   * For example, when executing a query against ElasticSearch with daily indexes we can
   * explicitly specify the indexes to search against.
   * </p>
   *
   * @param indexName The index or indexes to search against
   * @return This query
   * @see Query#setDocIndexName(String)
   */
  Query<T> setDocIndexName(String indexName);

  /**
   * Set the first row to fetch.
   *
   * @see Query#setFirstRow(int)
   */
  Query<T> setFirstRow(int firstRow);

  /**
   * Set the maximum number of rows to fetch.
   *
   * @see Query#setMaxRows(int)
   */
  Query<T> setMaxRows(int maxRows);

  /**
   * Set the name of the property which values become the key of a map.
   *
   * @see Query#setMapKey(String)
   */
  Query<T> setMapKey(String mapKey);

  /**
   * Set to true to use the query for executing this query.
   *
   * @see Query#setUseCache(boolean)
   */
  Query<T> setUseCache(boolean useCache);

  /**
<<<<<<< HEAD
   * Set the cache mode to use the query for executing this query.
=======
   * Set the {@link CacheMode} to use the query for executing this query.
>>>>>>> 764f5ce4
   *
   * @see Query#setUseQueryCache(boolean)
   */
  Query<T> setUseQueryCache(CacheMode useCache);

  /**
   * Calls {@link #setUseQueryCache(CacheMode)} with <code>ON</code> or <code>OFF</code>.
   * 
   * @see Query#setUseQueryCache(CacheMode)
   */
  default Query<T> setUseQueryCache(boolean enabled) {
    return setUseQueryCache(enabled ? CacheMode.ON : CacheMode.OFF);
  }
  
  /**
   * Set to true if this query should execute against the doc store.
   * <p>
   * When setting this you may also consider disabling lazy loading.
   * </p>
   */
  Query<T> setUseDocStore(boolean useDocsStore);

  /**
   * Set true if you want to disable lazy loading.
   * <p>
   * That is, once the object graph is returned further lazy loading is disabled.
   * </p>
   */
  Query<T> setDisableLazyLoading(boolean disableLazyLoading);

  /**
   * Disable read auditing for this query.
   * <p>
   * This is intended to be used when the query is not a user initiated query and instead
   * part of the internal processing in an application to load a cache or document store etc.
   * In these cases we don't want the query to be part of read auditing.
   * </p>
   */
  Query<T> setDisableReadAuditing();

  /**
   * Add expressions to the having clause.
   * <p>
   * The having clause is only used for queries based on raw sql (via SqlSelect
   * annotation etc).
   * </p>
   */
  ExpressionList<T> having();

  /**
   * Add another expression to the where clause.
   */
  ExpressionList<T> where();

  /**
   * Path exists - for the given path in a JSON document.
   * <pre>{@code
   *
   *   where().jsonExists("content", "path.other")
   *
   * }</pre>
   *
   * @param propertyName the property that holds a JSON document
   * @param path         the nested path in the JSON document in dot notation
   */
  ExpressionList<T> jsonExists(String propertyName, String path);

  /**
   * Path does not exist - for the given path in a JSON document.
   * <pre>{@code
   *
   *   where().jsonNotExists("content", "path.other")
   *
   * }</pre>
   *
   * @param propertyName the property that holds a JSON document
   * @param path         the nested path in the JSON document in dot notation
   */
  ExpressionList<T> jsonNotExists(String propertyName, String path);

  /**
   * Equal to expression for the value at the given path in the JSON document.
   * <p>
   * <pre>{@code
   *
   *   where().jsonEqualTo("content", "path.other", 34)
   *
   * }</pre>
   *
   * @param propertyName the property that holds a JSON document
   * @param path         the nested path in the JSON document in dot notation
   * @param value        the value used to test against the document path's value
   */
  ExpressionList<T> jsonEqualTo(String propertyName, String path, Object value);

  /**
   * Not Equal to - for the given path in a JSON document.
   * <p>
   * <pre>{@code
   *
   *   where().jsonNotEqualTo("content", "path.other", 34)
   *
   * }</pre>
   *
   * @param propertyName the property that holds a JSON document
   * @param path         the nested path in the JSON document in dot notation
   * @param value        the value used to test against the document path's value
   */
  ExpressionList<T> jsonNotEqualTo(String propertyName, String path, Object value);

  /**
   * Greater than - for the given path in a JSON document.
   * <p>
   * <pre>{@code
   *
   *   where().jsonGreaterThan("content", "path.other", 34)
   *
   * }</pre>
   */
  ExpressionList<T> jsonGreaterThan(String propertyName, String path, Object value);

  /**
   * Greater than or equal to - for the given path in a JSON document.
   * <p>
   * <pre>{@code
   *
   *   where().jsonGreaterOrEqual("content", "path.other", 34)
   *
   * }</pre>
   */
  ExpressionList<T> jsonGreaterOrEqual(String propertyName, String path, Object value);

  /**
   * Less than - for the given path in a JSON document.
   * <p>
   * <pre>{@code
   *
   *   where().jsonLessThan("content", "path.other", 34)
   *
   * }</pre>
   */
  ExpressionList<T> jsonLessThan(String propertyName, String path, Object value);

  /**
   * Less than or equal to - for the given path in a JSON document.
   * <p>
   * <pre>{@code
   *
   *   where().jsonLessOrEqualTo("content", "path.other", 34)
   *
   * }</pre>
   */
  ExpressionList<T> jsonLessOrEqualTo(String propertyName, String path, Object value);

  /**
   * Between - for the given path in a JSON document.
   * <p>
   * <pre>{@code
   *
   *   where().jsonBetween("content", "orderDate", lowerDateTime, upperDateTime)
   *
   * }</pre>
   */
  ExpressionList<T> jsonBetween(String propertyName, String path, Object lowerValue, Object upperValue);

  /**
   * Add an Expression to the list.
   * <p>
   * This returns the list so that add() can be chained.
   * </p>
   * <p>
   * <pre>{@code
   *
   * Query<Customer> query = Ebean.find(Customer.class);
   * query.where()
   *     .like("name","Rob%")
   *     .eq("status", Customer.ACTIVE);
   *
   * List<Customer> list = query.findList();
   * ...
   *
   * }</pre>
   */
  ExpressionList<T> add(Expression expr);

  /**
   * Add a list of Expressions to this ExpressionList.s
   */
  ExpressionList<T> addAll(ExpressionList<T> exprList);

  /**
   * Equal To - property is equal to a given value.
   */
  ExpressionList<T> eq(String propertyName, Object value);

  /**
   * Not Equal To - property not equal to the given value.
   */
  ExpressionList<T> ne(String propertyName, Object value);

  /**
   * Case Insensitive Equal To - property equal to the given value (typically
   * using a lower() function to make it case insensitive).
   */
  ExpressionList<T> ieq(String propertyName, String value);

  /**
   * Between - property between the two given values.
   */
  ExpressionList<T> between(String propertyName, Object value1, Object value2);

  /**
   * Between - value between the two properties.
   */
  ExpressionList<T> betweenProperties(String lowProperty, String highProperty, Object value);

  /**
   * Greater Than - property greater than the given value.
   */
  ExpressionList<T> gt(String propertyName, Object value);

  /**
   * Greater Than or Equal to - property greater than or equal to the given
   * value.
   */
  ExpressionList<T> ge(String propertyName, Object value);

  /**
   * Less Than - property less than the given value.
   */
  ExpressionList<T> lt(String propertyName, Object value);

  /**
   * Less Than or Equal to - property less than or equal to the given value.
   */
  ExpressionList<T> le(String propertyName, Object value);

  /**
   * Is Null - property is null.
   */
  ExpressionList<T> isNull(String propertyName);

  /**
   * Is Not Null - property is not null.
   */
  ExpressionList<T> isNotNull(String propertyName);

  /**
   * A "Query By Example" type of expression.
   * <p>
   * Pass in an example entity and for each non-null scalar properties an
   * expression is added.
   * </p>
   * <p>
   * By Default this case sensitive, will ignore numeric zero values and will
   * use a Like for string values (you must put in your own wildcards).
   * </p>
   * <p>
   * To get control over the options you can create an ExampleExpression and set
   * those options such as case insensitive etc.
   * </p>
   * <p>
   * <pre>{@code
   *
   * // create an example bean and set the properties
   * // with the query parameters you want
   * Customer example = new Customer();
   * example.setName("Rob%");
   * example.setNotes("%something%");
   *
   * List&lt;Customer&gt; list = Ebean.find(Customer.class).where()
   *     // pass the bean into the where() clause
   *     .exampleLike(example)
   *     // you can add other expressions to the same query
   *     .gt("id", 2).findList();
   *
   * }</pre>
   * <p>
   * Similarly you can create an ExampleExpression
   * <p>
   * <pre>{@code
   *
   * Customer example = new Customer();
   * example.setName("Rob%");
   * example.setNotes("%something%");
   *
   * // create a ExampleExpression with more control
   * ExampleExpression qbe = new ExampleExpression(example, true, LikeType.EQUAL_TO).includeZeros();
   *
   * List<Customer> list = Ebean.find(Customer.class).where().add(qbe).findList();
   *
   * }</pre>
   */
  ExpressionList<T> exampleLike(Object example);

  /**
   * Case insensitive version of {@link #exampleLike(Object)}
   */
  ExpressionList<T> iexampleLike(Object example);

  /**
   * Like - property like value where the value contains the SQL wild card
   * characters % (percentage) and _ (underscore).
   */
  ExpressionList<T> like(String propertyName, String value);

  /**
   * Case insensitive Like - property like value where the value contains the
   * SQL wild card characters % (percentage) and _ (underscore). Typically uses
   * a lower() function to make the expression case insensitive.
   */
  ExpressionList<T> ilike(String propertyName, String value);

  /**
   * Starts With - property like value%.
   */
  ExpressionList<T> startsWith(String propertyName, String value);

  /**
   * Case insensitive Starts With - property like value%. Typically uses a
   * lower() function to make the expression case insensitive.
   */
  ExpressionList<T> istartsWith(String propertyName, String value);

  /**
   * Ends With - property like %value.
   */
  ExpressionList<T> endsWith(String propertyName, String value);

  /**
   * Case insensitive Ends With - property like %value. Typically uses a lower()
   * function to make the expression case insensitive.
   */
  ExpressionList<T> iendsWith(String propertyName, String value);

  /**
   * Contains - property like %value%.
   */
  ExpressionList<T> contains(String propertyName, String value);

  /**
   * Case insensitive Contains - property like %value%. Typically uses a lower()
   * function to make the expression case insensitive.
   */
  ExpressionList<T> icontains(String propertyName, String value);

  /**
   * In - using a subQuery.
   */
  ExpressionList<T> in(String propertyName, Query<?> subQuery);

  /**
   * In - property has a value in the array of values.
   */
  ExpressionList<T> in(String propertyName, Object... values);

  /**
   * In - property has a value in the collection of values.
   */
  ExpressionList<T> in(String propertyName, Collection<?> values);

  /**
   * Not In - property has a value in the array of values.
   */
  ExpressionList<T> notIn(String propertyName, Object... values);

  /**
   * Not In - property has a value in the collection of values.
   */
  ExpressionList<T> notIn(String propertyName, Collection<?> values);

  /**
   * Not In - using a subQuery.
   */
  ExpressionList<T> notIn(String propertyName, Query<?> subQuery);

  /**
   * Is empty expression for collection properties.
   */
  ExpressionList<T> isEmpty(String propertyName);

  /**
   * Is not empty expression for collection properties.
   */
  ExpressionList<T> isNotEmpty(String propertyName);

  /**
   * Exists expression
   */
  ExpressionList<T> exists(Query<?> subQuery);

  /**
   * Not exists expression
   */
  ExpressionList<T> notExists(Query<?> subQuery);

  /**
   * Id IN a list of id values.
   */
  ExpressionList<T> idIn(Object... idValues);

  /**
   * Id IN a collection of id values.
   */
  ExpressionList<T> idIn(Collection<?> idValues);

  /**
   * Id Equal to - ID property is equal to the value.
   */
  ExpressionList<T> idEq(Object value);

  /**
   * All Equal - Map containing property names and their values.
   * <p>
   * Expression where all the property names in the map are equal to the
   * corresponding value.
   * </p>
   *
   * @param propertyMap a map keyed by property names.
   */
  ExpressionList<T> allEq(Map<String, Object> propertyMap);

  /**
   * Array property contains entries with the given values.
   */
  ExpressionList<T> arrayContains(String propertyName, Object... values);

  /**
   * Array does not contain the given values.
   * <p>
   * Array support is effectively limited to Postgres at this time.
   * </p>
   */
  ExpressionList<T> arrayNotContains(String propertyName, Object... values);

  /**
   * Array is empty - for the given array property.
   * <p>
   * Array support is effectively limited to Postgres at this time.
   * </p>
   */
  ExpressionList<T> arrayIsEmpty(String propertyName);

  /**
   * Array is not empty - for the given array property.
   * <p>
   * Array support is effectively limited to Postgres at this time.
   * </p>
   */
  ExpressionList<T> arrayIsNotEmpty(String propertyName);

  /**
   * Add raw expression with a single parameter.
   * <p>
   * The raw expression should contain a single ? at the location of the
   * parameter.
   * </p>
   * <p>
   * When properties in the clause are fully qualified as table-column names
   * then they are not translated. logical property name names (not fully
   * qualified) will still be translated to their physical name.
   * </p>
   * <p>
   * <h4>Example:</h4>
   * <pre>{@code
   *
   *   // use a database function
   *   raw("add_days(orderDate, 10) < ?", someDate)
   *
   * }</pre>
   */
  ExpressionList<T> raw(String raw, Object value);

  /**
   * Add raw expression with an array of parameters.
   * <p>
   * The raw expression should contain the same number of ? as there are
   * parameters.
   * </p>
   * <p>
   * When properties in the clause are fully qualified as table-column names
   * then they are not translated. logical property name names (not fully
   * qualified) will still be translated to their physical name.
   * </p>
   */
  ExpressionList<T> raw(String raw, Object... values);

  /**
   * Add raw expression with no parameters.
   * <p>
   * When properties in the clause are fully qualified as table-column names
   * then they are not translated. logical property name names (not fully
   * qualified) will still be translated to their physical name.
   * </p>
   * <p>
   * <pre>{@code
   *
   *   raw("orderQty < shipQty")
   *
   * }</pre>
   */
  ExpressionList<T> raw(String raw);

  /**
   * Add a match expression.
   *
   * @param propertyName The property name for the match
   * @param search       The search value
   */
  ExpressionList<T> match(String propertyName, String search);

  /**
   * Add a match expression with options.
   *
   * @param propertyName The property name for the match
   * @param search       The search value
   */
  ExpressionList<T> match(String propertyName, String search, Match options);

  /**
   * Add a multi-match expression.
   */
  ExpressionList<T> multiMatch(String search, String... properties);

  /**
   * Add a multi-match expression using options.
   */
  ExpressionList<T> multiMatch(String search, MultiMatch options);

  /**
   * Add a simple query string expression.
   */
  ExpressionList<T> textSimple(String search, TextSimple options);

  /**
   * Add a query string expression.
   */
  ExpressionList<T> textQueryString(String search, TextQueryString options);

  /**
   * Add common terms expression.
   */
  ExpressionList<T> textCommonTerms(String search, TextCommonTerms options);

  /**
   * And - join two expressions with a logical and.
   */
  ExpressionList<T> and(Expression expOne, Expression expTwo);

  /**
   * Or - join two expressions with a logical or.
   */
  ExpressionList<T> or(Expression expOne, Expression expTwo);

  /**
   * Negate the expression (prefix it with NOT).
   */
  ExpressionList<T> not(Expression exp);

  /**
   * Start a list of expressions that will be joined by AND's
   * returning the expression list the expressions are added to.
   * <p>
   * This is exactly the same as conjunction();
   * </p>
   * <p>
   * Use endAnd() or endJunction() to end the AND junction.
   * </p>
   * <p>
   * Note that a where() clause defaults to an AND junction so
   * typically you only explicitly need to use the and() junction
   * when it is nested inside an or() or not() junction.
   * </p>
   * <p>
   * <pre>{@code
   *
   *  // Example: Nested and()
   *
   *  Ebean.find(Customer.class)
   *    .where()
   *    .or()
   *      .and() // nested and
   *        .startsWith("name", "r")
   *        .eq("anniversary", onAfter)
   *        .endAnd()
   *      .and()
   *        .eq("status", Customer.Status.ACTIVE)
   *        .gt("id", 0)
   *        .endAnd()
   *      .orderBy().asc("name")
   *      .findList();
   * }</pre>
   */
  Junction<T> and();

  /**
   * Return a list of expressions that will be joined by OR's.
   * This is exactly the same as disjunction();
   * <p>
   * <p>
   * Use endOr() or endJunction() to end the OR junction.
   * </p>
   * <p>
   * <pre>{@code
   *
   *  // Example: Use or() to join
   *  // two nested and() expressions
   *
   *  Ebean.find(Customer.class)
   *    .where()
   *    .or()
   *      .and()
   *        .startsWith("name", "r")
   *        .eq("anniversary", onAfter)
   *        .endAnd()
   *      .and()
   *        .eq("status", Customer.Status.ACTIVE)
   *        .gt("id", 0)
   *        .endAnd()
   *      .orderBy().asc("name")
   *      .findList();
   *
   * }</pre>
   */
  Junction<T> or();

  /**
   * Return a list of expressions that will be wrapped by NOT.
   * <p>
   * Use endNot() or endJunction() to end expressions being added to the
   * NOT expression list.
   * </p>
   * <p>
   * <pre>@{code
   *
   *    .where()
   *      .not()
   *        .gt("id", 1)
   *        .eq("anniversary", onAfter)
   *        .endNot()
   *
   * }</pre>
   * <p>
   * <pre>@{code
   *
   * // Example: nested not()
   *
   * Ebean.find(Customer.class)
   *   .where()
   *     .eq("status", Customer.Status.ACTIVE)
   *     .not()
   *       .gt("id", 1)
   *       .eq("anniversary", onAfter)
   *       .endNot()
   *     .orderBy()
   *       .asc("name")
   *     .findList();
   *
   * }</pre>
   */
  Junction<T> not();

  /**
   * Start (and return) a list of expressions that will be joined by AND's.
   * <p>
   * This is the same as and().
   * </p>
   */
  Junction<T> conjunction();

  /**
   * Start (and return) a list of expressions that will be joined by OR's.
   * <p>
   * This is the same as or().
   * </p>
   */
  Junction<T> disjunction();

  /**
   * Start a list of expressions that will be joined by MUST.
   * <p>
   * This automatically makes the query a useDocStore(true) query that
   * will execute against the document store (ElasticSearch etc).
   * </p>
   * <p>
   * This is logically similar to and().
   * </p>
   */
  Junction<T> must();

  /**
   * Start a list of expressions that will be joined by SHOULD.
   * <p>
   * This automatically makes the query a useDocStore(true) query that
   * will execute against the document store (ElasticSearch etc).
   * </p>
   * <p>
   * This is logically similar to or().
   * </p>
   */
  Junction<T> should();

  /**
   * Start a list of expressions that will be joined by MUST NOT.
   * <p>
   * This automatically makes the query a useDocStore(true) query that
   * will execute against the document store (ElasticSearch etc).
   * </p>
   * <p>
   * This is logically similar to not().
   * </p>
   */
  Junction<T> mustNot();

  /**
   * End a junction returning the parent expression list.
   * <p>
   * Ends a and(), or(), not(), must(), mustNot() or should() junction
   * such that you get the parent expression.
   * </p>
   * <p>
   * Alternatively you can always use where() to return the top level expression list.
   * </p>
   */
  ExpressionList<T> endJunction();

  /**
   * End a AND junction - synonym for endJunction().
   */
  ExpressionList<T> endAnd();

  /**
   * End a AND junction - synonym for endJunction().
   */
  ExpressionList<T> endOr();

  /**
   * End a NOT junction - synonym for endJunction().
   */
  ExpressionList<T> endNot();

}<|MERGE_RESOLUTION|>--- conflicted
+++ resolved
@@ -445,11 +445,7 @@
   Query<T> setUseCache(boolean useCache);
 
   /**
-<<<<<<< HEAD
-   * Set the cache mode to use the query for executing this query.
-=======
    * Set the {@link CacheMode} to use the query for executing this query.
->>>>>>> 764f5ce4
    *
    * @see Query#setUseQueryCache(boolean)
    */
