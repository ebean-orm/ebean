package io.ebean;

import io.ebean.util.StringHelper;

import java.io.Serializable;
import java.util.ArrayList;
import java.util.List;
import java.util.Objects;

/**
 * Represents an Order By for a Query.
 * <p>
 * Is a ordered list of OrderBy.Property objects each specifying a property and
 * whether it is ascending or descending order.
 * </p>
 * <p>
 * Typically you will not construct an OrderBy yourself but use one that exists
 * on the Query object.
 * </p>
 */
public final class OrderBy<T> implements Serializable {

  private static final long serialVersionUID = 9157089257745730539L;

  private transient Query<T> query;

  private final List<Property> list;

  /**
   * Create an empty OrderBy with no associated query.
   */
  public OrderBy() {
    this.list = new ArrayList<>(3);
  }

  private OrderBy(List<Property> list) {
    this.list = list;
  }

  /**
   * Create an orderBy parsing the order by clause.
   * <p>
   * The order by clause follows SQL order by clause with comma's between each
   * property and optionally "asc" or "desc" to represent ascending or
   * descending order respectively.
   * </p>
   */
  public OrderBy(String orderByClause) {
    this(null, orderByClause);
  }

  /**
   * Construct with a given query and order by clause.
   */
  public OrderBy(Query<T> query, String orderByClause) {
    this.query = query;
    this.list = new ArrayList<>(3);
    parse(orderByClause);
  }

  /**
   * Reverse the ascending/descending order on all the properties.
   */
  public void reverse() {
    for (Property aList : list) {
      aList.reverse();
    }
  }

  /**
   * Add a property with ascending order to this OrderBy.
   */
  public Query<T> asc(String propertyName) {

    list.add(new Property(propertyName, true));
    return query;
  }

  /**
   * Add a property with ascending order to this OrderBy.
   */
  public Query<T> asc(String propertyName, String collation) {
    list.add(new Property(propertyName, true, collation));
    return query;
  }

  /**
   * Add a property with descending order to this OrderBy.
   */
  public Query<T> desc(String propertyName) {
    list.add(new Property(propertyName, false));
    return query;
  }

  /**
   * Add a property with descending order to this OrderBy.
   */
  public Query<T> desc(String propertyName, String collation) {
    list.add(new Property(propertyName, false, collation));
    return query;
  }


  /**
   * Return true if the property is known to be contained in the order by clause.
   */
  public boolean containsProperty(String propertyName) {
    for (Property aList : list) {
      if (propertyName.equals(aList.getProperty())) {
        return true;
      }
    }
    return false;
  }

  /**
   * Return a copy of this OrderBy with the path trimmed.
   */
  public OrderBy<T> copyWithTrim(String path) {
    List<Property> newList = new ArrayList<>(list.size());
    for (Property aList : list) {
      newList.add(aList.copyWithTrim(path));
    }
    return new OrderBy<>(newList);
  }

  /**
   * Return the properties for this OrderBy.
   */
  public List<Property> getProperties() {
    // not returning an Immutable list at this point
    return list;
  }

  /**
   * Return true if this OrderBy does not have any properties.
   */
  public boolean isEmpty() {
    return list.isEmpty();
  }

  /**
   * Return the associated query if there is one.
   */
  public Query<T> getQuery() {
    return query;
  }

  /**
   * Associate this OrderBy with a query.
   */
  public void setQuery(Query<T> query) {
    this.query = query;
  }

  /**
   * Return a copy of the OrderBy.
   */
  public OrderBy<T> copy() {
    OrderBy<T> copy = new OrderBy<>();
    for (Property property : list) {
      copy.add(property.copy());
    }
    return copy;
  }

  /**
   * Add to the order by by parsing a raw expression.
   */
  public void add(String rawExpression) {
    parse(rawExpression);
  }

  /**
   * Add a property to the order by.
   */
  public void add(Property p) {
    list.add(p);
  }

  @Override
  public String toString() {
    return list.toString();
  }

  /**
   * Returns the OrderBy in string format.
   */
  public String toStringFormat() {
    if (list.isEmpty()) {
      return null;
    }
    StringBuilder sb = new StringBuilder();
    for (int i = 0; i < list.size(); i++) {
      Property property = list.get(i);
      if (i > 0) {
        sb.append(", ");
      }
      sb.append(property.toStringFormat());
    }
    return sb.toString();
  }

  @Override
  public boolean equals(Object obj) {
    if (obj == this) {
      return true;
    }
    if (!(obj instanceof OrderBy<?>)) {
      return false;
    }

    OrderBy<?> e = (OrderBy<?>) obj;
    return e.list.equals(list);
  }

  /**
   * Return a hash value for this OrderBy. This can be to determine logical
   * equality for OrderBy clauses.
   */
  @Override
  public int hashCode() {
    return list.hashCode();
  }

  /**
   * Clear the orderBy removing any current order by properties.
   * <p>
   * This is intended to be used when some code creates a query with a
   * 'default' order by clause and some other code may clear the 'default'
   * order by clause and replace.
   * </p>
   */
  public OrderBy<T> clear() {
    list.clear();
    return this;
  }

  /**
   * Return true if this order by can be used in select clause.
   */
  public boolean supportsSelect() {
    for (Property property : list) {
      if (!property.supportsSelect()) {
        return false;
      }
    }
    return true;
  }

  /**
   * A property and its ascending descending order.
   */
  public static final class Property implements Serializable {

    private static final long serialVersionUID = 1546009780322478077L;

    private String property;

    private boolean ascending;

    private String collation;

    private String nulls;

    private String highLow;

    public Property(String property, boolean ascending) {
      this.property = property;
      this.ascending = ascending;
    }

    public Property(String property, boolean ascending, String nulls, String highLow) {
      this.property = property;
      this.ascending = ascending;
      this.nulls = nulls;
      this.highLow = highLow;
    }

    public Property(String property, boolean ascending, String collation) {
      this.property = property;
      this.ascending = ascending;
      this.collation = collation;
    }

    public Property(String property, boolean ascending, String collation, String nulls, String highLow) {
      this.property = property;
      this.ascending = ascending;
      this.collation = collation;
      this.nulls = nulls;
      this.highLow = highLow;
    }

    /**
     * Return a copy of this Property with the path trimmed.
     */
    public Property copyWithTrim(String path) {
      return new Property(property.substring(path.length() + 1), ascending, collation, nulls, highLow);
    }

    @Override
    public int hashCode() {
      int hc = property.hashCode();
      hc = hc * 92821 + (ascending ? 0 : 1);
      hc = hc * 92821 + (collation == null ? 0 : collation.hashCode());
      hc = hc * 92821 + (nulls == null ? 0 : nulls.hashCode());
      hc = hc * 92821 + (highLow == null ? 0 : highLow.hashCode());
      return hc;
    }

    @Override
    public boolean equals(Object obj) {
      if (obj == this) {
        return true;
      }
      if (!(obj instanceof Property)) {
        return false;
      }
      Property e = (Property) obj;
      if (ascending != e.ascending) return false;
      if (!property.equals(e.property)) return false;
      if (!Objects.equals(collation, e.collation)) return false;
      if (!Objects.equals(nulls, e.nulls)) return false;
      return Objects.equals(highLow, e.highLow);
    }

    @Override
    public String toString() {
      return toStringFormat();
    }

    public String toStringFormat() {
      if (nulls == null && collation == null) {
        if (ascending) {
          return property;
        } else {
          return property + " desc";
        }
      } else {
        StringBuilder sb = new StringBuilder();
        if (collation != null)  {
          if (collation.contains("${}")) {
            // this is a complex collation, e.g. DB2 - we must replace the property
            sb.append(StringHelper.replaceString(collation, "${}", property));
          } else {
            sb.append(property);
            sb.append(" collate ").append(collation);
          }
        } else {
          sb.append(property);
        }
        if (!ascending) {
          sb.append(" ").append("desc");
        }
        if (nulls != null) {
          sb.append(" ").append(nulls).append(" ").append(highLow);
        }
        return sb.toString();
      }
    }

    /**
     * Reverse the ascending/descending order for this property.
     */
    public void reverse() {
      this.ascending = !ascending;
    }

    /**
     * Trim off the pathPrefix.
     */
    public void trim(String pathPrefix) {
      property = property.substring(pathPrefix.length() + 1);
    }

    /**
     * Return a copy of this property.
     */
    public Property copy() {
      return new Property(property, ascending, collation, nulls, highLow);
    }

    /**
     * Return the property name.
     */
    public String getProperty() {
      return property;
    }

    /**
     * Set the property name.
     */
    public void setProperty(String property) {
      this.property = property;
    }

    /**
     * Return true if the order is ascending.
     */
    public boolean isAscending() {
      return ascending;
    }

    /**
     * Set to true if the order is ascending.
     */
    public void setAscending(boolean ascending) {
      this.ascending = ascending;
    }

    /**
<<<<<<< HEAD
     * Returns true, if we have a "nulls first" or "nulls last" value.
     */
    public boolean hasNulls() {
      return nulls != null;
    }

    /**
     * Returns true, if we have a "nulls first" value.
     */
    public boolean nullsFirst() {
      return "first".equalsIgnoreCase(highLow) || "low".equalsIgnoreCase(highLow);
    }

=======
     * Support use in select clause if no collation or nulls ordering.
     */
    boolean supportsSelect() {
      return nulls == null;
    }
>>>>>>> cecf2fc6
  }

  private void parse(String orderByClause) {

    if (orderByClause == null) {
      return;
    }

    String[] chunks = orderByClause.split(",");
    for (String chunk : chunks) {
      Property p = parseProperty(chunk);
      if (p != null) {
        list.add(p);
      }
    }
  }

  private Property parseProperty(String chunk) {
    String[] pairs = chunk.split(" ");
    if (pairs.length == 0) {
      return null;
    }

    ArrayList<String> wordList = new ArrayList<>(pairs.length);
    for (String pair : pairs) {
      if (!isEmptyString(pair)) {
        wordList.add(pair);
      }
    }
    if (wordList.isEmpty()) {
      return null;
    }
    if (wordList.size() == 1) {
      return new Property(wordList.get(0), true);
    }
    if (wordList.size() == 2) {
      boolean asc = isAscending(wordList.get(1));
      return new Property(wordList.get(0), asc);
    }
    if (wordList.size() == 4) {
      // nulls high or nulls low as 3rd and 4th
      boolean asc = isAscending(wordList.get(1));
      return new Property(wordList.get(0), asc, wordList.get(2), wordList.get(3));
    }
    return new Property(chunk.trim(), true);
  }

  private boolean isAscending(String s) {
    s = s.toLowerCase();
    if (s.startsWith("asc")) {
      return true;
    }
    if (s.startsWith("desc")) {
      return false;
    }
    String m = "Expecting [" + s + "] to be asc or desc?";
    throw new RuntimeException(m);
  }

  private boolean isEmptyString(String s) {
    return s == null || s.isEmpty();
  }
}<|MERGE_RESOLUTION|>--- conflicted
+++ resolved
@@ -409,7 +409,6 @@
     }
 
     /**
-<<<<<<< HEAD
      * Returns true, if we have a "nulls first" or "nulls last" value.
      */
     public boolean hasNulls() {
@@ -423,13 +422,12 @@
       return "first".equalsIgnoreCase(highLow) || "low".equalsIgnoreCase(highLow);
     }
 
-=======
+    /**
      * Support use in select clause if no collation or nulls ordering.
      */
     boolean supportsSelect() {
       return nulls == null;
     }
->>>>>>> cecf2fc6
   }
 
   private void parse(String orderByClause) {
