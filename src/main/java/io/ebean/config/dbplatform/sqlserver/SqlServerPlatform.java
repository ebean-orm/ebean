package io.ebean.config.dbplatform.sqlserver;

import io.ebean.BackgroundExecutor;
import io.ebean.Platform;
<<<<<<< HEAD
import io.ebean.config.CurrentTenantProvider;
import io.ebean.config.TenantDataSourceProvider;
import io.ebean.config.dbplatform.DatabasePlatform;
import io.ebean.config.dbplatform.DbPlatformType;
import io.ebean.config.dbplatform.DbType;
import io.ebean.config.dbplatform.IdType;
import io.ebean.config.dbplatform.PlatformIdGenerator;
import io.ebean.config.dbplatform.SqlErrorCodes;
=======
import io.ebean.config.dbplatform.*;
>>>>>>> 35b467c0
import io.ebean.dbmigration.ddlgeneration.platform.SqlServerDdl;

import java.sql.Types;

import javax.sql.DataSource;

/**
 * Microsoft SQL Server platform.
 */
public class SqlServerPlatform extends DatabasePlatform {

  public SqlServerPlatform() {
    super();
    this.platform = Platform.SQLSERVER;
    this.idInExpandedForm = true;
    this.selectCountWithAlias = true;
    this.sqlLimiter = new SqlServerSqlLimiter();
    this.basicSqlLimiter = new SqlServerBasicSqlLimiter();
    this.platformDdl = new SqlServerDdl(this);
    this.historySupport = new SqlServerHistorySupport();
    dbIdentity.setIdType(IdType.SEQUENCE);
    // Not using getGeneratedKeys as instead we will
    // batch load sequences which enables JDBC batch execution
    dbIdentity.setSupportsGetGeneratedKeys(false);
    dbIdentity.setSupportsSequence(true);

    this.exceptionTranslator =
      new SqlErrorCodes()
        .addAcquireLock("1222")
<<<<<<< HEAD
        .addDuplicateKey("2601","2627","23000")
        .addDataIntegrity("544","8114","8115")
=======
        .addDuplicateKey("2601", "2627")
        .addDataIntegrity("544", "8114", "8115")
>>>>>>> 35b467c0
        .build();

    this.openQuote = "[";
    this.closeQuote = "]";
    this.specialLikeCharacters = new char[]{'%', '_', '['};
    this.likeClause = "like ? COLLATE Latin1_General_BIN";

    booleanDbType = Types.INTEGER;
    dbTypeMap.put(DbType.BOOLEAN, new DbPlatformType("bit default 0"));

    dbTypeMap.put(DbType.INTEGER, new DbPlatformType("integer", false));
    dbTypeMap.put(DbType.BIGINT, new DbPlatformType("numeric", 19));
    dbTypeMap.put(DbType.REAL, new DbPlatformType("float(16)"));
    dbTypeMap.put(DbType.DOUBLE, new DbPlatformType("float(32)"));
    dbTypeMap.put(DbType.TINYINT, new DbPlatformType("smallint"));
    dbTypeMap.put(DbType.DECIMAL, new DbPlatformType("numeric", 28));

    dbTypeMap.put(DbType.BLOB, new DbPlatformType("image"));
    dbTypeMap.put(DbType.CLOB, new DbPlatformType("text"));
    dbTypeMap.put(DbType.LONGVARBINARY, new DbPlatformType("image"));
    dbTypeMap.put(DbType.LONGVARCHAR, new DbPlatformType("text"));

    dbTypeMap.put(DbType.DATE, new DbPlatformType("date"));
    dbTypeMap.put(DbType.TIME, new DbPlatformType("time"));
    dbTypeMap.put(DbType.TIMESTAMP, new DbPlatformType("datetime2"));

    dbTypeMap.put(DbType.JSON, new DbPlatformType("nvarchar(max)"));
    dbTypeMap.put(DbType.JSONB, new DbPlatformType("nvarchar(max)"));

  }

  @Override
  protected void escapeLikeCharacter(char ch, StringBuilder sb) {
    sb.append('[').append(ch).append(']');
  }
<<<<<<< HEAD

  /**
   * Create a SqlServer specific sequence IdGenerator.
   */
  
  @Override
  public PlatformIdGenerator createSequenceIdGenerator(BackgroundExecutor be, DataSource ds, String seqName,
      int batchSize) {
    return new SqlServerSequenceIdGenerator(be, ds, seqName, batchSize);
  }
 
=======
>>>>>>> 35b467c0
}<|MERGE_RESOLUTION|>--- conflicted
+++ resolved
@@ -2,7 +2,6 @@
 
 import io.ebean.BackgroundExecutor;
 import io.ebean.Platform;
-<<<<<<< HEAD
 import io.ebean.config.CurrentTenantProvider;
 import io.ebean.config.TenantDataSourceProvider;
 import io.ebean.config.dbplatform.DatabasePlatform;
@@ -11,9 +10,6 @@
 import io.ebean.config.dbplatform.IdType;
 import io.ebean.config.dbplatform.PlatformIdGenerator;
 import io.ebean.config.dbplatform.SqlErrorCodes;
-=======
-import io.ebean.config.dbplatform.*;
->>>>>>> 35b467c0
 import io.ebean.dbmigration.ddlgeneration.platform.SqlServerDdl;
 
 import java.sql.Types;
@@ -43,13 +39,8 @@
     this.exceptionTranslator =
       new SqlErrorCodes()
         .addAcquireLock("1222")
-<<<<<<< HEAD
         .addDuplicateKey("2601","2627","23000")
         .addDataIntegrity("544","8114","8115")
-=======
-        .addDuplicateKey("2601", "2627")
-        .addDataIntegrity("544", "8114", "8115")
->>>>>>> 35b467c0
         .build();
 
     this.openQuote = "[";
@@ -85,7 +76,6 @@
   protected void escapeLikeCharacter(char ch, StringBuilder sb) {
     sb.append('[').append(ch).append(']');
   }
-<<<<<<< HEAD
 
   /**
    * Create a SqlServer specific sequence IdGenerator.
@@ -97,6 +87,4 @@
     return new SqlServerSequenceIdGenerator(be, ds, seqName, batchSize);
   }
  
-=======
->>>>>>> 35b467c0
 }