package io.ebean.config.dbplatform.sqlserver;

import io.ebean.BackgroundExecutor;
import io.ebean.Query;
import io.ebean.annotation.PersistBatch;
import io.ebean.annotation.Platform;
<<<<<<< HEAD
import io.ebean.config.DbTypeConfig;
=======
import io.ebean.config.PlatformConfig;
>>>>>>> 8041f9c6
import io.ebean.config.dbplatform.DatabasePlatform;
import io.ebean.config.dbplatform.DbPlatformType;
import io.ebean.config.dbplatform.DbType;
import io.ebean.config.dbplatform.IdType;
import io.ebean.config.dbplatform.PlatformIdGenerator;
import io.ebean.config.dbplatform.SqlErrorCodes;

import javax.sql.DataSource;
import java.sql.Types;
import java.util.regex.Pattern;

import javax.sql.DataSource;

/**
 * Microsoft SQL Server platform.
 */
public class SqlServerPlatform extends DatabasePlatform {

  private static final Pattern FIRST_TABLE_ALIAS = Pattern.compile("\\st0\\s");
  public SqlServerPlatform() {
    super();
    this.platform = Platform.SQLSERVER;
<<<<<<< HEAD
    // effectively disable persistBatchOnCascade mode for SQL Server
    // due to lack of support for getGeneratedKeys in batch mode
=======
    // disable persistBatchOnCascade mode for
    // SQL Server unless we are using sequences
    this.persistBatchOnCascade = PersistBatch.NONE;
>>>>>>> 8041f9c6
    this.idInExpandedForm = true;
    this.selectCountWithAlias = true;
    this.sqlLimiter = new SqlServerSqlLimiter();
    this.basicSqlLimiter = new SqlServerBasicSqlLimiter();
    this.historySupport = new SqlServerHistorySupport();
<<<<<<< HEAD

    boolean useSequence = true;
    if (useSequence) {
      this.persistBatchOnCascade = PersistBatch.ALL;
      dbIdentity.setIdType(IdType.SEQUENCE);
      // Not using getGeneratedKeys as instead we will
      // batch load sequences which enables JDBC batch execution
      dbIdentity.setSupportsGetGeneratedKeys(false);
      dbIdentity.setSupportsSequence(true);
      this.nativeUuidType = true;
    } else {
      this.persistBatchOnCascade = PersistBatch.NONE;
      this.dbIdentity.setIdType(IdType.IDENTITY);
      this.dbIdentity.setSupportsGetGeneratedKeys(true);
      this.dbIdentity.setSupportsIdentity(true);
    }
=======
    this.nativeUuidType = true;
    this.dbIdentity.setIdType(IdType.IDENTITY);
    this.dbIdentity.setSupportsGetGeneratedKeys(true);
    this.dbIdentity.setSupportsIdentity(true);
    this.dbIdentity.setSupportsSequence(true);
    this.sequenceBatchMode = false;
>>>>>>> 8041f9c6

    this.exceptionTranslator =
      new SqlErrorCodes()
        .addAcquireLock("1222")
        .addDuplicateKey("2601", "2627")
<<<<<<< HEAD
        .addDataIntegrity("544", "8114", "8115", "547")
=======
        .addDataIntegrity("544", "547", "8114", "8115")
>>>>>>> 8041f9c6
        .build();

    this.openQuote = "[";
    this.closeQuote = "]";
    this.likeSpecialCharacters = new char[]{'%', '_', '['};
    this.likeClauseRaw = "like ? collate Latin1_General_BIN";
    this.likeClauseEscaped = "like ? collate Latin1_General_BIN";

    booleanDbType = Types.BIT;
    this.dbDefaultValue.setFalse("0");
    this.dbDefaultValue.setTrue("1");
    this.dbDefaultValue.setNow("SYSUTCDATETIME()");

    dbTypeMap.put(DbType.BOOLEAN, new DbPlatformType("bit"));

    dbTypeMap.put(DbType.INTEGER, new DbPlatformType("integer", false));
    dbTypeMap.put(DbType.BIGINT, new DbPlatformType("numeric", 19));
    dbTypeMap.put(DbType.REAL, new DbPlatformType("float(16)"));
    dbTypeMap.put(DbType.DOUBLE, new DbPlatformType("float(32)"));
    dbTypeMap.put(DbType.TINYINT, new DbPlatformType("smallint"));
    dbTypeMap.put(DbType.DECIMAL, new DbPlatformType("numeric", 28));

    dbTypeMap.put(DbType.BLOB, new DbPlatformType("image"));
    dbTypeMap.put(DbType.CLOB, new DbPlatformType("nvarchar", Integer.MAX_VALUE));
    dbTypeMap.put(DbType.VARCHAR, new DbPlatformType("nvarchar", 255)); // UTF8 aware!
    dbTypeMap.put(DbType.CHAR, new DbPlatformType("nchar", 1));
    dbTypeMap.put(DbType.LONGVARBINARY, new DbPlatformType("image"));
    dbTypeMap.put(DbType.LONGVARCHAR, new DbPlatformType("nvarchar", Integer.MAX_VALUE));

    dbTypeMap.put(DbType.DATE, new DbPlatformType("date"));
    dbTypeMap.put(DbType.TIME, new DbPlatformType("time"));
    dbTypeMap.put(DbType.TIMESTAMP, new DbPlatformType("datetime2"));

    dbTypeMap.put(DbType.JSON, new DbPlatformType("nvarchar", Integer.MAX_VALUE));
    dbTypeMap.put(DbType.JSONB, new DbPlatformType("nvarchar", Integer.MAX_VALUE));

  }

  @Override
<<<<<<< HEAD
  public void configure(DbTypeConfig config, boolean allQuotedIdentifiers) {
     super.configure(config, allQuotedIdentifiers);
     if (nativeUuidType && config.getDbUuid().useNativeType()) {
       dbTypeMap.put(DbType.UUID, new DbPlatformType("uniqueidentifier", false));
     }
=======
  public void configure(PlatformConfig config) {
    super.configure(config);
    if (dbIdentity.getIdType() == IdType.SEQUENCE) {
      this.persistBatchOnCascade = PersistBatch.ALL;
    }
    if (nativeUuidType && config.getDbUuid().useNativeType()) {
      dbTypeMap.put(DbType.UUID, new DbPlatformType("uniqueidentifier", false));
    }
>>>>>>> 8041f9c6
  }

  @Override
  protected void escapeLikeCharacter(char ch, StringBuilder sb) {
    sb.append('[').append(ch).append(']');
  }

<<<<<<< HEAD
  @Override
  protected String withForUpdate(String sql, Query.ForUpdate forUpdateMode) {
    // Here we do a simple string replacement by replacing " t0 ", the first table alias with the table hint.
    // This seems to be the minimal invasive implementation for now.
    switch (forUpdateMode) {
    case NOWAIT:
      return FIRST_TABLE_ALIAS.matcher(sql).replaceFirst(" t0 with (updlock,nowait) ");
    case SKIPLOCKED:
      return FIRST_TABLE_ALIAS.matcher(sql).replaceFirst(" t0 with (updlock,readpast) ");
    case BASE:
      return FIRST_TABLE_ALIAS.matcher(sql).replaceFirst(" t0 with (updlock) ");
    default:
      return sql;
    }
   // return super.withForUpdate(sql, forUpdateMode);
  }

  @Override
  public PlatformIdGenerator createSequenceIdGenerator(BackgroundExecutor be, DataSource ds,
      String seqName, int batchSize) {
    return new SqlServerSequenceIdGenerator(be, ds, seqName, batchSize);
=======
  /**
   * Create a Postgres specific sequence IdGenerator.
   */
  @Override
  public PlatformIdGenerator createSequenceIdGenerator(BackgroundExecutor be, DataSource ds, int stepSize, String seqName) {
    return new SqlServerStepSequence(be, ds, seqName, stepSize);
  }

  /**
   * For update is part of the FROM clause on the base table for sql server.
   */
  @Override
  public String fromForUpdate(Query.ForUpdate forUpdateMode) {
    switch (forUpdateMode) {
      case SKIPLOCKED:
        return "with (updlock,readpast)";
      case NOWAIT:
        return "with (updlock,nowait)";
      default:
        return "with (updlock)";
    }
  }

  @Override
  protected String withForUpdate(String sql, Query.ForUpdate forUpdateMode) {
    // for update are hints on from clause of base table
    return sql;
>>>>>>> 8041f9c6
  }
}<|MERGE_RESOLUTION|>--- conflicted
+++ resolved
@@ -4,11 +4,7 @@
 import io.ebean.Query;
 import io.ebean.annotation.PersistBatch;
 import io.ebean.annotation.Platform;
-<<<<<<< HEAD
-import io.ebean.config.DbTypeConfig;
-=======
 import io.ebean.config.PlatformConfig;
->>>>>>> 8041f9c6
 import io.ebean.config.dbplatform.DatabasePlatform;
 import io.ebean.config.dbplatform.DbPlatformType;
 import io.ebean.config.dbplatform.DbType;
@@ -18,67 +14,35 @@
 
 import javax.sql.DataSource;
 import java.sql.Types;
-import java.util.regex.Pattern;
-
-import javax.sql.DataSource;
 
 /**
  * Microsoft SQL Server platform.
  */
 public class SqlServerPlatform extends DatabasePlatform {
 
-  private static final Pattern FIRST_TABLE_ALIAS = Pattern.compile("\\st0\\s");
   public SqlServerPlatform() {
     super();
     this.platform = Platform.SQLSERVER;
-<<<<<<< HEAD
-    // effectively disable persistBatchOnCascade mode for SQL Server
-    // due to lack of support for getGeneratedKeys in batch mode
-=======
     // disable persistBatchOnCascade mode for
     // SQL Server unless we are using sequences
     this.persistBatchOnCascade = PersistBatch.NONE;
->>>>>>> 8041f9c6
     this.idInExpandedForm = true;
     this.selectCountWithAlias = true;
     this.sqlLimiter = new SqlServerSqlLimiter();
     this.basicSqlLimiter = new SqlServerBasicSqlLimiter();
     this.historySupport = new SqlServerHistorySupport();
-<<<<<<< HEAD
-
-    boolean useSequence = true;
-    if (useSequence) {
-      this.persistBatchOnCascade = PersistBatch.ALL;
-      dbIdentity.setIdType(IdType.SEQUENCE);
-      // Not using getGeneratedKeys as instead we will
-      // batch load sequences which enables JDBC batch execution
-      dbIdentity.setSupportsGetGeneratedKeys(false);
-      dbIdentity.setSupportsSequence(true);
-      this.nativeUuidType = true;
-    } else {
-      this.persistBatchOnCascade = PersistBatch.NONE;
-      this.dbIdentity.setIdType(IdType.IDENTITY);
-      this.dbIdentity.setSupportsGetGeneratedKeys(true);
-      this.dbIdentity.setSupportsIdentity(true);
-    }
-=======
     this.nativeUuidType = true;
     this.dbIdentity.setIdType(IdType.IDENTITY);
     this.dbIdentity.setSupportsGetGeneratedKeys(true);
     this.dbIdentity.setSupportsIdentity(true);
     this.dbIdentity.setSupportsSequence(true);
     this.sequenceBatchMode = false;
->>>>>>> 8041f9c6
 
     this.exceptionTranslator =
       new SqlErrorCodes()
         .addAcquireLock("1222")
         .addDuplicateKey("2601", "2627")
-<<<<<<< HEAD
-        .addDataIntegrity("544", "8114", "8115", "547")
-=======
         .addDataIntegrity("544", "547", "8114", "8115")
->>>>>>> 8041f9c6
         .build();
 
     this.openQuote = "[";
@@ -118,13 +82,6 @@
   }
 
   @Override
-<<<<<<< HEAD
-  public void configure(DbTypeConfig config, boolean allQuotedIdentifiers) {
-     super.configure(config, allQuotedIdentifiers);
-     if (nativeUuidType && config.getDbUuid().useNativeType()) {
-       dbTypeMap.put(DbType.UUID, new DbPlatformType("uniqueidentifier", false));
-     }
-=======
   public void configure(PlatformConfig config) {
     super.configure(config);
     if (dbIdentity.getIdType() == IdType.SEQUENCE) {
@@ -133,7 +90,6 @@
     if (nativeUuidType && config.getDbUuid().useNativeType()) {
       dbTypeMap.put(DbType.UUID, new DbPlatformType("uniqueidentifier", false));
     }
->>>>>>> 8041f9c6
   }
 
   @Override
@@ -141,29 +97,6 @@
     sb.append('[').append(ch).append(']');
   }
 
-<<<<<<< HEAD
-  @Override
-  protected String withForUpdate(String sql, Query.ForUpdate forUpdateMode) {
-    // Here we do a simple string replacement by replacing " t0 ", the first table alias with the table hint.
-    // This seems to be the minimal invasive implementation for now.
-    switch (forUpdateMode) {
-    case NOWAIT:
-      return FIRST_TABLE_ALIAS.matcher(sql).replaceFirst(" t0 with (updlock,nowait) ");
-    case SKIPLOCKED:
-      return FIRST_TABLE_ALIAS.matcher(sql).replaceFirst(" t0 with (updlock,readpast) ");
-    case BASE:
-      return FIRST_TABLE_ALIAS.matcher(sql).replaceFirst(" t0 with (updlock) ");
-    default:
-      return sql;
-    }
-   // return super.withForUpdate(sql, forUpdateMode);
-  }
-
-  @Override
-  public PlatformIdGenerator createSequenceIdGenerator(BackgroundExecutor be, DataSource ds,
-      String seqName, int batchSize) {
-    return new SqlServerSequenceIdGenerator(be, ds, seqName, batchSize);
-=======
   /**
    * Create a Postgres specific sequence IdGenerator.
    */
@@ -191,6 +124,5 @@
   protected String withForUpdate(String sql, Query.ForUpdate forUpdateMode) {
     // for update are hints on from clause of base table
     return sql;
->>>>>>> 8041f9c6
   }
 }