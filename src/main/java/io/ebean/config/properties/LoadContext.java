--- conflicted
+++ resolved
@@ -5,7 +5,7 @@
 
 import java.io.File;
 import java.io.FileInputStream;
-import java.io.IOException;
+import java.io.FileNotFoundException;
 import java.io.InputStream;
 import java.util.LinkedHashMap;
 import java.util.LinkedHashSet;
@@ -33,11 +33,7 @@
   /**
    * Return the input stream (maybe null) for the given source.
    */
-<<<<<<< HEAD
-  InputStream resource(String resourcePath, Loader.Source source) throws IOException {
-=======
   InputStream resource(String resourcePath, Loader.Source source) {
->>>>>>> 57759854
 
     InputStream is = null;
     if (source == Loader.Source.RESOURCE) {
@@ -48,17 +44,12 @@
     } else {
       File file = new File(resourcePath);
       if (file.exists()) {
-<<<<<<< HEAD
-        is = new FileInputStream(file);
-        loadedResources.add("file:" + resourcePath);
-=======
         try {
           is = new FileInputStream(file);
           loadedResources.add("file:" + resourcePath);
         } catch (FileNotFoundException e) {
           throw new IllegalStateException(e);
         }
->>>>>>> 57759854
       }
     }
 
