--- conflicted
+++ resolved
@@ -399,11 +399,7 @@
 
   /**
    * Returns a DDL header prepend for each DDL. E.g. for copyright headers
-<<<<<<< HEAD
-   * You can use placeholders like ${version} or ${timestamp} to include
-=======
    * You can use placeholders like ${version} or ${timestamp} in properties file.
->>>>>>> 8041f9c6
    */
   public String getDdlHeader() {
     return ddlHeader;
@@ -479,13 +475,10 @@
     String adminPwd = properties.get("datasource." + serverName + ".adminpassword", dbPassword);
     dbPassword = properties.get("migration.dbpassword", adminPwd);
     ddlHeader = properties.get("ddl.header", ddlHeader);
-<<<<<<< HEAD
-=======
     if (ddlHeader != null && !ddlHeader.isEmpty()) {
       ddlHeader = StringHelper.replaceString(ddlHeader, "${version}", EbeanVersion.getVersion());
       ddlHeader = StringHelper.replaceString(ddlHeader, "${timestamp}", ZonedDateTime.now().format( DateTimeFormatter.ISO_INSTANT ));
     }
->>>>>>> 8041f9c6
   }
 
   /**
