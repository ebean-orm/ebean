package io.ebean.config;

import com.fasterxml.jackson.core.JsonFactory;
import io.ebean.EbeanServerFactory;
import io.ebean.PersistenceContextScope;
import io.ebean.Query;
import io.ebean.Transaction;
import io.ebean.annotation.Encrypted;
import io.ebean.annotation.PersistBatch;
import io.ebean.annotation.Platform;
import io.ebean.cache.ServerCachePlugin;
import io.ebean.config.dbplatform.DatabasePlatform;
import io.ebean.config.dbplatform.DbEncrypt;
import io.ebean.config.dbplatform.DbType;
import io.ebean.config.dbplatform.IdType;
import io.ebean.config.properties.PropertiesLoader;
import io.ebean.event.BeanFindController;
import io.ebean.event.BeanPersistController;
import io.ebean.event.BeanPersistListener;
import io.ebean.event.BeanPostConstructListener;
import io.ebean.event.BeanPostLoad;
import io.ebean.event.BeanQueryAdapter;
import io.ebean.event.BulkTableEventListener;
import io.ebean.event.ServerConfigStartup;
import io.ebean.event.changelog.ChangeLogListener;
import io.ebean.event.changelog.ChangeLogPrepare;
import io.ebean.event.changelog.ChangeLogRegister;
import io.ebean.event.readaudit.ReadAuditLogger;
import io.ebean.event.readaudit.ReadAuditPrepare;
import io.ebean.meta.MetaInfoManager;
import io.ebean.migration.MigrationRunner;
import io.ebean.plugin.CustomDeployParser;
import io.ebean.util.StringHelper;
import org.avaje.datasource.DataSourceConfig;

import javax.sql.DataSource;
import java.util.ArrayList;
import java.util.Collections;
import java.util.HashMap;
import java.util.Iterator;
import java.util.List;
import java.util.Map;
import java.util.Properties;
import java.util.ServiceLoader;

/**
 * The configuration used for creating a EbeanServer.
 * <p>
 * Used to programmatically construct an EbeanServer and optionally register it
 * with the Ebean singleton.
 * </p>
 * <p>
 * If you just use Ebean without this programmatic configuration Ebean will read
 * the ebean.properties file and take the configuration from there. This usually
 * includes searching the class path and automatically registering any entity
 * classes and listeners etc.
 * </p>
 * <pre>{@code
 *
 * ServerConfig c = new ServerConfig();
 * c.setName("db");
 *
 * // read the ebean.properties and load
 * // those settings into this serverConfig object
 * c.loadFromProperties();
 *
 * // add any classes found in the app.data package
 * c.addPackage("com.myapp.domain");
 *
 * // register as the 'Default' server
 * c.setDefaultServer(true);
 *
 * EbeanServer server = EbeanServerFactory.create(c);
 *
 * }</pre>
 *
 * @author emcgreal
 * @author rbygrave
 * @see EbeanServerFactory
 */
public class ServerConfig {

  /**
   * The EbeanServer name.
   */
  private String name = "db";

  /**
   * Typically configuration type objects that are passed by this ServerConfig
   * to plugins. For example - IgniteConfiguration passed to Ignite plugin.
   */
  private Map<String, Object> serviceObject = new HashMap<>();

  private ContainerConfig containerConfig;

  /**
   * The underlying properties that were used during configuration.
   */
  private Properties properties;

  /**
   * The resource directory.
   */
  private String resourceDirectory;

  /**
   * Set to true to register this EbeanServer with the Ebean singleton.
   */
  private boolean register = true;

  /**
   * Set to true if this is the default/primary server.
   */
  private boolean defaultServer = true;

  /**
   * Set this to true to disable class path search.
   */
  private boolean disableClasspathSearch;

  private TenantMode tenantMode = TenantMode.NONE;

  private String tenantPartitionColumn = "tenant_id";

  private CurrentTenantProvider currentTenantProvider;

  private TenantDataSourceProvider tenantDataSourceProvider;

  private TenantSchemaProvider tenantSchemaProvider;

  private TenantCatalogProvider tenantCatalogProvider;

  /**
   * List of interesting classes such as entities, embedded, ScalarTypes,
   * Listeners, Finders, Controllers etc.
   */
  private List<Class<?>> classes = new ArrayList<>();

  /**
   * The packages that are searched for interesting classes. Only used when
   * classes is empty/not explicitly specified.
   */
  private List<String> packages = new ArrayList<>();

  /**
   * Configuration for the ElasticSearch integration.
   */
  private DocStoreConfig docStoreConfig = new DocStoreConfig();

  /**
   * Set to true when the EbeanServer only uses Document store.
   */
  private boolean docStoreOnly;

  /**
   * This is used to populate @WhoCreated, @WhoModified and
   * support other audit features (who executed a query etc).
   */
  private CurrentUserProvider currentUserProvider;

  /**
   * Config controlling the AutoTune behaviour.
   */
  private AutoTuneConfig autoTuneConfig = new AutoTuneConfig();

  /**
   * The JSON format used for DateTime types. Default to millis.
   */
  private JsonConfig.DateTime jsonDateTime = JsonConfig.DateTime.MILLIS;

  /**
   * For writing JSON specify if null values or empty collections should be exluded.
   * By default all values are included.
   */
  private JsonConfig.Include jsonInclude = JsonConfig.Include.ALL;

  /**
   * The database platform name. Used to imply a DatabasePlatform to use.
   */
  private String databasePlatformName;

  /**
   * The database platform.
   */
  private DatabasePlatform databasePlatform;

  private PlatformConfig platformConfig = new PlatformConfig();

  /**
   * JDBC fetchSize hint when using findList.  Defaults to 0 leaving it up to the JDBC driver.
   */
  private int jdbcFetchSizeFindList;

  /**
   * JDBC fetchSize hint when using findEach/findEachWhile.  Defaults to 100. Note that this does
   * not apply to MySql as that gets special treatment (forward only etc).
   */
  private int jdbcFetchSizeFindEach = 100;

  /**
   * Suffix appended to the base table to derive the view that contains the union
   * of the base table and the history table in order to support asOf queries.
   */
  private String asOfViewSuffix = "_with_history";

  /**
   * Column used to support history and 'As of' queries. This column is a timestamp range
   * or equivalent.
   */
  private String asOfSysPeriod = "sys_period";

  /**
   * Suffix appended to the base table to derive the view that contains the union
   * of the base table and the history table in order to support asOf queries.
   */
  private String historyTableSuffix = "_history";

  /**
   * Use for transaction scoped batch mode.
   */
  private PersistBatch persistBatch = PersistBatch.NONE;

  /**
   * Use for cascade persist JDBC batch mode. INHERIT means use the platform default
   * which is ALL except for SQL Server where it is NONE (as getGeneratedKeys isn't
   * supported on SQL Server with JDBC batch).
   */
  private PersistBatch persistBatchOnCascade = PersistBatch.INHERIT;

  private int persistBatchSize = 20;

  /**
   * The default batch size for lazy loading
   */
  private int lazyLoadBatchSize = 10;

  /**
   * The default batch size for 'query joins'.
   */
  private int queryBatchSize = 100;

  private boolean eagerFetchLobs;

  /**
   * Timezone used to get/set Timestamp values via JDBC.
   */
  private String dataTimeZone;

  private boolean ddlGenerate;

  private boolean ddlRun;

  private boolean ddlCreateOnly;

  private String ddlInitSql;

  private String ddlSeedSql;

  /**
   * When true L2 bean cache use is skipped after a write has occurred on a transaction.
   */
  private boolean skipCacheAfterWrite = true;

  private boolean useJtaTransactionManager;

  /**
   * The external transaction manager (like Spring).
   */
  private ExternalTransactionManager externalTransactionManager;

  /**
   * The data source (if programmatically provided).
   */
  private DataSource dataSource;

  /**
   * The read only data source (can be null).
   */
  private DataSource readOnlyDataSource;

  /**
   * The data source config.
   */
  private DataSourceConfig dataSourceConfig = new DataSourceConfig();

  /**
   * When true create a read only DataSource using readOnlyDataSourceConfig defaulting values from dataSourceConfig.
   * I believe this will default to true in some future release (as it has a nice performance benefit).
   * <p>
   * autoReadOnlyDataSource is an unfortunate name for this config option but I haven't come up with a better one.
   */
  private boolean autoReadOnlyDataSource;

  /**
   * Optional configuration for a read only data source.
   */
  private DataSourceConfig readOnlyDataSourceConfig = new DataSourceConfig();

  /**
   * The db migration config (migration resource path etc).
   */
  private DbMigrationConfig migrationConfig = new DbMigrationConfig();

  /**
   * The ClassLoadConfig used to detect Joda, Java8, Jackson etc and create plugin instances given a className.
   */
  private ClassLoadConfig classLoadConfig = new ClassLoadConfig();

  /**
   * Set to true if the DataSource uses autoCommit.
   * <p>
   * Indicates that Ebean should use autoCommit friendly Transactions and TransactionManager.
   */
  private boolean autoCommitMode;

  /**
   * Set to true if transaction begin should be started with explicit statement.
   */
  private boolean explicitTransactionBeginMode;

  /**
   * The data source JNDI name if using a JNDI DataSource.
   */
  private String dataSourceJndiName;

  /**
   * The database boolean true value (typically either 1, T, or Y).
   */
  private String databaseBooleanTrue;

  /**
   * The database boolean false value (typically either 0, F or N).
   */
  private String databaseBooleanFalse;

  private boolean allQuotedIdentifiers;

  /**
   * The naming convention.
   */
  private NamingConvention namingConvention = new UnderscoreNamingConvention();

  /**
   * Naming convention used in DDL generation for primary keys, foreign keys etc.
   */
  private DbConstraintNaming constraintNaming = new DbConstraintNaming();

  /**
   * Behaviour of update to include on the change properties.
   */
  private boolean updateChangesOnly = true;

  /**
   * Behaviour of updates in JDBC batch to by default include all properties.
   */
  private boolean updateAllPropertiesInBatch = true;

  /**
   * Default behaviour for updates when cascade save on a O2M or M2M to delete any missing children.
   */
  private boolean updatesDeleteMissingChildren = true;

  /**
<<<<<<< HEAD
   * Should the server start all
   */
  private boolean autostart = true;

  /**
   * The UUID version to use.
   */
  private UuidVersion uuidVersion = UuidVersion.VERSION4;

  /**
   * The UUID state file (for Version 1 UUIDs).
   */
=======
   * The UUID version to use.
   */
  private UuidVersion uuidVersion = UuidVersion.VERSION4;

  /**
   * The UUID state file (for Version 1 UUIDs).
   */
>>>>>>> ac83aef5
  private String uuidStateFile = "ebean-uuid.state";

  private List<IdGenerator> idGenerators = new ArrayList<>();
  private List<BeanFindController> findControllers = new ArrayList<>();
  private List<BeanPersistController> persistControllers = new ArrayList<>();
  private List<BeanPostLoad> postLoaders = new ArrayList<>();
  private List<BeanPostConstructListener> postConstructListeners = new ArrayList<>();
  private List<BeanPersistListener> persistListeners = new ArrayList<>();
  private List<BeanQueryAdapter> queryAdapters = new ArrayList<>();
  private List<BulkTableEventListener> bulkTableEventListeners = new ArrayList<>();
  private List<ServerConfigStartup> configStartupListeners = new ArrayList<>();
  private List<CustomDeployParser> customDeployParsers = new ArrayList<>();

  /**
   * By default inserts are included in the change log.
   */
  private boolean changeLogIncludeInserts = true;

  private ChangeLogPrepare changeLogPrepare;

  private ChangeLogListener changeLogListener;

  private ChangeLogRegister changeLogRegister;

  private boolean changeLogAsync = true;

  private ReadAuditLogger readAuditLogger;

  private ReadAuditPrepare readAuditPrepare;

  private EncryptKeyManager encryptKeyManager;

  private EncryptDeployManager encryptDeployManager;

  private Encryptor encryptor;

  private boolean dbOffline;

  private DbEncrypt dbEncrypt;

  private ServerCachePlugin serverCachePlugin;

  private boolean collectQueryStatsByNode = true;

  private boolean collectQueryOrigins = true;

  /**
   * The default PersistenceContextScope used if one is not explicitly set on a query.
   */
  private PersistenceContextScope persistenceContextScope = PersistenceContextScope.TRANSACTION;

  private JsonFactory jsonFactory;

  private boolean localTimeWithNanos;

  private boolean durationWithNanos;

  private int maxCallStack = 5;

  private boolean transactionRollbackOnChecked = true;

  // configuration for the background executor service (thread pool)

  private int backgroundExecutorSchedulePoolSize = 1;
  private int backgroundExecutorShutdownSecs = 30;

  // defaults for the L2 bean caching

  private int cacheMaxSize = 10000;
  private int cacheMaxIdleTime = 600;
  private int cacheMaxTimeToLive = 60 * 60 * 6;

  // defaults for the L2 query caching

  private int queryCacheMaxSize = 1000;
  private int queryCacheMaxIdleTime = 600;
  private int queryCacheMaxTimeToLive = 60 * 60 * 6;
  private Object objectMapper;

  /**
   * Set to true if you want eq("someProperty", null) to generate 1=1 rather than "is null" sql expression.
   */
  private boolean expressionEqualsWithNullAsNoop;

  /**
   * Set to true to use native ILIKE expression (if support by database platform / like Postgres).
   */
  private boolean expressionNativeIlike;

  private String jodaLocalTimeMode;

  /**
   * Time to live for query plans - defaults to 5 minutes.
   */
  private int queryPlanTTLSeconds = 60 * 5;

  /**
   * Set to true to globally disable L2 caching (typically for performance testing).
   */
  private boolean disableL2Cache;


  /**
   * Should the javax.validation.constraints.NotNull enforce a notNull column in DB.
   * If set to false, use io.ebean.annotation.NotNull or Column(nullable=true).
   */
  private boolean useJavaxValidationNotNull = true;

  /**
   * Generally we want to perform L2 cache notification in the background and not impact
   * the performance of executing transactions.
   */
  private boolean notifyL2CacheInForeground;

  /**
   * The time in millis used to determine when a query is alerted for being slow.
   */
  private long slowQueryMillis;

  /**
   * The listener for processing slow query events.
   */
  private SlowQueryListener slowQueryListener;

  private ProfilingConfig profilingConfig = new ProfilingConfig();

  /**
   * Controls the default order by id setting of queries. See {@link Query#orderById(boolean)}
   */
  private boolean defaultOrderById = false;

  /**
   * Construct a Server Configuration for programmatically creating an EbeanServer.
   */
  public ServerConfig() {

  }

  /**
   * Return the slow query time in millis.
   */
  public long getSlowQueryMillis() {
    return slowQueryMillis;
  }

  /**
   * Set the slow query time in millis.
   */
  public void setSlowQueryMillis(long slowQueryMillis) {
    this.slowQueryMillis = slowQueryMillis;
  }

  /**
   * Return the slow query event listener.
   */
  public SlowQueryListener getSlowQueryListener() {
    return slowQueryListener;
  }

  /**
   * Set the slow query event listener.
   */
  public void setSlowQueryListener(SlowQueryListener slowQueryListener) {
    this.slowQueryListener = slowQueryListener;
  }


  /**
   * Sets the default orderById setting for queries.
   */
  public void setDefaultOrderById(boolean defaultOrderById) {
    this.defaultOrderById = defaultOrderById;
  }

  /**
   * Returns the default orderById setting for queries.
   */
  public boolean isDefaultOrderById() {
    return defaultOrderById;
  }

  /**
   * Put a service object into configuration such that it can be passed to a plugin.
   * <p>
   * For example, put IgniteConfiguration in to be passed to the Ignite plugin.
   * </p>
   */
  public void putServiceObject(String key, Object configObject) {
    serviceObject.put(key, configObject);
  }

  /**
   * Return the service object given the key.
   */
  public Object getServiceObject(String key) {
    return serviceObject.get(key);
  }

  /**
   * Return the Jackson JsonFactory to use.
   * <p>
   * If not set a default implementation will be used.
   */
  public JsonFactory getJsonFactory() {
    return jsonFactory;
  }

  /**
   * Set the Jackson JsonFactory to use.
   * <p>
   * If not set a default implementation will be used.
   */
  public void setJsonFactory(JsonFactory jsonFactory) {
    this.jsonFactory = jsonFactory;
  }

  /**
   * Return the JSON format used for DateTime types.
   */
  public JsonConfig.DateTime getJsonDateTime() {
    return jsonDateTime;
  }

  /**
   * Set the JSON format to use for DateTime types.
   */
  public void setJsonDateTime(JsonConfig.DateTime jsonDateTime) {
    this.jsonDateTime = jsonDateTime;
  }

  /**
   * Return the JSON include mode used when writing JSON.
   */
  public JsonConfig.Include getJsonInclude() {
    return jsonInclude;
  }

  /**
   * Set the JSON include mode used when writing JSON.
   * <p>
   * Set to NON_NULL or NON_EMPTY to suppress nulls or null & empty collections respectively.
   * </p>
   */
  public void setJsonInclude(JsonConfig.Include jsonInclude) {
    this.jsonInclude = jsonInclude;
  }

  /**
   * Return the name of the EbeanServer.
   */
  public String getName() {
    return name;
  }

  /**
   * Set the name of the EbeanServer.
   */
  public void setName(String name) {
    this.name = name;
  }

  /**
   * Return the container / clustering configuration.
   * <p/>
   * The container holds all the EbeanServer instances and provides clustering communication
   * services to all the EbeanServer instances.
   */
  public ContainerConfig getContainerConfig() {
    return containerConfig;
  }

  /**
   * Set the container / clustering configuration.
   * <p/>
   * The container holds all the EbeanServer instances and provides clustering communication
   * services to all the EbeanServer instances.
   */
  public void setContainerConfig(ContainerConfig containerConfig) {
    this.containerConfig = containerConfig;
  }

  /**
   * Return true if this server should be registered with the Ebean singleton
   * when it is created.
   * <p>
   * By default this is set to true.
   * </p>
   */
  public boolean isRegister() {
    return register;
  }

  /**
   * Set to false if you do not want this server to be registered with the Ebean
   * singleton when it is created.
   * <p>
   * By default this is set to true.
   * </p>
   */
  public void setRegister(boolean register) {
    this.register = register;
  }

  /**
   * Return true if this server should be registered as the "default" server
   * with the Ebean singleton.
   * <p>
   * This is only used when {@link #setRegister(boolean)} is also true.
   * </p>
   */
  public boolean isDefaultServer() {
    return defaultServer;
  }

  /**
   * Set false if you do not want this EbeanServer to be registered as the "default" server
   * with the Ebean singleton.
   * <p>
   * This is only used when {@link #setRegister(boolean)} is also true.
   * </p>
   */
  public void setDefaultServer(boolean defaultServer) {
    this.defaultServer = defaultServer;
  }

  /**
   * Return the CurrentUserProvider. This is used to populate @WhoCreated, @WhoModified and
   * support other audit features (who executed a query etc).
   */
  public CurrentUserProvider getCurrentUserProvider() {
    return currentUserProvider;
  }

  /**
   * Set the CurrentUserProvider. This is used to populate @WhoCreated, @WhoModified and
   * support other audit features (who executed a query etc).
   */
  public void setCurrentUserProvider(CurrentUserProvider currentUserProvider) {
    this.currentUserProvider = currentUserProvider;
  }

  /**
   * Return the tenancy mode used.
   */
  public TenantMode getTenantMode() {
    return tenantMode;
  }

  /**
   * Set the tenancy mode to use.
   */
  public void setTenantMode(TenantMode tenantMode) {
    this.tenantMode = tenantMode;
  }

  /**
   * Return the column name used for TenantMode.PARTITION.
   */
  public String getTenantPartitionColumn() {
    return tenantPartitionColumn;
  }

  /**
   * Set the column name used for TenantMode.PARTITION.
   */
  public void setTenantPartitionColumn(String tenantPartitionColumn) {
    this.tenantPartitionColumn = tenantPartitionColumn;
  }

  /**
   * Return the current tenant provider.
   */
  public CurrentTenantProvider getCurrentTenantProvider() {
    return currentTenantProvider;
  }

  /**
   * Set the current tenant provider.
   */
  public void setCurrentTenantProvider(CurrentTenantProvider currentTenantProvider) {
    this.currentTenantProvider = currentTenantProvider;
  }

  /**
   * Return the tenancy datasource provider.
   */
  public TenantDataSourceProvider getTenantDataSourceProvider() {
    return tenantDataSourceProvider;
  }

  /**
   * Set the tenancy datasource provider.
   */
  public void setTenantDataSourceProvider(TenantDataSourceProvider tenantDataSourceProvider) {
    this.tenantDataSourceProvider = tenantDataSourceProvider;
  }

  /**
   * Return the tenancy schema provider.
   */
  public TenantSchemaProvider getTenantSchemaProvider() {
    return tenantSchemaProvider;
  }

  /**
   * Set the tenancy schema provider.
   */
  public void setTenantSchemaProvider(TenantSchemaProvider tenantSchemaProvider) {
    this.tenantSchemaProvider = tenantSchemaProvider;
  }

  /**
   * Return the tenancy catalog provider.
   */
  public TenantCatalogProvider getTenantCatalogProvider() {
    return tenantCatalogProvider;
  }

  /**
   * Set the tenancy catalog provider.
   */
  public void setTenantCatalogProvider(TenantCatalogProvider tenantCatalogProvider) {
    this.tenantCatalogProvider = tenantCatalogProvider;
  }

  /**
   * Return the PersistBatch mode to use by default at the transaction level.
   * <p>
   * When INSERT or ALL is used then save(), delete() etc do not execute immediately but instead go into
   * a JDBC batch execute buffer that is flushed. The buffer is flushed if a query is executed, transaction ends
   * or the batch size is meet.
   * </p>
   */
  public PersistBatch getPersistBatch() {
    return persistBatch;
  }

  /**
   * Set the JDBC batch mode to use at the transaction level.
   * <p>
   * When INSERT or ALL is used then save(), delete() etc do not execute immediately but instead go into
   * a JDBC batch execute buffer that is flushed. The buffer is flushed if a query is executed, transaction ends
   * or the batch size is meet.
   * </p>
   */
  public void setPersistBatch(PersistBatch persistBatch) {
    this.persistBatch = persistBatch;
  }

  /**
   * Return the JDBC batch mode to use per save(), delete(), insert() or update() request.
   * <p>
   * This makes sense when a save() or delete() cascades and executes multiple child statements. The best case
   * for this is when saving a master/parent bean this cascade inserts many detail/child beans.
   * </p>
   * <p>
   * This only takes effect when the persistBatch mode at the transaction level does not take effect.
   * </p>
   */
  public PersistBatch getPersistBatchOnCascade() {
    return persistBatchOnCascade;
  }

  /**
   * Set the JDBC batch mode to use per save(), delete(), insert() or update() request.
   * <p>
   * This makes sense when a save() or delete() etc cascades and executes multiple child statements. The best caase
   * for this is when saving a master/parent bean this cascade inserts many detail/child beans.
   * </p>
   * <p>
   * This only takes effect when the persistBatch mode at the transaction level does not take effect.
   * </p>
   */
  public void setPersistBatchOnCascade(PersistBatch persistBatchOnCascade) {
    this.persistBatchOnCascade = persistBatchOnCascade;
  }

  /**
   * Deprecated, please migrate to using setPersistBatch().
   * <p>
   * Set to true if you what to use JDBC batching for persisting and deleting
   * beans.
   * </p>
   * <p>
   * With this Ebean will batch up persist requests and use the JDBC batch api.
   * This is a performance optimisation designed to reduce the network chatter.
   * </p>
   * <p>
   * When true this is equivalent to {@code setPersistBatch(PersistBatch.ALL)} or
   * when false to {@code setPersistBatch(PersistBatch.NONE)}
   * </p>
   */
  public void setPersistBatching(boolean persistBatching) {
    this.persistBatch = (persistBatching) ? PersistBatch.ALL : PersistBatch.NONE;
  }

  /**
   * Return the batch size used for JDBC batching. This defaults to 20.
   */
  public int getPersistBatchSize() {
    return persistBatchSize;
  }

  /**
   * Set the batch size used for JDBC batching. If unset this defaults to 20.
   * <p>
   * You can also set the batch size on the transaction.
   * </p>
   *
   * @see Transaction#setBatchSize(int)
   */
  public void setPersistBatchSize(int persistBatchSize) {
    this.persistBatchSize = persistBatchSize;
  }

  /**
   * Gets the query batch size. This defaults to 100.
   *
   * @return the query batch size
   */
  public int getQueryBatchSize() {
    return queryBatchSize;
  }

  /**
   * Sets the query batch size. This defaults to 100.
   *
   * @param queryBatchSize the new query batch size
   */
  public void setQueryBatchSize(int queryBatchSize) {
    this.queryBatchSize = queryBatchSize;
  }

  /**
   * Return the default batch size for lazy loading of beans and collections.
   */
  public int getLazyLoadBatchSize() {
    return lazyLoadBatchSize;
  }

  /**
   * Set the default batch size for lazy loading.
   * <p>
   * This is the number of beans or collections loaded when lazy loading is
   * invoked by default.
   * </p>
   * <p>
   * The default value is for this is 10 (load 10 beans or collections).
   * </p>
   * <p>
   * You can explicitly control the lazy loading batch size for a given join on
   * a query using +lazy(batchSize) or JoinConfig.
   * </p>
   */
  public void setLazyLoadBatchSize(int lazyLoadBatchSize) {
    this.lazyLoadBatchSize = lazyLoadBatchSize;
  }

  /**
   * @deprecated use {@link PlatformConfig#setDatabaseSequenceBatchSize(int)}
   */
  @Deprecated
  public void setDatabaseSequenceBatchSize(int databaseSequenceBatchSize) {
    platformConfig.setDatabaseSequenceBatchSize(databaseSequenceBatchSize);
  }

  /**
   * Return the default JDBC fetchSize hint for findList queries.
   */
  public int getJdbcFetchSizeFindList() {
    return jdbcFetchSizeFindList;
  }

  /**
   * Set the default JDBC fetchSize hint for findList queries.
   */
  public void setJdbcFetchSizeFindList(int jdbcFetchSizeFindList) {
    this.jdbcFetchSizeFindList = jdbcFetchSizeFindList;
  }

  /**
   * Return the default JDBC fetchSize hint for findEach/findEachWhile queries.
   */
  public int getJdbcFetchSizeFindEach() {
    return jdbcFetchSizeFindEach;
  }

  /**
   * Set the default JDBC fetchSize hint for findEach/findEachWhile queries.
   */
  public void setJdbcFetchSizeFindEach(int jdbcFetchSizeFindEach) {
    this.jdbcFetchSizeFindEach = jdbcFetchSizeFindEach;
  }

  /**
   * Return the ChangeLogPrepare.
   * <p>
   * This is used to set user context information to the ChangeSet in the
   * foreground thread prior to the logging occurring in a background thread.
   * </p>
   */
  public ChangeLogPrepare getChangeLogPrepare() {
    return changeLogPrepare;
  }

  /**
   * Set the ChangeLogPrepare.
   * <p>
   * This is used to set user context information to the ChangeSet in the
   * foreground thread prior to the logging occurring in a background thread.
   * </p>
   */
  public void setChangeLogPrepare(ChangeLogPrepare changeLogPrepare) {
    this.changeLogPrepare = changeLogPrepare;
  }

  /**
   * Return the ChangeLogListener which actually performs the logging of change sets
   * in the background.
   */
  public ChangeLogListener getChangeLogListener() {
    return changeLogListener;
  }

  /**
   * Set the ChangeLogListener which actually performs the logging of change sets
   * in the background.
   */
  public void setChangeLogListener(ChangeLogListener changeLogListener) {
    this.changeLogListener = changeLogListener;
  }

  /**
   * Return the ChangeLogRegister which controls which ChangeLogFilter is used for each
   * bean type and in this way provide fine grained control over which persist requests
   * are included in the change log.
   */
  public ChangeLogRegister getChangeLogRegister() {
    return changeLogRegister;
  }

  /**
   * Set the ChangeLogRegister which controls which ChangeLogFilter is used for each
   * bean type and in this way provide fine grained control over which persist requests
   * are included in the change log.
   */
  public void setChangeLogRegister(ChangeLogRegister changeLogRegister) {
    this.changeLogRegister = changeLogRegister;
  }

  /**
   * Return true if inserts should be included in the change log by default.
   */
  public boolean isChangeLogIncludeInserts() {
    return changeLogIncludeInserts;
  }

  /**
   * Set if inserts should be included in the change log by default.
   */
  public void setChangeLogIncludeInserts(boolean changeLogIncludeInserts) {
    this.changeLogIncludeInserts = changeLogIncludeInserts;
  }

  /**
   * Return true (default) if the changelog should be written async.
   */
  public boolean isChangeLogAsync() {
    return changeLogAsync;
  }

  /**
   * Sets if the changelog should be written async (default = true).
   */
  public void setChangeLogAsync(boolean changeLogAsync) {
    this.changeLogAsync = changeLogAsync;
  }

  /**
   * Return the ReadAuditLogger to use.
   */
  public ReadAuditLogger getReadAuditLogger() {
    return readAuditLogger;
  }

  /**
   * Set the ReadAuditLogger to use. If not set the default implementation is used
   * which logs the read events in JSON format to a standard named SLF4J logger
   * (which can be configured in say logback to log to a separate log file).
   */
  public void setReadAuditLogger(ReadAuditLogger readAuditLogger) {
    this.readAuditLogger = readAuditLogger;
  }

  /**
   * Return the ReadAuditPrepare to use.
   */
  public ReadAuditPrepare getReadAuditPrepare() {
    return readAuditPrepare;
  }

  /**
   * Set the ReadAuditPrepare to use.
   * <p>
   * It is expected that an implementation is used that read user context information
   * (user id, user ip address etc) and sets it on the ReadEvent bean before it is sent
   * to the ReadAuditLogger.
   * </p>
   */
  public void setReadAuditPrepare(ReadAuditPrepare readAuditPrepare) {
    this.readAuditPrepare = readAuditPrepare;
  }

  /**
   * Return the configuration for profiling.
   */
  public ProfilingConfig getProfilingConfig() {
    return profilingConfig;
  }

  /**
   * Set the configuration for profiling.
   */
  public void setProfilingConfig(ProfilingConfig profilingConfig) {
    this.profilingConfig = profilingConfig;
  }

  /**
   * Return the DB migration configuration.
   */
  public DbMigrationConfig getMigrationConfig() {
    return migrationConfig;
  }

  /**
   * Set the DB migration configuration.
   */
  public void setMigrationConfig(DbMigrationConfig migrationConfig) {
    this.migrationConfig = migrationConfig;
  }

  /**
   * Return the Geometry SRID.
   */
  @Deprecated
  public int getGeometrySRID() {
    return platformConfig.getGeometrySRID();
  }

  /**
   * Set the Geometry SRID.
   */
  @Deprecated
  public void setGeometrySRID(int geometrySRID) {
    platformConfig.setGeometrySRID(geometrySRID);
  }

  /**
   * Return the time zone to use when reading/writing Timestamps via JDBC.
   * <p>
   * When set a Calendar object is used in JDBC calls when reading/writing Timestamp objects.
   * </p>
   */
  public String getDataTimeZone() {
    return System.getProperty("ebean.dataTimeZone", dataTimeZone);
  }

  /**
   * Set the time zone to use when reading/writing Timestamps via JDBC.
   */
  public void setDataTimeZone(String dataTimeZone) {
    this.dataTimeZone = dataTimeZone;
  }

  /**
   * Return the suffix appended to the base table to derive the view that contains the union
   * of the base table and the history table in order to support asOf queries.
   */
  public String getAsOfViewSuffix() {
    return asOfViewSuffix;
  }

  /**
   * Set the suffix appended to the base table to derive the view that contains the union
   * of the base table and the history table in order to support asOf queries.
   */
  public void setAsOfViewSuffix(String asOfViewSuffix) {
    this.asOfViewSuffix = asOfViewSuffix;
  }

  /**
   * Return the database column used to support history and 'As of' queries. This column is a timestamp range
   * or equivalent.
   */
  public String getAsOfSysPeriod() {
    return asOfSysPeriod;
  }

  /**
   * Set the database column used to support history and 'As of' queries. This column is a timestamp range
   * or equivalent.
   */
  public void setAsOfSysPeriod(String asOfSysPeriod) {
    this.asOfSysPeriod = asOfSysPeriod;
  }

  /**
   * Return the history table suffix (defaults to _history).
   */
  public String getHistoryTableSuffix() {
    return historyTableSuffix;
  }

  /**
   * Set the history table suffix.
   */
  public void setHistoryTableSuffix(String historyTableSuffix) {
    this.historyTableSuffix = historyTableSuffix;
  }

  /**
   * Return true if we are running in a JTA Transaction manager.
   */
  public boolean isUseJtaTransactionManager() {
    return useJtaTransactionManager;
  }

  /**
   * Set to true if we are running in a JTA Transaction manager.
   */
  public void setUseJtaTransactionManager(boolean useJtaTransactionManager) {
    this.useJtaTransactionManager = useJtaTransactionManager;
  }

  /**
   * Return the external transaction manager.
   */
  public ExternalTransactionManager getExternalTransactionManager() {
    return externalTransactionManager;
  }

  /**
   * Set the external transaction manager.
   */
  public void setExternalTransactionManager(ExternalTransactionManager externalTransactionManager) {
    this.externalTransactionManager = externalTransactionManager;
  }

  /**
   * Return the ServerCachePlugin.
   */
  public ServerCachePlugin getServerCachePlugin() {
    return serverCachePlugin;
  }

  /**
   * Set the ServerCachePlugin to use.
   */
  public void setServerCachePlugin(ServerCachePlugin serverCachePlugin) {
    this.serverCachePlugin = serverCachePlugin;
  }

  /**
   * Return true if LOB's should default to fetch eager.
   * By default this is set to false and LOB's must be explicitly fetched.
   */
  public boolean isEagerFetchLobs() {
    return eagerFetchLobs;
  }

  /**
   * Set to true if you want LOB's to be fetch eager by default.
   * By default this is set to false and LOB's must be explicitly fetched.
   */
  public void setEagerFetchLobs(boolean eagerFetchLobs) {
    this.eagerFetchLobs = eagerFetchLobs;
  }

  /**
   * Return the max call stack to use for origin location.
   */
  public int getMaxCallStack() {
    return maxCallStack;
  }

  /**
   * Set the max call stack to use for origin location.
   */
  public void setMaxCallStack(int maxCallStack) {
    this.maxCallStack = maxCallStack;
  }

  /**
   * Return true if transactions should rollback on checked exceptions.
   */
  public boolean isTransactionRollbackOnChecked() {
    return transactionRollbackOnChecked;
  }

  /**
   * Set to true if transactions should by default rollback on checked exceptions.
   */
  public void setTransactionRollbackOnChecked(boolean transactionRollbackOnChecked) {
    this.transactionRollbackOnChecked = transactionRollbackOnChecked;
  }

  /**
   * Return the Background executor schedule pool size. Defaults to 1.
   */
  public int getBackgroundExecutorSchedulePoolSize() {
    return backgroundExecutorSchedulePoolSize;
  }

  /**
   * Set the Background executor schedule pool size.
   */
  public void setBackgroundExecutorSchedulePoolSize(int backgroundExecutorSchedulePoolSize) {
    this.backgroundExecutorSchedulePoolSize = backgroundExecutorSchedulePoolSize;
  }

  /**
   * Return the Background executor shutdown seconds. This is the time allowed for the pool to shutdown nicely
   * before it is forced shutdown.
   */
  public int getBackgroundExecutorShutdownSecs() {
    return backgroundExecutorShutdownSecs;
  }

  /**
   * Set the Background executor shutdown seconds. This is the time allowed for the pool to shutdown nicely
   * before it is forced shutdown.
   */
  public void setBackgroundExecutorShutdownSecs(int backgroundExecutorShutdownSecs) {
    this.backgroundExecutorShutdownSecs = backgroundExecutorShutdownSecs;
  }

  /**
   * Return the L2 cache default max size.
   */
  public int getCacheMaxSize() {
    return cacheMaxSize;
  }

  /**
   * Set the L2 cache default max size.
   */
  public void setCacheMaxSize(int cacheMaxSize) {
    this.cacheMaxSize = cacheMaxSize;
  }

  /**
   * Return the L2 cache default max idle time in seconds.
   */
  public int getCacheMaxIdleTime() {
    return cacheMaxIdleTime;
  }

  /**
   * Set the L2 cache default max idle time in seconds.
   */
  public void setCacheMaxIdleTime(int cacheMaxIdleTime) {
    this.cacheMaxIdleTime = cacheMaxIdleTime;
  }

  /**
   * Return the L2 cache default max time to live in seconds.
   */
  public int getCacheMaxTimeToLive() {
    return cacheMaxTimeToLive;
  }

  /**
   * Set the L2 cache default max time to live in seconds.
   */
  public void setCacheMaxTimeToLive(int cacheMaxTimeToLive) {
    this.cacheMaxTimeToLive = cacheMaxTimeToLive;
  }

  /**
   * Return the L2 query cache default max size.
   */
  public int getQueryCacheMaxSize() {
    return queryCacheMaxSize;
  }

  /**
   * Set the L2 query cache default max size.
   */
  public void setQueryCacheMaxSize(int queryCacheMaxSize) {
    this.queryCacheMaxSize = queryCacheMaxSize;
  }

  /**
   * Return the L2 query cache default max idle time in seconds.
   */
  public int getQueryCacheMaxIdleTime() {
    return queryCacheMaxIdleTime;
  }

  /**
   * Set the L2 query cache default max idle time in seconds.
   */
  public void setQueryCacheMaxIdleTime(int queryCacheMaxIdleTime) {
    this.queryCacheMaxIdleTime = queryCacheMaxIdleTime;
  }

  /**
   * Return the L2 query cache default max time to live in seconds.
   */
  public int getQueryCacheMaxTimeToLive() {
    return queryCacheMaxTimeToLive;
  }

  /**
   * Set the L2 query cache default max time to live in seconds.
   */
  public void setQueryCacheMaxTimeToLive(int queryCacheMaxTimeToLive) {
    this.queryCacheMaxTimeToLive = queryCacheMaxTimeToLive;
  }

  /**
   * Return the NamingConvention.
   * <p>
   * If none has been set the default UnderscoreNamingConvention is used.
   * </p>
   */
  public NamingConvention getNamingConvention() {
    return namingConvention;
  }

  /**
   * Set the NamingConvention.
   * <p>
   * If none is set the default UnderscoreNamingConvention is used.
   * </p>
   */
  public void setNamingConvention(NamingConvention namingConvention) {
    this.namingConvention = namingConvention;
  }

  /**
   * Return true if all DB column and table names should use quoted identifiers.
   */
  public boolean isAllQuotedIdentifiers() {
    return allQuotedIdentifiers;
  }

  /**
   * Set to true if all DB column and table names should use quoted identifiers.
   */
  public void setAllQuotedIdentifiers(boolean allQuotedIdentifiers) {
    this.allQuotedIdentifiers = allQuotedIdentifiers;
    platformConfig.setAllQuotedIdentifiers(allQuotedIdentifiers);
    if (allQuotedIdentifiers && namingConvention instanceof UnderscoreNamingConvention) {
      // we need to use matching naming convention
      this.namingConvention = new MatchingNamingConvention();
    }
  }

  /**
   * Return true if this EbeanServer is a Document store only instance (has no JDBC DB).
   */
  public boolean isDocStoreOnly() {
    return docStoreOnly;
  }

  /**
   * Set to true if this EbeanServer is Document store only instance (has no JDBC DB).
   */
  public void setDocStoreOnly(boolean docStoreOnly) {
    this.docStoreOnly = docStoreOnly;
  }

  /**
   * Return the configuration for the ElasticSearch integration.
   */
  public DocStoreConfig getDocStoreConfig() {
    return docStoreConfig;
  }

  /**
   * Set the configuration for the ElasticSearch integration.
   */
  public void setDocStoreConfig(DocStoreConfig docStoreConfig) {
    this.docStoreConfig = docStoreConfig;
  }

  /**
   * Return the constraint naming convention used in DDL generation.
   */
  public DbConstraintNaming getConstraintNaming() {
    return constraintNaming;
  }

  /**
   * Set the constraint naming convention used in DDL generation.
   */
  public void setConstraintNaming(DbConstraintNaming constraintNaming) {
    this.constraintNaming = constraintNaming;
  }

  /**
   * Return the configuration for AutoTune.
   */
  public AutoTuneConfig getAutoTuneConfig() {
    return autoTuneConfig;
  }

  /**
   * Set the configuration for AutoTune.
   */
  public void setAutoTuneConfig(AutoTuneConfig autoTuneConfig) {
    this.autoTuneConfig = autoTuneConfig;
  }

  /**
   * Return the DataSource.
   */
  public DataSource getDataSource() {
    return dataSource;
  }

  /**
   * Set a DataSource.
   */
  public void setDataSource(DataSource dataSource) {
    this.dataSource = dataSource;
  }

  /**
   * Return the read only DataSource.
   */
  public DataSource getReadOnlyDataSource() {
    return readOnlyDataSource;
  }

  /**
   * Set the read only DataSource.
   * <p>
   * Note that the DataSource is expected to use AutoCommit true mode avoiding the need
   * for explicit commit (or rollback).
   * </p>
   * <p>
   * This read only DataSource will be used for implicit query only transactions. It is not
   * used if the transaction is created explicitly or if the query is an update or delete query.
   * </p>
   */
  public void setReadOnlyDataSource(DataSource readOnlyDataSource) {
    this.readOnlyDataSource = readOnlyDataSource;
  }

  /**
   * Return the configuration to build a DataSource using Ebean's own DataSource
   * implementation.
   */
  public DataSourceConfig getDataSourceConfig() {
    return dataSourceConfig;
  }

  /**
   * Set the configuration required to build a DataSource using Ebean's own
   * DataSource implementation.
   */
  public void setDataSourceConfig(DataSourceConfig dataSourceConfig) {
    this.dataSourceConfig = dataSourceConfig;
  }

  /**
   * Return true if Ebean should create a DataSource for use with implicit read only transactions.
   */
  public boolean isAutoReadOnlyDataSource() {
    return autoReadOnlyDataSource;
  }

  /**
   * Set to true if Ebean should create a DataSource for use with implicit read only transactions.
   */
  public void setAutoReadOnlyDataSource(boolean autoReadOnlyDataSource) {
    this.autoReadOnlyDataSource = autoReadOnlyDataSource;
  }

  /**
   * Return the configuration for the read only DataSource.
   * <p>
   * This is only used if autoReadOnlyDataSource is true.
   * </p>
   * <p>
   * The driver, url, username and password default to the configuration for the main DataSource if they are not
   * set on this configuration. This means there is actually no need to set any configuration here and we only
   * set configuration for url, username and password etc if it is different from the main DataSource.
   * </p>
   */
  public DataSourceConfig getReadOnlyDataSourceConfig() {
    return readOnlyDataSourceConfig;
  }

  /**
   * Set the configuration for the read only DataSource.
   */
  public void setReadOnlyDataSourceConfig(DataSourceConfig readOnlyDataSourceConfig) {
    this.readOnlyDataSourceConfig = readOnlyDataSourceConfig;
  }

  /**
   * Return the JNDI name of the DataSource to use.
   */
  public String getDataSourceJndiName() {
    return dataSourceJndiName;
  }

  /**
   * Set the JNDI name of the DataSource to use.
   * <p>
   * By default a prefix of "java:comp/env/jdbc/" is used to lookup the
   * DataSource. This prefix is not used if dataSourceJndiName starts with
   * "java:".
   * </p>
   */
  public void setDataSourceJndiName(String dataSourceJndiName) {
    this.dataSourceJndiName = dataSourceJndiName;
  }

  /**
   * Return true if autoCommit mode is on. This indicates to Ebean to use autoCommit friendly Transactions and TransactionManager.
   */
  public boolean isAutoCommitMode() {
    return autoCommitMode;
  }

  /**
   * Set to true if autoCommit mode is on and Ebean should use autoCommit friendly Transactions and TransactionManager.
   */
  public void setAutoCommitMode(boolean autoCommitMode) {
    this.autoCommitMode = autoCommitMode;
  }

  /**
   * Return true if transaction begin should be started with explicit statement.
   */
  public boolean isExplicitTransactionBeginMode() {
    return explicitTransactionBeginMode;
  }

  /**
   * Set to true if transaction begin should be started with explicit statement.
   * <p>
   * This works for H2 and Postgres but not for Oracle - only use this if you first name
   * is Daryl or you have explicitly talked to Rob about this feature.
   * </p>
   * <p>
   * This is generally not expected to be turned on but instead allow transactions to start
   * implicitly which is generally the standard approach.
   * </p>
   */
  public void setExplicitTransactionBeginMode(boolean explicitTransactionBeginMode) {
    this.explicitTransactionBeginMode = explicitTransactionBeginMode;
  }

  /**
   * Return a value used to represent TRUE in the database.
   * <p>
   * This is used for databases that do not support boolean natively.
   * </p>
   * <p>
   * The value returned is either a Integer or a String (e.g. "1", or "T").
   * </p>
   */
  public String getDatabaseBooleanTrue() {
    return databaseBooleanTrue;
  }

  /**
   * Set the value to represent TRUE in the database.
   * <p>
   * This is used for databases that do not support boolean natively.
   * </p>
   * <p>
   * The value set is either a Integer or a String (e.g. "1", or "T").
   * </p>
   */
  public void setDatabaseBooleanTrue(String databaseTrue) {
    this.databaseBooleanTrue = databaseTrue;
  }

  /**
   * Return a value used to represent FALSE in the database.
   * <p>
   * This is used for databases that do not support boolean natively.
   * </p>
   * <p>
   * The value returned is either a Integer or a String (e.g. "0", or "F").
   * </p>
   */
  public String getDatabaseBooleanFalse() {
    return databaseBooleanFalse;
  }

  /**
   * Set the value to represent FALSE in the database.
   * <p>
   * This is used for databases that do not support boolean natively.
   * </p>
   * <p>
   * The value set is either a Integer or a String (e.g. "0", or "F").
   * </p>
   */
  public void setDatabaseBooleanFalse(String databaseFalse) {
    this.databaseBooleanFalse = databaseFalse;
  }

  /**
   * @deprecated use {@link PlatformConfig#getDatabaseSequenceBatchSize()}
   */
  @Deprecated
  public int getDatabaseSequenceBatchSize() {
    return platformConfig.getDatabaseSequenceBatchSize();
  }

  /**
   * Set the number of DB sequence values that should be preallocated and cached
   * by Ebean.
   * <p>
   * This is only used for DB's that use sequences and is a performance
   * optimisation. This reduces the number of times Ebean needs to get a
   * sequence value from the Database reducing network chatter.
   * </p>
   * <p>
   * By default this value is 10 so when we need another Id (and don't have one
   * in our cache) Ebean will fetch 10 id's from the database. Note that when
   * the cache drops to have full (which is 5 by default) Ebean will fetch
   * another batch of Id's in a background thread.
   * </p>
   * @deprecated Use {@link PlatformConfig#setDatabaseSequenceBatchSize(int)}
   */
  @Deprecated
  public void setDatabaseSequenceBatch(int databaseSequenceBatchSize) {
    platformConfig.setDatabaseSequenceBatchSize(databaseSequenceBatchSize);
  }

  /**
   * Return the database platform name (can be null).
   * <p>
   * If null then the platform is determined automatically via the JDBC driver
   * information.
   * </p>
   */
  public String getDatabasePlatformName() {
    return databasePlatformName;
  }

  /**
   * Explicitly set the database platform name
   * <p>
   * If none is set then the platform is determined automatically via the JDBC
   * driver information.
   * </p>
   * <p>
   * This can be used when the Database Platform can not be automatically
   * detected from the JDBC driver (possibly 3rd party JDBC driver). It is also
   * useful when you want to do offline DDL generation for a database platform
   * that you don't have access to.
   * </p>
   * <p>
   * Values are oracle, h2, postgres, mysql, mssqlserver2005.
   * </p>
   */
  public void setDatabasePlatformName(String databasePlatformName) {
    this.databasePlatformName = databasePlatformName;
  }

  /**
   * Explicitly set the platform configuration to use for this server.
   */
  public DatabasePlatform getDatabasePlatform() {
    return databasePlatform;
  }

  /**
   * @param platformConfig the platformConfig to set
   */
  public void setPlatformConfig(PlatformConfig platformConfig) {
    this.platformConfig = platformConfig;
    this.platformConfig.setAllQuotedIdentifiers(allQuotedIdentifiers);
  }

  /**
   * Return the platform configuration to use for this server.
   */
  public PlatformConfig getPlatformConfig() {
    return platformConfig;
  }
  /**
   * Explicitly set the database platform to use.
   * <p>
   * If none is set then the platform is determined via the databasePlatformName
   * or automatically via the JDBC driver information.
   * </p>
   */
  public void setDatabasePlatform(DatabasePlatform databasePlatform) {
    this.databasePlatform = databasePlatform;
  }

  /**
   * @deprecated use {@link PlatformConfig#getIdType()}
   */
  @Deprecated
  public IdType getIdType() {
    return platformConfig.getIdType();
  }

  /**
   * @deprecated use {@link PlatformConfig#setIdType()}
   */
  @Deprecated
  public void setIdType(IdType idType) {
    platformConfig.setIdType(idType);
  }

  /**
   * Return the EncryptKeyManager.
   */
  public EncryptKeyManager getEncryptKeyManager() {
    return encryptKeyManager;
  }

  /**
   * Set the EncryptKeyManager.
   * <p>
   * This is required when you want to use encrypted properties.
   * </p>
   * <p>
   * You can also set this in ebean.proprerties:
   * </p>
   * <p>
   * <pre>{@code
   * # set via ebean.properties
   * ebean.encryptKeyManager=org.avaje.tests.basic.encrypt.BasicEncyptKeyManager
   * }</pre>
   */
  public void setEncryptKeyManager(EncryptKeyManager encryptKeyManager) {
    this.encryptKeyManager = encryptKeyManager;
  }

  /**
   * Return the EncryptDeployManager.
   * <p>
   * This is optionally used to programmatically define which columns are
   * encrypted instead of using the {@link Encrypted} Annotation.
   * </p>
   */
  public EncryptDeployManager getEncryptDeployManager() {
    return encryptDeployManager;
  }

  /**
   * Set the EncryptDeployManager.
   * <p>
   * This is optionally used to programmatically define which columns are
   * encrypted instead of using the {@link Encrypted} Annotation.
   * </p>
   */
  public void setEncryptDeployManager(EncryptDeployManager encryptDeployManager) {
    this.encryptDeployManager = encryptDeployManager;
  }

  /**
   * Return the Encryptor used to encrypt data on the java client side (as
   * opposed to DB encryption functions).
   */
  public Encryptor getEncryptor() {
    return encryptor;
  }

  /**
   * Set the Encryptor used to encrypt data on the java client side (as opposed
   * to DB encryption functions).
   * <p>
   * Ebean has a default implementation that it will use if you do not set your
   * own Encryptor implementation.
   * </p>
   */
  public void setEncryptor(Encryptor encryptor) {
    this.encryptor = encryptor;
  }

  /**
   * Return true if the EbeanServer instance should be created in offline mode.
   */
  public boolean isDbOffline() {
    return dbOffline;
  }

  /**
   * Set to true if the EbeanServer instance should be created in offline mode.
   * <p>
   * Typically used to create an EbeanServer instance for DDL Migration generation
   * without requiring a real DataSource / Database to connect to.
   * </p>
   */
  public void setDbOffline(boolean dbOffline) {
    this.dbOffline = dbOffline;
  }

  /**
   * Return the DbEncrypt used to encrypt and decrypt properties.
   * <p>
   * Note that if this is not set then the DbPlatform may already have a
   * DbEncrypt set and that will be used.
   * </p>
   */
  public DbEncrypt getDbEncrypt() {
    return dbEncrypt;
  }

  /**
   * Set the DbEncrypt used to encrypt and decrypt properties.
   * <p>
   * Note that if this is not set then the DbPlatform may already have a
   * DbEncrypt set (H2, MySql, Postgres and Oracle platforms have a DbEncrypt)
   * </p>
   */
  public void setDbEncrypt(DbEncrypt dbEncrypt) {
    this.dbEncrypt = dbEncrypt;
  }

<<<<<<< HEAD
//  /**
//   * Return the configuration for DB types (such as UUID and custom mappings).
//   */
//  @Deprecated
//  public DbTypeConfig getDbTypeConfig() {
//    return platformConfig.getDbTypeConfig();
//  }

//  /**
//   * Set the DB type used to store UUID.
//   */
//  @Deprecated
//  public void setDbUuid(DbUuid dbUuid) {
//    this.platformConfig.getDbTypeConfig().setDbUuid(dbUuid);
//  }
=======
>>>>>>> ac83aef5

  /**
   * Returns the UUID version mode.
   */
  public UuidVersion getUuidVersion() {
    return uuidVersion;
  }

<<<<<<< HEAD
  /**
   * Sets the UUID version mode.
   */
  public void setUuidVersion(UuidVersion uuidVersion) {
    this.uuidVersion = uuidVersion;
  }

  /**
   * Return the UUID state file.
   */
  public String getUuidStateFile() {
    return uuidStateFile;
  }

  /**
   * Set the UUID state file.
   */
=======
  /**
   * Sets the UUID version mode.
   */
  public void setUuidVersion(UuidVersion uuidVersion) {
    this.uuidVersion = uuidVersion;
  }

  /**
   * Return the UUID state file.
   */
  public String getUuidStateFile() {
    return uuidStateFile;
  }

  /**
   * Set the UUID state file.
   */
>>>>>>> ac83aef5
  public void setUuidStateFile(String uuidStateFile) {
    this.uuidStateFile = uuidStateFile;
  }

  /**
   * Return true if LocalTime should be persisted with nanos precision.
   */
  public boolean isLocalTimeWithNanos() {
    return localTimeWithNanos;
  }

  /**
   * Set to true if LocalTime should be persisted with nanos precision.
   * <p>
   * Otherwise it is persisted using java.sql.Time which is seconds precision.
   * </p>
   */
  public void setLocalTimeWithNanos(boolean localTimeWithNanos) {
    this.localTimeWithNanos = localTimeWithNanos;
  }

  /**
   * Return true if Duration should be persisted with nanos precision (SQL DECIMAL).
   * <p>
   * Otherwise it is persisted with second precision (SQL INTEGER).
   * </p>
   */
  public boolean isDurationWithNanos() {
    return durationWithNanos;
  }

  /**
   * Set to true if Duration should be persisted with nanos precision (SQL DECIMAL).
   * <p>
   * Otherwise it is persisted with second precision (SQL INTEGER).
   * </p>
   */
  public void setDurationWithNanos(boolean durationWithNanos) {
    this.durationWithNanos = durationWithNanos;
  }

  /**
   * Set to true to generate the "create all" DDL on startup.
   * <p>
   * Typically we want this on when we are running tests locally (and often using H2)
   * and we want to create the full DB schema from scratch to run tests.
   */
  public void setDdlGenerate(boolean ddlGenerate) {
    this.ddlGenerate = ddlGenerate;
  }

  /**
   * Set to true to run the generated "create all DDL" on startup.
   * <p>
   * Typically we want this on when we are running tests locally (and often using H2)
   * and we want to create the full DB schema from scratch to run tests.
   */
  public void setDdlRun(boolean ddlRun) {
    this.ddlRun = ddlRun;
  }

  /**
   * Return true if the "drop all ddl" should be skipped.
   * <p>
   * Typically we want to do this when using H2 (in memory) as our test database and the drop statements
   * are not required so skipping the drop table statements etc makes it faster with less noise in the logs.
   */
  public boolean isDdlCreateOnly() {
    return ddlCreateOnly;
  }

  /**
   * Set to true if the "drop all ddl" should be skipped.
   * <p>
   * Typically we want to do this when using H2 (in memory) as our test database and the drop statements
   * are not required so skipping the drop table statements etc makes it faster with less noise in the logs.
   */
  public void setDdlCreateOnly(boolean ddlCreateOnly) {
    this.ddlCreateOnly = ddlCreateOnly;
  }

  /**
   * Return SQL script to execute after the "create all" DDL has been run.
   * <p>
   * Typically this is a sql script that inserts test seed data when running tests.
   * Place a sql script in src/test/resources that inserts test seed data.
   * </p>
   */
  public String getDdlSeedSql() {
    return ddlSeedSql;
  }

  /**
   * Set a SQL script to execute after the "create all" DDL has been run.
   * <p>
   * Typically this is a sql script that inserts test seed data when running tests.
   * Place a sql script in src/test/resources that inserts test seed data.
   * </p>
   */
  public void setDdlSeedSql(String ddlSeedSql) {
    this.ddlSeedSql = ddlSeedSql;
  }

  /**
   * Return a SQL script to execute before the "create all" DDL has been run.
   */
  public String getDdlInitSql() {
    return ddlInitSql;
  }

  /**
   * Set a SQL script to execute before the "create all" DDL has been run.
   */
  public void setDdlInitSql(String ddlInitSql) {
    this.ddlInitSql = ddlInitSql;
  }

  /**
   * Return true if the DDL should be generated.
   */
  public boolean isDdlGenerate() {
    return ddlGenerate;
  }

  /**
   * Return true if the DDL should be run.
   */
  public boolean isDdlRun() {
    return ddlRun;
  }

  /**
   * Return true if the class path search should be disabled.
   */
  public boolean isDisableClasspathSearch() {
    return disableClasspathSearch;
  }

  /**
   * Set to true to disable the class path search even for the case where no entity bean classes
   * have been registered. This can be used to start an EbeanServer instance just to use the
   * SQL functions such as SqlQuery, SqlUpdate etc.
   */
  public void setDisableClasspathSearch(boolean disableClasspathSearch) {
    this.disableClasspathSearch = disableClasspathSearch;
  }

  /**
   * Return the mode to use for Joda LocalTime support 'normal' or 'utc'.
   */
  public String getJodaLocalTimeMode() {
    return jodaLocalTimeMode;
  }

  /**
   * Set the mode to use for Joda LocalTime support 'normal' or 'utc'.
   */
  public void setJodaLocalTimeMode(String jodaLocalTimeMode) {
    this.jodaLocalTimeMode = jodaLocalTimeMode;
  }

  /**
   * Programmatically add classes (typically entities) that this server should
   * use.
   * <p>
   * The class can be an Entity, Embedded type, ScalarType, BeanPersistListener,
   * BeanFinder or BeanPersistController.
   * </p>
   * <p>
   * If no classes are specified then the classes are found automatically via
   * searching the class path.
   * </p>
   * <p>
   * Alternatively the classes can be added via {@link #setClasses(List)}.
   * </p>
   *
   * @param cls the entity type (or other type) that should be registered by this
   *            server.
   */
  public void addClass(Class<?> cls) {
    if (classes == null) {
      classes = new ArrayList<>();
    }
    classes.add(cls);
  }

  /**
   * Add a package to search for entities via class path search.
   * <p>
   * This is only used if classes have not been explicitly specified.
   * </p>
   */
  public void addPackage(String packageName) {
    if (packages == null) {
      packages = new ArrayList<>();
    }
    packages.add(packageName);
  }

  /**
   * Return packages to search for entities via class path search.
   * <p>
   * This is only used if classes have not been explicitly specified.
   * </p>
   */
  public List<String> getPackages() {
    return packages;
  }

  /**
   * Set packages to search for entities via class path search.
   * <p>
   * This is only used if classes have not been explicitly specified.
   * </p>
   */
  public void setPackages(List<String> packages) {
    this.packages = packages;
  }

  /**
   * Set the list of classes (entities, listeners, scalarTypes etc) that should
   * be used for this server.
   * <p>
   * If no classes are specified then the classes are found automatically via
   * searching the class path.
   * </p>
   * <p>
   * Alternatively the classes can contain added via {@link #addClass(Class)}.
   * </p>
   */
  public void setClasses(List<Class<?>> classes) {
    this.classes = classes;
  }

  /**
   * Return the classes registered for this server. Typically this includes
   * entities and perhaps listeners.
   */
  public List<Class<?>> getClasses() {
    return classes;
  }

  /**
   * Return true if L2 bean cache should be skipped once writes have occurred on a transaction.
   * <p>
   * This defaults to true and means that for "find by id" and "find by natural key"
   * queries that normally hit L2 bean cache automatically will not do so after a write/persist
   * on the transaction.
   * </p>
   * <p>
   * <pre>{@code
   *
   *   // assume Customer has L2 bean caching enabled ...
   *
   *   Transaction transaction = Ebean.beginTransaction();
   *   try {
   *
   *     // this uses L2 bean cache as the transaction
   *     // ... is considered "query only" at this point
   *     Customer.find.byId(42);
   *
   *     // transaction no longer "query only" once
   *     // ... a bean has been saved etc
   *     Ebean.save(someBean);
   *
   *     // will NOT use L2 bean cache as the transaction
   *     // ... is no longer considered "query only"
   *     Customer.find.byId(55);
   *
   *
   *
   *     // explicit control - please use L2 bean cache
   *
   *     transaction.setSkipCache(false);
   *     Customer.find.byId(77); // hit the l2 bean cache
   *
   *
   *     // explicit control - please don't use L2 bean cache
   *
   *     transaction.setSkipCache(true);
   *     Customer.find.byId(99); // skips l2 bean cache
   *
   *
   *   } finally {
   *     transaction.end();
   *   }
   *
   * }</pre>
   *
   * @see Transaction#setSkipCache(boolean)
   */
  public boolean isSkipCacheAfterWrite() {
    return skipCacheAfterWrite;
  }

  /**
   * Set to false when we still want to hit the cache after a write has occurred on a transaction.
   */
  public void setSkipCacheAfterWrite(boolean skipCacheAfterWrite) {
    this.skipCacheAfterWrite = skipCacheAfterWrite;
  }

  /**
   * Return true to only update changed properties.
   */
  public boolean isUpdateChangesOnly() {
    return updateChangesOnly;
  }

  /**
   * Set to true to only update changed properties.
   */
  public void setUpdateChangesOnly(boolean updateChangesOnly) {
    this.updateChangesOnly = updateChangesOnly;
  }

  /**
   * Returns true if updates in JDBC batch default to include all properties by default.
   */
  public boolean isUpdateAllPropertiesInBatch() {
    return updateAllPropertiesInBatch;
  }

  /**
   * Set to false if by default updates in JDBC batch should not include all properties.
   * <p>
   * This mode can be explicitly set per transaction.
   * </p>
   *
   * @see Transaction#setUpdateAllLoadedProperties(boolean)
   */
  public void setUpdateAllPropertiesInBatch(boolean updateAllPropertiesInBatch) {
    this.updateAllPropertiesInBatch = updateAllPropertiesInBatch;
  }

  /**
   * Return true if updates by default delete missing children when cascading save to a OneToMany or
   * ManyToMany. When not set this defaults to true.
   */
  public boolean isUpdatesDeleteMissingChildren() {
    return updatesDeleteMissingChildren;
  }

  /**
   * Set if updates by default delete missing children when cascading save to a OneToMany or
   * ManyToMany. When not set this defaults to true.
   */
  public void setUpdatesDeleteMissingChildren(boolean updatesDeleteMissingChildren) {
    this.updatesDeleteMissingChildren = updatesDeleteMissingChildren;
  }

  public boolean isAutostart() {
    return autostart;
  }

  public void setAutostart(boolean autostart) {
    this.autostart = autostart;
  }

  /**
   * Return true if the ebeanServer should collection query statistics by ObjectGraphNode.
   */
  public boolean isCollectQueryStatsByNode() {
    return collectQueryStatsByNode;
  }

  /**
   * Set to true to collection query execution statistics by ObjectGraphNode.
   * <p>
   * These statistics can be used to highlight code/query 'origin points' that result in lots of lazy loading.
   * </p>
   * <p>
   * It is considered safe/fine to have this set to true for production.
   * </p>
   * <p>
   * This information can be later retrieved via {@link MetaInfoManager}.
   * </p>
   *
   * @see MetaInfoManager
   */
  public void setCollectQueryStatsByNode(boolean collectQueryStatsByNode) {
    this.collectQueryStatsByNode = collectQueryStatsByNode;
  }

  /**
   * Return true if query plans should also collect their 'origins'. This means for a given query plan you
   * can identify the code/origin points where this query resulted from including lazy loading origins.
   */
  public boolean isCollectQueryOrigins() {
    return collectQueryOrigins;
  }

  /**
   * Set to true if query plans should collect their 'origin' points. This means for a given query plan you
   * can identify the code/origin points where this query resulted from including lazy loading origins.
   * <p>
   * This information can be later retrieved via {@link MetaInfoManager}.
   * </p>
   *
   * @see MetaInfoManager
   */
  public void setCollectQueryOrigins(boolean collectQueryOrigins) {
    this.collectQueryOrigins = collectQueryOrigins;
  }

  /**
   * Returns the resource directory.
   */
  public String getResourceDirectory() {
    return resourceDirectory;
  }

  /**
   * Sets the resource directory.
   */
  public void setResourceDirectory(String resourceDirectory) {
    this.resourceDirectory = resourceDirectory;
  }

  /**
   * Add a custom type mapping.
   * <p>
   * <pre>{@code
   *
   *   // set the default mapping for BigDecimal.class/decimal
   *   serverConfig.addCustomMapping(DbType.DECIMAL, "decimal(18,6)");
   *
   *   // set the default mapping for String.class/varchar but only for Postgres
   *   serverConfig.addCustomMapping(DbType.VARCHAR, "text", Platform.POSTGRES);
   *
   * }</pre>
   *
   * @param type             The DB type this mapping should apply to
   * @param columnDefinition The column definition that should be used
   * @param platform         Optionally specify the platform this mapping should apply to.
   */
  @Deprecated
  public void addCustomMapping(DbType type, String columnDefinition, Platform platform) {
    platformConfig.addCustomMapping(type, columnDefinition, platform);
  }

  /**
   * Add a custom type mapping that applies to all platforms.
   * <p>
   * <pre>{@code
   *
   *   // set the default mapping for BigDecimal/decimal
   *   serverConfig.addCustomMapping(DbType.DECIMAL, "decimal(18,6)");
   *
   *   // set the default mapping for String/varchar
   *   serverConfig.addCustomMapping(DbType.VARCHAR, "text");
   *
   * }</pre>
   *
   * @param type             The DB type this mapping should apply to
   * @param columnDefinition The column definition that should be used
   */
  @Deprecated
  public void addCustomMapping(DbType type, String columnDefinition) {
    platformConfig.addCustomMapping(type, columnDefinition);
  }

  /**
   * Register a BeanQueryAdapter instance.
   * <p>
   * Note alternatively you can use {@link #setQueryAdapters(List)} to set all
   * the BeanQueryAdapter instances.
   * </p>
   */
  public void add(BeanQueryAdapter beanQueryAdapter) {
    queryAdapters.add(beanQueryAdapter);
  }

  /**
   * Return the BeanQueryAdapter instances.
   */
  public List<BeanQueryAdapter> getQueryAdapters() {
    return queryAdapters;
  }

  /**
   * Register all the BeanQueryAdapter instances.
   * <p>
   * Note alternatively you can use {@link #add(BeanQueryAdapter)} to add
   * BeanQueryAdapter instances one at a time.
   * </p>
   */
  public void setQueryAdapters(List<BeanQueryAdapter> queryAdapters) {
    this.queryAdapters = queryAdapters;
  }

  /**
   * Return the custom IdGenerator instances.
   */
  public List<IdGenerator> getIdGenerators() {
    return idGenerators;
  }

  /**
   * Set the custom IdGenerator instances.
   */
  public void setIdGenerators(List<IdGenerator> idGenerators) {
    this.idGenerators = idGenerators;
  }

  /**
   * Register a customer IdGenerator instance.
   */
  public void add(IdGenerator idGenerator) {
    idGenerators.add(idGenerator);
  }

  /**
   * Register a BeanPersistController instance.
   * <p>
   * Note alternatively you can use {@link #setPersistControllers(List)} to set
   * all the BeanPersistController instances.
   * </p>
   */
  public void add(BeanPersistController beanPersistController) {
    persistControllers.add(beanPersistController);
  }

  /**
   * Register a BeanPostLoad instance.
   * <p>
   * Note alternatively you can use {@link #setPostLoaders(List)} to set
   * all the BeanPostLoad instances.
   * </p>
   */
  public void add(BeanPostLoad postLoad) {
    postLoaders.add(postLoad);
  }

  /**
   * Register a BeanPostConstructListener instance.
   * <p>
   * Note alternatively you can use {@link #setPostConstructListeners(List)} to set
   * all the BeanPostConstructListener instances.
   * </p>
   */
  public void add(BeanPostConstructListener listener) {
    postConstructListeners.add(listener);
  }

  /**
   * Return the list of BeanFindController instances.
   */
  public List<BeanFindController> getFindControllers() {
    return findControllers;
  }

  /**
   * Set the list of BeanFindController instances.
   */
  public void setFindControllers(List<BeanFindController> findControllers) {
    this.findControllers = findControllers;
  }

  /**
   * Return the list of BeanPostLoader instances.
   */
  public List<BeanPostLoad> getPostLoaders() {
    return postLoaders;
  }

  /**
   * Set the list of BeanPostLoader instances.
   */
  public void setPostLoaders(List<BeanPostLoad> postLoaders) {
    this.postLoaders = postLoaders;
  }

  /**
   * Return the list of BeanPostLoader instances.
   */
  public List<BeanPostConstructListener> getPostConstructListeners() {
    return postConstructListeners;
  }

  /**
   * Set the list of BeanPostLoader instances.
   */
  public void setPostConstructListeners(List<BeanPostConstructListener> listeners) {
    this.postConstructListeners = listeners;
  }

  /**
   * Return the BeanPersistController instances.
   */
  public List<BeanPersistController> getPersistControllers() {
    return persistControllers;
  }

  /**
   * Register all the BeanPersistController instances.
   * <p>
   * Note alternatively you can use {@link #add(BeanPersistController)} to add
   * BeanPersistController instances one at a time.
   * </p>
   */
  public void setPersistControllers(List<BeanPersistController> persistControllers) {
    this.persistControllers = persistControllers;
  }

  /**
   * Register a BeanPersistListener instance.
   * <p>
   * Note alternatively you can use {@link #setPersistListeners(List)} to set
   * all the BeanPersistListener instances.
   * </p>
   */
  public void add(BeanPersistListener beanPersistListener) {
    persistListeners.add(beanPersistListener);
  }

  /**
   * Return the BeanPersistListener instances.
   */
  public List<BeanPersistListener> getPersistListeners() {
    return persistListeners;
  }

  /**
   * Add a BulkTableEventListener
   */
  public void add(BulkTableEventListener bulkTableEventListener) {
    bulkTableEventListeners.add(bulkTableEventListener);
  }

  /**
   * Return the list of BulkTableEventListener instances.
   */
  public List<BulkTableEventListener> getBulkTableEventListeners() {
    return bulkTableEventListeners;
  }

  /**
   * Add a ServerConfigStartup.
   */
  public void addServerConfigStartup(ServerConfigStartup configStartupListener) {
    configStartupListeners.add(configStartupListener);
  }

  /**
   * Return the list of ServerConfigStartup instances.
   */
  public List<ServerConfigStartup> getServerConfigStartupListeners() {
    return configStartupListeners;
  }

  /**
   * Add a CustomDeployParser.
   */
  public void addCustomDeployParser(CustomDeployParser customDeployParser) {
    customDeployParsers.add(customDeployParser);
  }

  public List<CustomDeployParser> getCustomDeployParsers() {
    return customDeployParsers;
  }

  /**
   * Register all the BeanPersistListener instances.
   * <p>
   * Note alternatively you can use {@link #add(BeanPersistListener)} to add
   * BeanPersistListener instances one at a time.
   * </p>
   */
  public void setPersistListeners(List<BeanPersistListener> persistListeners) {
    this.persistListeners = persistListeners;
  }

  /**
   * Return the default PersistenceContextScope to be used if one is not explicitly set on a query.
   * <p/>
   * The PersistenceContextScope can specified on each query via {@link io.ebean
   * .Query#setPersistenceContextScope(io.ebean.PersistenceContextScope)}. If it
   * is not set on the query this default scope is used.
   *
   * @see Query#setPersistenceContextScope(PersistenceContextScope)
   */
  public PersistenceContextScope getPersistenceContextScope() {
    // if somehow null return TRANSACTION scope
    return persistenceContextScope == null ? PersistenceContextScope.TRANSACTION : persistenceContextScope;
  }

  /**
   * Set the PersistenceContext scope to be used if one is not explicitly set on a query.
   * <p/>
   * This defaults to {@link PersistenceContextScope#TRANSACTION}.
   * <p/>
   * The PersistenceContextScope can specified on each query via {@link io.ebean
   * .Query#setPersistenceContextScope(io.ebean.PersistenceContextScope)}. If it
   * is not set on the query this scope is used.
   *
   * @see Query#setPersistenceContextScope(PersistenceContextScope)
   */
  public void setPersistenceContextScope(PersistenceContextScope persistenceContextScope) {
    this.persistenceContextScope = persistenceContextScope;
  }

  /**
   * Return the ClassLoadConfig which is used to detect Joda, Java8 types etc and also
   * create new instances of plugins given a className.
   */
  public ClassLoadConfig getClassLoadConfig() {
    return classLoadConfig;
  }

  /**
   * Set the ClassLoadConfig which is used to detect Joda, Java8 types etc and also
   * create new instances of plugins given a className.
   */
  public void setClassLoadConfig(ClassLoadConfig classLoadConfig) {
    this.classLoadConfig = classLoadConfig;
  }

  /**
   * Return the service loader using the classLoader defined in ClassLoadConfig.
   */
  public <T> ServiceLoader<T> serviceLoad(Class<T> spiService) {

    return ServiceLoader.load(spiService, classLoadConfig.getClassLoader());
  }

  /**
   * Return the first service using the service loader (or null).
   */
  public <T> T service(Class<T> spiService) {
    ServiceLoader<T> load = serviceLoad(spiService);
    Iterator<T> serviceInstances = load.iterator();
    return serviceInstances.hasNext() ? serviceInstances.next() : null;
  }

  /**
   * Load settings from ebean.properties.
   */
  public void loadFromProperties() {
    loadFromProperties(PropertiesLoader.load());
  }

  /**
   * Load the settings from the given properties
   */
  public void loadFromProperties(Properties properties) {
    // keep the properties used for configuration so that these are available for plugins
    this.properties = properties;
    autoConfiguration();
    PropertiesWrapper p = new PropertiesWrapper("ebean", name, properties);
    loadSettings(p);
  }

  /**
   * Use a 'plugin' to provide automatic configuration. Intended for automatic testing
   * configuration with Docker containers via ebean-test-config.
   */
  private void autoConfiguration() {
    for (AutoConfigure autoConfigure : serviceLoad(AutoConfigure.class)) {
      autoConfigure.configure(this);
    }
  }

  /**
   * Deprecated - this does nothing now, we always try to read test configuration.
   * <p>
   * Load settings from test-ebean.properties and do nothing if the properties is not found.
   * <p>
   * This is typically used when test-ebean.properties is put into the test class path and used
   * to configure Ebean for running tests.
   * </p>
   */
  @Deprecated
  public void loadTestProperties() {
    // do nothing now ... as we always try to read test configuration and that should only
  }

  /**
   * Return the properties that we used for configuration and were set via a call to loadFromProperties().
   */
  public Properties getProperties() {
    return properties;
  }

  /**
   * Return the instance to use (can be null) for the given plugin.
   *
   * @param properties the properties
   * @param pluginType the type of plugin
   * @param key        properties key
   * @param instance   existing instance
   */
  protected <T> T createInstance(PropertiesWrapper properties, Class<T> pluginType, String key, T instance) {

    if (instance != null) {
      return instance;
    }
    String classname = properties.get(key, null);
    return createInstance(pluginType, classname);
  }

  /**
   * Return the instance to use (can be null) for the given plugin.
   *
   * @param pluginType the type of plugin
   * @param classname  the implementation class as per properties
   */
  @SuppressWarnings("unchecked")
  protected <T> T createInstance(Class<T> pluginType, String classname) {
    return classname == null ? null : (T) classLoadConfig.newInstance(classname);
  }

  /**
   * loads the data source settings to preserve existing behaviour. IMHO, if someone has set the datasource config already,
   * they don't want the settings to be reloaded and reset. This allows a descending class to override this behaviour and prevent it
   * from happening.
   *
   * @param p - The defined property source passed to load settings
   */
  protected void loadDataSourceSettings(PropertiesWrapper p) {
    dataSourceConfig.loadSettings(p.properties, name);
    readOnlyDataSourceConfig.loadSettings(p.properties, name);
  }

  /**
   * This is broken out to allow overridden behaviour.
   */
  protected void loadDocStoreSettings(PropertiesWrapper p) {
    docStoreConfig.loadSettings(p);
  }

  /**
   * This is broken out to allow overridden behaviour.
   */
  protected void loadAutoTuneSettings(PropertiesWrapper p) {
    autoTuneConfig.loadSettings(p);
  }

  /**
   * Load the configuration settings from the properties file.
   */
  protected void loadSettings(PropertiesWrapper p) {

    profilingConfig.loadSettings(p, name);
    migrationConfig.loadSettings(p, name);

    boolean quotedIdentifiers = p.getBoolean("allQuotedIdentifiers", allQuotedIdentifiers);
    if (quotedIdentifiers != allQuotedIdentifiers) {
      // potentially also set to use matching naming convention
      setAllQuotedIdentifiers(quotedIdentifiers);
    }
    namingConvention = createNamingConvention(p, namingConvention);
    if (namingConvention != null) {
      namingConvention.loadFromProperties(p);
    }
    platformConfig.loadSettings(p);
    platformConfig.setAllQuotedIdentifiers(quotedIdentifiers);

    if (autoTuneConfig == null) {
      autoTuneConfig = new AutoTuneConfig();
    }
    loadAutoTuneSettings(p);

    if (dataSourceConfig == null) {
      dataSourceConfig = new DataSourceConfig();
    }
    loadDataSourceSettings(p);

    if (docStoreConfig == null) {
      docStoreConfig = new DocStoreConfig();
    }
    loadDocStoreSettings(p);

    queryPlanTTLSeconds = p.getInt("queryPlanTTLSeconds", queryPlanTTLSeconds);
    slowQueryMillis = p.getLong("slowQueryMillis", slowQueryMillis);
    docStoreOnly = p.getBoolean("docStoreOnly", docStoreOnly);
    disableL2Cache = p.getBoolean("disableL2Cache", disableL2Cache);
    notifyL2CacheInForeground = p.getBoolean("notifyL2CacheInForeground", notifyL2CacheInForeground);
    explicitTransactionBeginMode = p.getBoolean("explicitTransactionBeginMode", explicitTransactionBeginMode);
    autoCommitMode = p.getBoolean("autoCommitMode", autoCommitMode);
    useJtaTransactionManager = p.getBoolean("useJtaTransactionManager", useJtaTransactionManager);
    useJavaxValidationNotNull = p.getBoolean("useJavaxValidationNotNull", useJavaxValidationNotNull);
    autoReadOnlyDataSource = p.getBoolean("autoReadOnlyDataSource", autoReadOnlyDataSource);

    backgroundExecutorSchedulePoolSize = p.getInt("backgroundExecutorSchedulePoolSize", backgroundExecutorSchedulePoolSize);
    backgroundExecutorShutdownSecs = p.getInt("backgroundExecutorShutdownSecs", backgroundExecutorShutdownSecs);
    disableClasspathSearch = p.getBoolean("disableClasspathSearch", disableClasspathSearch);
    currentUserProvider = createInstance(p, CurrentUserProvider.class, "currentUserProvider", currentUserProvider);
    databasePlatform = createInstance(p, DatabasePlatform.class, "databasePlatform", databasePlatform);
    encryptKeyManager = createInstance(p, EncryptKeyManager.class, "encryptKeyManager", encryptKeyManager);
    encryptDeployManager = createInstance(p, EncryptDeployManager.class, "encryptDeployManager", encryptDeployManager);
    encryptor = createInstance(p, Encryptor.class, "encryptor", encryptor);
    dbEncrypt = createInstance(p, DbEncrypt.class, "dbEncrypt", dbEncrypt);
    dbOffline = p.getBoolean("dbOffline", dbOffline);
    serverCachePlugin = createInstance(p, ServerCachePlugin.class, "serverCachePlugin", serverCachePlugin);

    if (packages != null) {
      String packagesProp = p.get("search.packages", p.get("packages", null));
      packages = getSearchJarsPackages(packagesProp);
    }

    collectQueryStatsByNode = p.getBoolean("collectQueryStatsByNode", collectQueryStatsByNode);
    collectQueryOrigins = p.getBoolean("collectQueryOrigins", collectQueryOrigins);

    skipCacheAfterWrite = p.getBoolean("skipCacheAfterWrite", skipCacheAfterWrite);
    updateAllPropertiesInBatch = p.getBoolean("updateAllPropertiesInBatch", updateAllPropertiesInBatch);
    updateChangesOnly = p.getBoolean("updateChangesOnly", updateChangesOnly);

    boolean defaultDeleteMissingChildren = p.getBoolean("defaultDeleteMissingChildren", updatesDeleteMissingChildren);
    updatesDeleteMissingChildren = p.getBoolean("updatesDeleteMissingChildren", defaultDeleteMissingChildren);

    autostart = p.getBoolean("autostart", autostart);

    if (p.get("batch.mode") != null || p.get("persistBatching") != null) {
      throw new IllegalArgumentException("Property 'batch.mode' or 'persistBatching' is being set but no longer used. Please change to use 'persistBatchMode'");
    }

    persistBatch = p.getEnum(PersistBatch.class, "persistBatch", persistBatch);
    persistBatchOnCascade = p.getEnum(PersistBatch.class, "persistBatchOnCascade", persistBatchOnCascade);

    int batchSize = p.getInt("batch.size", persistBatchSize);
    persistBatchSize = p.getInt("persistBatchSize", batchSize);

    persistenceContextScope = PersistenceContextScope.valueOf(p.get("persistenceContextScope", "TRANSACTION"));

    changeLogAsync = p.getBoolean("changeLogAsync", changeLogAsync);
    changeLogIncludeInserts = p.getBoolean("changeLogIncludeInserts", changeLogIncludeInserts);
    expressionEqualsWithNullAsNoop = p.getBoolean("expressionEqualsWithNullAsNoop", expressionEqualsWithNullAsNoop);
    expressionNativeIlike = p.getBoolean("expressionNativeIlike", expressionNativeIlike);

    dataTimeZone = p.get("dataTimeZone", dataTimeZone);
    asOfViewSuffix = p.get("asOfViewSuffix", asOfViewSuffix);
    asOfSysPeriod = p.get("asOfSysPeriod", asOfSysPeriod);
    historyTableSuffix = p.get("historyTableSuffix", historyTableSuffix);
    dataSourceJndiName = p.get("dataSourceJndiName", dataSourceJndiName);
    jdbcFetchSizeFindEach = p.getInt("jdbcFetchSizeFindEach", jdbcFetchSizeFindEach);
    jdbcFetchSizeFindList = p.getInt("jdbcFetchSizeFindList", jdbcFetchSizeFindList);
    databaseBooleanTrue = p.get("databaseBooleanTrue", databaseBooleanTrue);
    databaseBooleanFalse = p.get("databaseBooleanFalse", databaseBooleanFalse);
    databasePlatformName = p.get("databasePlatformName", databasePlatformName);
    defaultOrderById = p.getBoolean("defaultOrderById", defaultOrderById);



    uuidVersion = p.getEnum(UuidVersion.class, "uuidVersion", uuidVersion);
    uuidStateFile = p.get("uuidStateFile", uuidStateFile);

    localTimeWithNanos = p.getBoolean("localTimeWithNanos", localTimeWithNanos);
    jodaLocalTimeMode = p.get("jodaLocalTimeMode", jodaLocalTimeMode);

    lazyLoadBatchSize = p.getInt("lazyLoadBatchSize", lazyLoadBatchSize);
    queryBatchSize = p.getInt("queryBatchSize", queryBatchSize);

    jsonInclude = p.getEnum(JsonConfig.Include.class, "jsonInclude", jsonInclude);
    String jsonDateTimeFormat = p.get("jsonDateTime", null);
    if (jsonDateTimeFormat != null) {
      jsonDateTime = JsonConfig.DateTime.valueOf(jsonDateTimeFormat);
    } else {
      jsonDateTime = JsonConfig.DateTime.MILLIS;
    }

    ddlGenerate = p.getBoolean("ddl.generate", ddlGenerate);
    ddlRun = p.getBoolean("ddl.run", ddlRun);
    ddlCreateOnly = p.getBoolean("ddl.createOnly", ddlCreateOnly);
    ddlInitSql = p.get("ddl.initSql", ddlInitSql);
    ddlSeedSql = p.get("ddl.seedSql", ddlSeedSql);

    // read tenant-configuration from config:
    // tenant.mode = NONE | DB | SCHEMA | CATALOG | PARTITION
    String mode = p.get("tenant.mode");
    if (mode != null) {
      for (TenantMode value : TenantMode.values()) {
        if (value.name().equalsIgnoreCase(mode)) {
          tenantMode = value;
          break;
        }
      }
    }

    currentTenantProvider = createInstance(p, CurrentTenantProvider.class, "tenant.currentTenantProvider", currentTenantProvider);
    tenantCatalogProvider = createInstance(p, TenantCatalogProvider.class, "tenant.catalogProvider", tenantCatalogProvider);
    tenantSchemaProvider = createInstance(p, TenantSchemaProvider.class, "tenant.schemaProvider", tenantSchemaProvider);
    tenantPartitionColumn = p.get("tenant.partitionColumn", tenantPartitionColumn);
    classes = getClasses(p);
  }

  private NamingConvention createNamingConvention(PropertiesWrapper properties, NamingConvention namingConvention) {

    NamingConvention nc = createInstance(properties, NamingConvention.class, "namingconvention", null);
    return (nc != null) ? nc : namingConvention;
  }

  /**
   * Build the list of classes from the comma delimited string.
   *
   * @param properties the properties
   * @return the classes
   */
  private List<Class<?>> getClasses(PropertiesWrapper properties) {

    String classNames = properties.get("classes", null);
    if (classNames == null) {
      return classes;
    }

    List<Class<?>> classes = new ArrayList<>();

    String[] split = StringHelper.splitNames(classNames);
    for (String cn : split) {
      if (!"class".equalsIgnoreCase(cn)) {
        try {
          classes.add(Class.forName(cn));
        } catch (ClassNotFoundException e) {
          String msg = "Error registering class [" + cn + "] from [" + classNames + "]";
          throw new RuntimeException(msg, e);
        }
      }
    }
    return classes;
  }

  private List<String> getSearchJarsPackages(String searchPackages) {

    if (searchPackages != null) {
      String[] entries = StringHelper.splitNames(searchPackages);

      List<String> hitList = new ArrayList<>(entries.length);
      Collections.addAll(hitList, entries);

      return hitList;
    } else {
      return new ArrayList<>();
    }
  }

  /**
   * Return the PersistBatch mode to use for 'batchOnCascade' taking into account if the database
   * platform supports getGeneratedKeys in batch mode.
   */
  public PersistBatch appliedPersistBatchOnCascade() {

    if (persistBatchOnCascade == PersistBatch.INHERIT) {
      // use the platform default (ALL except SQL Server which has NONE)
      return databasePlatform.getPersistBatchOnCascade();
    }
    return persistBatchOnCascade;
  }

  /**
   * Return the Jackson ObjectMapper.
   * <p>
   * Note that this is not strongly typed as Jackson ObjectMapper is an optional dependency.
   * </p>
   */
  public Object getObjectMapper() {
    return objectMapper;
  }

  /**
   * Set the Jackson ObjectMapper.
   * <p>
   * Note that this is not strongly typed as Jackson ObjectMapper is an optional dependency.
   * </p>
   */
  public void setObjectMapper(Object objectMapper) {
    this.objectMapper = objectMapper;
  }

  /**
   * Return true if eq("someProperty", null) should to generate "1=1" rather than "is null" sql expression.
   */
  public boolean isExpressionEqualsWithNullAsNoop() {
    return expressionEqualsWithNullAsNoop;
  }

  /**
   * Set to true if you want eq("someProperty", null) to generate "1=1" rather than "is null" sql expression.
   * <p>
   * Setting this to true has the effect that eq(propertyName, value), ieq(propertyName, value) and
   * ne(propertyName, value) have no effect when the value is null. The expression factory adds a NoopExpression
   * which will add "1=1" into the SQL rather than "is null".
   * </p>
   */
  public void setExpressionEqualsWithNullAsNoop(boolean expressionEqualsWithNullAsNoop) {
    this.expressionEqualsWithNullAsNoop = expressionEqualsWithNullAsNoop;
  }

  /**
   * Return true if native ILIKE expression should be used if supported by the database platform (e.g. Postgres).
   */
  public boolean isExpressionNativeIlike() {
    return expressionNativeIlike;
  }

  /**
   * Set to true to use native ILIKE expression if supported by the database platform (e.g. Postgres).
   */
  public void setExpressionNativeIlike(boolean expressionNativeIlike) {
    this.expressionNativeIlike = expressionNativeIlike;
  }

  /**
   * Return true if L2 cache is disabled.
   */
  public boolean isDisableL2Cache() {
    return disableL2Cache;
  }

  /**
   * Set to true to disable L2 caching. Typically useful in performance testing.
   */
  public void setDisableL2Cache(boolean disableL2Cache) {
    this.disableL2Cache = disableL2Cache;
  }

  /**
   * Returns if we use javax.validation.constraints.NotNull
   */
  public boolean isUseJavaxValidationNotNull() {
    return useJavaxValidationNotNull;
  }

  /**
   * Controls if Ebean should ignore <code>&x64;javax.validation.contstraints.NotNull</code>
   * with respect to generating a <code>NOT NULL</code> column.
   * <p>
   * Normally when Ebean sees javax NotNull annotation it means that column is defined as NOT NULL.
   * Set this to <code>false</code> and the javax NotNull annotation is effectively ignored (and
   * we instead use Ebean's own NotNull annotation or JPA Column(nullable=false) annotation.
   */
  public void setUseJavaxValidationNotNull(boolean useJavaxValidationNotNull) {
    this.useJavaxValidationNotNull = useJavaxValidationNotNull;
  }

  /**
   * Return true if L2 cache notification should run in the foreground.
   */
  public boolean isNotifyL2CacheInForeground() {
    return notifyL2CacheInForeground;
  }

  /**
   * Set this to true to run L2 cache notification in the foreground.
   * <p>
   * In general we don't want to do that as when we use a distributed cache (like Ignite, Hazelcast etc)
   * we are making network calls and we prefer to do this in background and not impact the response time
   * of the executing transaction.
   * </p>
   */
  public void setNotifyL2CacheInForeground(boolean notifyL2CacheInForeground) {
    this.notifyL2CacheInForeground = notifyL2CacheInForeground;
  }

  /**
   * Return the query plan time to live.
   */
  public int getQueryPlanTTLSeconds() {
    return queryPlanTTLSeconds;
  }

  /**
   * Set the query plan time to live.
   */
  public void setQueryPlanTTLSeconds(int queryPlanTTLSeconds) {
    this.queryPlanTTLSeconds = queryPlanTTLSeconds;
  }

  /**
   * Run the DB migration against the DataSource.
   */
  public DataSource runDbMigration(DataSource dataSource) {
    if (migrationConfig.isRunMigration()) {
      MigrationRunner runner = migrationConfig.createRunner(getClassLoadConfig().getClassLoader(), properties);
      runner.run(dataSource);
    }
    return dataSource;
  }

<<<<<<< HEAD


=======
>>>>>>> ac83aef5
  public enum UuidVersion {
    VERSION4,
    VERSION1,
    VERSION1RND
<<<<<<< HEAD
  };
=======
  }
>>>>>>> ac83aef5
}<|MERGE_RESOLUTION|>--- conflicted
+++ resolved
@@ -361,7 +361,6 @@
   private boolean updatesDeleteMissingChildren = true;
 
   /**
-<<<<<<< HEAD
    * Should the server start all
    */
   private boolean autostart = true;
@@ -374,15 +373,6 @@
   /**
    * The UUID state file (for Version 1 UUIDs).
    */
-=======
-   * The UUID version to use.
-   */
-  private UuidVersion uuidVersion = UuidVersion.VERSION4;
-
-  /**
-   * The UUID state file (for Version 1 UUIDs).
-   */
->>>>>>> ac83aef5
   private String uuidStateFile = "ebean-uuid.state";
 
   private List<IdGenerator> idGenerators = new ArrayList<>();
@@ -1908,24 +1898,7 @@
     this.dbEncrypt = dbEncrypt;
   }
 
-<<<<<<< HEAD
-//  /**
-//   * Return the configuration for DB types (such as UUID and custom mappings).
-//   */
-//  @Deprecated
-//  public DbTypeConfig getDbTypeConfig() {
-//    return platformConfig.getDbTypeConfig();
-//  }
-
-//  /**
-//   * Set the DB type used to store UUID.
-//   */
-//  @Deprecated
-//  public void setDbUuid(DbUuid dbUuid) {
-//    this.platformConfig.getDbTypeConfig().setDbUuid(dbUuid);
-//  }
-=======
->>>>>>> ac83aef5
+
 
   /**
    * Returns the UUID version mode.
@@ -1934,7 +1907,6 @@
     return uuidVersion;
   }
 
-<<<<<<< HEAD
   /**
    * Sets the UUID version mode.
    */
@@ -1952,25 +1924,6 @@
   /**
    * Set the UUID state file.
    */
-=======
-  /**
-   * Sets the UUID version mode.
-   */
-  public void setUuidVersion(UuidVersion uuidVersion) {
-    this.uuidVersion = uuidVersion;
-  }
-
-  /**
-   * Return the UUID state file.
-   */
-  public String getUuidStateFile() {
-    return uuidStateFile;
-  }
-
-  /**
-   * Set the UUID state file.
-   */
->>>>>>> ac83aef5
   public void setUuidStateFile(String uuidStateFile) {
     this.uuidStateFile = uuidStateFile;
   }
@@ -3149,18 +3102,9 @@
     return dataSource;
   }
 
-<<<<<<< HEAD
-
-
-=======
->>>>>>> ac83aef5
   public enum UuidVersion {
     VERSION4,
     VERSION1,
     VERSION1RND
-<<<<<<< HEAD
-  };
-=======
-  }
->>>>>>> ac83aef5
+  }
 }