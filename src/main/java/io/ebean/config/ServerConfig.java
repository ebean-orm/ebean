package io.ebean.config;

import com.fasterxml.jackson.core.JsonFactory;
import io.ebean.EbeanServerFactory;
import io.ebean.PersistenceContextScope;
import io.ebean.Query;
import io.ebean.Transaction;
import io.ebean.annotation.Encrypted;
import io.ebean.annotation.PersistBatch;
import io.ebean.annotation.Platform;
import io.ebean.cache.ServerCachePlugin;
import io.ebean.config.dbplatform.DatabasePlatform;
import io.ebean.config.dbplatform.DbEncrypt;
import io.ebean.config.dbplatform.DbType;
import io.ebean.config.dbplatform.IdType;
import io.ebean.config.properties.PropertiesLoader;
import io.ebean.event.BeanFindController;
import io.ebean.event.BeanPersistController;
import io.ebean.event.BeanPersistListener;
import io.ebean.event.BeanPostConstructListener;
import io.ebean.event.BeanPostLoad;
import io.ebean.event.BeanQueryAdapter;
import io.ebean.event.BulkTableEventListener;
import io.ebean.event.ServerConfigStartup;
import io.ebean.event.changelog.ChangeLogListener;
import io.ebean.event.changelog.ChangeLogPrepare;
import io.ebean.event.changelog.ChangeLogRegister;
import io.ebean.event.readaudit.ReadAuditLogger;
import io.ebean.event.readaudit.ReadAuditPrepare;
import io.ebean.meta.MetaInfoManager;
import io.ebean.migration.MigrationRunner;
import io.ebean.util.StringHelper;
import org.avaje.datasource.DataSourceConfig;

import javax.sql.DataSource;
import java.util.ArrayList;
import java.util.Collections;
import java.util.HashMap;
import java.util.Iterator;
import java.util.List;
import java.util.Map;
import java.util.Properties;
import java.util.ServiceLoader;

/**
 * The configuration used for creating a EbeanServer.
 * <p>
 * Used to programmatically construct an EbeanServer and optionally register it
 * with the Ebean singleton.
 * </p>
 * <p>
 * If you just use Ebean without this programmatic configuration Ebean will read
 * the ebean.properties file and take the configuration from there. This usually
 * includes searching the class path and automatically registering any entity
 * classes and listeners etc.
 * </p>
 * <pre>{@code
 *
 * ServerConfig c = new ServerConfig();
 * c.setName("db");
 *
 * // read the ebean.properties and load
 * // those settings into this serverConfig object
 * c.loadFromProperties();
 *
 * // add any classes found in the app.data package
 * c.addPackage("com.myapp.domain");
 *
 * // register as the 'Default' server
 * c.setDefaultServer(true);
 *
 * EbeanServer server = EbeanServerFactory.create(c);
 *
 * }</pre>
 *
 * @author emcgreal
 * @author rbygrave
 * @see EbeanServerFactory
 */
public class ServerConfig {

  /**
   * The EbeanServer name.
   */
  private String name = "db";

  /**
   * Typically configuration type objects that are passed by this ServerConfig
   * to plugins. For example - IgniteConfiguration passed to Ignite plugin.
   */
  private Map<String, Object> serviceObject = new HashMap<>();

  private ContainerConfig containerConfig;

  /**
   * The underlying properties that were used during configuration.
   */
  private Properties properties;

  /**
   * The resource directory.
   */
  private String resourceDirectory;

  /**
   * Set to true to register this EbeanServer with the Ebean singleton.
   */
  private boolean register = true;

  /**
   * Set to true if this is the default/primary server.
   */
  private boolean defaultServer = true;

  /**
   * Set this to true to disable class path search.
   */
  private boolean disableClasspathSearch;

  private TenantMode tenantMode = TenantMode.NONE;

  private String tenantPartitionColumn = "tenant_id";

  private CurrentTenantProvider currentTenantProvider;

  private TenantDataSourceProvider tenantDataSourceProvider;

  private TenantSchemaProvider tenantSchemaProvider;

  private TenantCatalogProvider tenantCatalogProvider;

  /**
   * List of interesting classes such as entities, embedded, ScalarTypes,
   * Listeners, Finders, Controllers etc.
   */
  private List<Class<?>> classes = new ArrayList<>();

  /**
   * The packages that are searched for interesting classes. Only used when
   * classes is empty/not explicitly specified.
   */
  private List<String> packages = new ArrayList<>();

  /**
   * Configuration for the ElasticSearch integration.
   */
  private DocStoreConfig docStoreConfig = new DocStoreConfig();

  /**
   * Set to true when the EbeanServer only uses Document store.
   */
  private boolean docStoreOnly;

  /**
   * This is used to populate @WhoCreated, @WhoModified and
   * support other audit features (who executed a query etc).
   */
  private CurrentUserProvider currentUserProvider;

  /**
   * Config controlling the AutoTune behaviour.
   */
  private AutoTuneConfig autoTuneConfig = new AutoTuneConfig();

  /**
   * The JSON format used for DateTime types. Default to millis.
   */
  private JsonConfig.DateTime jsonDateTime = JsonConfig.DateTime.MILLIS;

  /**
   * For writing JSON specify if null values or empty collections should be exluded.
   * By default all values are included.
   */
  private JsonConfig.Include jsonInclude = JsonConfig.Include.ALL;

  /**
   * The database platform name. Used to imply a DatabasePlatform to use.
   */
  private String databasePlatformName;

  /**
   * The database platform.
   */
  private DatabasePlatform databasePlatform;

  /**
   * JDBC fetchSize hint when using findList.  Defaults to 0 leaving it up to the JDBC driver.
   */
  private int jdbcFetchSizeFindList;

  /**
   * JDBC fetchSize hint when using findEach/findEachWhile.  Defaults to 100. Note that this does
   * not apply to MySql as that gets special treatment (forward only etc).
   */
  private int jdbcFetchSizeFindEach = 100;

  /**
   * Suffix appended to the base table to derive the view that contains the union
   * of the base table and the history table in order to support asOf queries.
   */
  private String asOfViewSuffix = "_with_history";

  /**
   * Column used to support history and 'As of' queries. This column is a timestamp range
   * or equivalent.
   */
  private String asOfSysPeriod = "sys_period";

  /**
   * Suffix appended to the base table to derive the view that contains the union
   * of the base table and the history table in order to support asOf queries.
   */
  private String historyTableSuffix = "_history";

  /**
   * Use for transaction scoped batch mode.
   */
  private PersistBatch persistBatch = PersistBatch.NONE;

  /**
   * Use for cascade persist JDBC batch mode. INHERIT means use the platform default
   * which is ALL except for SQL Server where it is NONE (as getGeneratedKeys isn't
   * supported on SQL Server with JDBC batch).
   */
  private PersistBatch persistBatchOnCascade = PersistBatch.INHERIT;

  private int persistBatchSize = 20;

  /**
   * The default batch size for lazy loading
   */
  private int lazyLoadBatchSize = 10;

  /**
   * The default batch size for 'query joins'.
   */
  private int queryBatchSize = 100;

  private boolean eagerFetchLobs;

  /**
   * Timezone used to get/set Timestamp values via JDBC.
   */
  private String dataTimeZone;

  private boolean ddlGenerate;

  private boolean ddlRun;

  private boolean ddlCreateOnly;

  private String ddlInitSql;

  private String ddlSeedSql;

  /**
   * When true L2 bean cache use is skipped after a write has occurred on a transaction.
   */
  private boolean skipCacheAfterWrite = true;

  private boolean useJtaTransactionManager;

  /**
   * The external transaction manager (like Spring).
   */
  private ExternalTransactionManager externalTransactionManager;

  /**
   * The data source (if programmatically provided).
   */
  private DataSource dataSource;

  /**
   * The read only data source (can be null).
   */
  private DataSource readOnlyDataSource;

  /**
   * The data source config.
   */
  private DataSourceConfig dataSourceConfig = new DataSourceConfig();

  /**
   * When true create a read only DataSource using readOnlyDataSourceConfig defaulting values from dataSourceConfig.
   * I believe this will default to true in some future release (as it has a nice performance benefit).
   * <p>
   * autoReadOnlyDataSource is an unfortunate name for this config option but I haven't come up with a better one.
   */
  private boolean autoReadOnlyDataSource;

  /**
   * Optional configuration for a read only data source.
   */
  private DataSourceConfig readOnlyDataSourceConfig = new DataSourceConfig();

  /**
   * The db migration config (migration resource path etc).
   */
  private DbMigrationConfig migrationConfig = new DbMigrationConfig();

  /**
   * The ClassLoadConfig used to detect Joda, Java8, Jackson etc and create plugin instances given a className.
   */
  private ClassLoadConfig classLoadConfig = new ClassLoadConfig();

  /**
   * Set to true if the DataSource uses autoCommit.
   * <p>
   * Indicates that Ebean should use autoCommit friendly Transactions and TransactionManager.
   */
  private boolean autoCommitMode;

  /**
   * Set to true if transaction begin should be started with explicit statement.
   */
  private boolean explicitTransactionBeginMode;

  /**
   * The data source JNDI name if using a JNDI DataSource.
   */
  private String dataSourceJndiName;

  /**
   * The naming convention.
   */
  private NamingConvention namingConvention = new UnderscoreNamingConvention();

  /**
   * Naming convention used in DDL generation for primary keys, foreign keys etc.
   */
  private DbConstraintNaming constraintNaming = new DbConstraintNaming();

  /**
   * Behaviour of update to include on the change properties.
   */
  private boolean updateChangesOnly = true;

  /**
   * Behaviour of updates in JDBC batch to by default include all properties.
   */
  private boolean updateAllPropertiesInBatch = true;

  /**
   * Default behaviour for updates when cascade save on a O2M or M2M to delete any missing children.
   */
  private boolean updatesDeleteMissingChildren = true;

  /**
<<<<<<< HEAD
   * Should the server start all
   */
  private boolean autostart = true;

  /**
   * Database type configuration.
=======
   * Database platform configuration.
>>>>>>> cca837bc
   */
  private PlatformConfig platformConfig = new PlatformConfig();

  /**
   * The UUID version to use.
   */
  private UuidVersion uuidVersion = UuidVersion.VERSION4;

  /**
   * The UUID state file (for Version 1 UUIDs).
   */
  private String uuidStateFile = "ebean-uuid.state";

  private List<IdGenerator> idGenerators = new ArrayList<>();
  private List<BeanFindController> findControllers = new ArrayList<>();
  private List<BeanPersistController> persistControllers = new ArrayList<>();
  private List<BeanPostLoad> postLoaders = new ArrayList<>();
  private List<BeanPostConstructListener> postConstructListeners = new ArrayList<>();
  private List<BeanPersistListener> persistListeners = new ArrayList<>();
  private List<BeanQueryAdapter> queryAdapters = new ArrayList<>();
  private List<BulkTableEventListener> bulkTableEventListeners = new ArrayList<>();
  private List<ServerConfigStartup> configStartupListeners = new ArrayList<>();

  /**
   * By default inserts are included in the change log.
   */
  private boolean changeLogIncludeInserts = true;

  private ChangeLogPrepare changeLogPrepare;

  private ChangeLogListener changeLogListener;

  private ChangeLogRegister changeLogRegister;

  private boolean changeLogAsync = true;

  private ReadAuditLogger readAuditLogger;

  private ReadAuditPrepare readAuditPrepare;

  private EncryptKeyManager encryptKeyManager;

  private EncryptDeployManager encryptDeployManager;

  private Encryptor encryptor;

  private boolean dbOffline;

  private DbEncrypt dbEncrypt;

  private ServerCachePlugin serverCachePlugin;

  private boolean collectQueryStatsByNode = true;

  private boolean collectQueryOrigins = true;

  /**
   * The default PersistenceContextScope used if one is not explicitly set on a query.
   */
  private PersistenceContextScope persistenceContextScope = PersistenceContextScope.TRANSACTION;

  private JsonFactory jsonFactory;

  private boolean localTimeWithNanos;

  private boolean durationWithNanos;

  private int maxCallStack = 5;

  private boolean transactionRollbackOnChecked = true;

  // configuration for the background executor service (thread pool)

  private int backgroundExecutorSchedulePoolSize = 1;
  private int backgroundExecutorShutdownSecs = 30;

  // defaults for the L2 bean caching

  private int cacheMaxSize = 10000;
  private int cacheMaxIdleTime = 600;
  private int cacheMaxTimeToLive = 60 * 60 * 6;

  // defaults for the L2 query caching

  private int queryCacheMaxSize = 1000;
  private int queryCacheMaxIdleTime = 600;
  private int queryCacheMaxTimeToLive = 60 * 60 * 6;
  private Object objectMapper;

  /**
   * Set to true if you want eq("someProperty", null) to generate 1=1 rather than "is null" sql expression.
   */
  private boolean expressionEqualsWithNullAsNoop;

  /**
   * Set to true to use native ILIKE expression (if support by database platform / like Postgres).
   */
  private boolean expressionNativeIlike;

  private String jodaLocalTimeMode;

  /**
   * Time to live for query plans - defaults to 5 minutes.
   */
  private int queryPlanTTLSeconds = 60 * 5;

  /**
   * Set to true to globally disable L2 caching (typically for performance testing).
   */
  private boolean disableL2Cache;


  /**
   * Should the javax.validation.constraints.NotNull enforce a notNull column in DB.
   * If set to false, use io.ebean.annotation.NotNull or Column(nullable=true).
   */
  private boolean useJavaxValidationNotNull = true;

  /**
   * Generally we want to perform L2 cache notification in the background and not impact
   * the performance of executing transactions.
   */
  private boolean notifyL2CacheInForeground;

  /**
   * The time in millis used to determine when a query is alerted for being slow.
   */
  private long slowQueryMillis;

  /**
   * The listener for processing slow query events.
   */
  private SlowQueryListener slowQueryListener;

  private ProfilingConfig profilingConfig = new ProfilingConfig();

  /**
   * Controls the default order by id setting of queries. See {@link Query#orderById(boolean)}
   */
  private boolean defaultOrderById = false;

  /**
   * The mappingLocations for searching xml mapping.
   */
  private List<String> mappingLocations = new ArrayList<>();

  /**
   * Construct a Server Configuration for programmatically creating an EbeanServer.
   */
  public ServerConfig() {

  }

  /**
   * Return the slow query time in millis.
   */
  public long getSlowQueryMillis() {
    return slowQueryMillis;
  }

  /**
   * Set the slow query time in millis.
   */
  public void setSlowQueryMillis(long slowQueryMillis) {
    this.slowQueryMillis = slowQueryMillis;
  }

  /**
   * Return the slow query event listener.
   */
  public SlowQueryListener getSlowQueryListener() {
    return slowQueryListener;
  }

  /**
   * Set the slow query event listener.
   */
  public void setSlowQueryListener(SlowQueryListener slowQueryListener) {
    this.slowQueryListener = slowQueryListener;
  }


  /**
   * Sets the default orderById setting for queries.
   */
  public void setDefaultOrderById(boolean defaultOrderById) {
    this.defaultOrderById = defaultOrderById;
  }

  /**
   * Returns the default orderById setting for queries.
   */
  public boolean isDefaultOrderById() {
    return defaultOrderById;
  }

  /**
   * Put a service object into configuration such that it can be passed to a plugin.
   * <p>
   * For example, put IgniteConfiguration in to be passed to the Ignite plugin.
   * </p>
   */
  public void putServiceObject(String key, Object configObject) {
    serviceObject.put(key, configObject);
  }

  /**
   * Return the service object given the key.
   */
  public Object getServiceObject(String key) {
    return serviceObject.get(key);
  }

  /**
   * Return the Jackson JsonFactory to use.
   * <p>
   * If not set a default implementation will be used.
   */
  public JsonFactory getJsonFactory() {
    return jsonFactory;
  }

  /**
   * Set the Jackson JsonFactory to use.
   * <p>
   * If not set a default implementation will be used.
   */
  public void setJsonFactory(JsonFactory jsonFactory) {
    this.jsonFactory = jsonFactory;
  }

  /**
   * Return the JSON format used for DateTime types.
   */
  public JsonConfig.DateTime getJsonDateTime() {
    return jsonDateTime;
  }

  /**
   * Set the JSON format to use for DateTime types.
   */
  public void setJsonDateTime(JsonConfig.DateTime jsonDateTime) {
    this.jsonDateTime = jsonDateTime;
  }

  /**
   * Return the JSON include mode used when writing JSON.
   */
  public JsonConfig.Include getJsonInclude() {
    return jsonInclude;
  }

  /**
   * Set the JSON include mode used when writing JSON.
   * <p>
   * Set to NON_NULL or NON_EMPTY to suppress nulls or null & empty collections respectively.
   * </p>
   */
  public void setJsonInclude(JsonConfig.Include jsonInclude) {
    this.jsonInclude = jsonInclude;
  }

  /**
   * Return the name of the EbeanServer.
   */
  public String getName() {
    return name;
  }

  /**
   * Set the name of the EbeanServer.
   */
  public void setName(String name) {
    this.name = name;
  }

  /**
   * Return the container / clustering configuration.
   * <p/>
   * The container holds all the EbeanServer instances and provides clustering communication
   * services to all the EbeanServer instances.
   */
  public ContainerConfig getContainerConfig() {
    return containerConfig;
  }

  /**
   * Set the container / clustering configuration.
   * <p/>
   * The container holds all the EbeanServer instances and provides clustering communication
   * services to all the EbeanServer instances.
   */
  public void setContainerConfig(ContainerConfig containerConfig) {
    this.containerConfig = containerConfig;
  }

  /**
   * Return true if this server should be registered with the Ebean singleton
   * when it is created.
   * <p>
   * By default this is set to true.
   * </p>
   */
  public boolean isRegister() {
    return register;
  }

  /**
   * Set to false if you do not want this server to be registered with the Ebean
   * singleton when it is created.
   * <p>
   * By default this is set to true.
   * </p>
   */
  public void setRegister(boolean register) {
    this.register = register;
  }

  /**
   * Return true if this server should be registered as the "default" server
   * with the Ebean singleton.
   * <p>
   * This is only used when {@link #setRegister(boolean)} is also true.
   * </p>
   */
  public boolean isDefaultServer() {
    return defaultServer;
  }

  /**
   * Set false if you do not want this EbeanServer to be registered as the "default" server
   * with the Ebean singleton.
   * <p>
   * This is only used when {@link #setRegister(boolean)} is also true.
   * </p>
   */
  public void setDefaultServer(boolean defaultServer) {
    this.defaultServer = defaultServer;
  }

  /**
   * Return the CurrentUserProvider. This is used to populate @WhoCreated, @WhoModified and
   * support other audit features (who executed a query etc).
   */
  public CurrentUserProvider getCurrentUserProvider() {
    return currentUserProvider;
  }

  /**
   * Set the CurrentUserProvider. This is used to populate @WhoCreated, @WhoModified and
   * support other audit features (who executed a query etc).
   */
  public void setCurrentUserProvider(CurrentUserProvider currentUserProvider) {
    this.currentUserProvider = currentUserProvider;
  }

  /**
   * Return the tenancy mode used.
   */
  public TenantMode getTenantMode() {
    return tenantMode;
  }

  /**
   * Set the tenancy mode to use.
   */
  public void setTenantMode(TenantMode tenantMode) {
    this.tenantMode = tenantMode;
  }

  /**
   * Return the column name used for TenantMode.PARTITION.
   */
  public String getTenantPartitionColumn() {
    return tenantPartitionColumn;
  }

  /**
   * Set the column name used for TenantMode.PARTITION.
   */
  public void setTenantPartitionColumn(String tenantPartitionColumn) {
    this.tenantPartitionColumn = tenantPartitionColumn;
  }

  /**
   * Return the current tenant provider.
   */
  public CurrentTenantProvider getCurrentTenantProvider() {
    return currentTenantProvider;
  }

  /**
   * Set the current tenant provider.
   */
  public void setCurrentTenantProvider(CurrentTenantProvider currentTenantProvider) {
    this.currentTenantProvider = currentTenantProvider;
  }

  /**
   * Return the tenancy datasource provider.
   */
  public TenantDataSourceProvider getTenantDataSourceProvider() {
    return tenantDataSourceProvider;
  }

  /**
   * Set the tenancy datasource provider.
   */
  public void setTenantDataSourceProvider(TenantDataSourceProvider tenantDataSourceProvider) {
    this.tenantDataSourceProvider = tenantDataSourceProvider;
  }

  /**
   * Return the tenancy schema provider.
   */
  public TenantSchemaProvider getTenantSchemaProvider() {
    return tenantSchemaProvider;
  }

  /**
   * Set the tenancy schema provider.
   */
  public void setTenantSchemaProvider(TenantSchemaProvider tenantSchemaProvider) {
    this.tenantSchemaProvider = tenantSchemaProvider;
  }

  /**
   * Return the tenancy catalog provider.
   */
  public TenantCatalogProvider getTenantCatalogProvider() {
    return tenantCatalogProvider;
  }

  /**
   * Set the tenancy catalog provider.
   */
  public void setTenantCatalogProvider(TenantCatalogProvider tenantCatalogProvider) {
    this.tenantCatalogProvider = tenantCatalogProvider;
  }

  /**
   * Return the PersistBatch mode to use by default at the transaction level.
   * <p>
   * When INSERT or ALL is used then save(), delete() etc do not execute immediately but instead go into
   * a JDBC batch execute buffer that is flushed. The buffer is flushed if a query is executed, transaction ends
   * or the batch size is meet.
   * </p>
   */
  public PersistBatch getPersistBatch() {
    return persistBatch;
  }

  /**
   * Set the JDBC batch mode to use at the transaction level.
   * <p>
   * When INSERT or ALL is used then save(), delete() etc do not execute immediately but instead go into
   * a JDBC batch execute buffer that is flushed. The buffer is flushed if a query is executed, transaction ends
   * or the batch size is meet.
   * </p>
   */
  public void setPersistBatch(PersistBatch persistBatch) {
    this.persistBatch = persistBatch;
  }

  /**
   * Return the JDBC batch mode to use per save(), delete(), insert() or update() request.
   * <p>
   * This makes sense when a save() or delete() cascades and executes multiple child statements. The best case
   * for this is when saving a master/parent bean this cascade inserts many detail/child beans.
   * </p>
   * <p>
   * This only takes effect when the persistBatch mode at the transaction level does not take effect.
   * </p>
   */
  public PersistBatch getPersistBatchOnCascade() {
    return persistBatchOnCascade;
  }

  /**
   * Set the JDBC batch mode to use per save(), delete(), insert() or update() request.
   * <p>
   * This makes sense when a save() or delete() etc cascades and executes multiple child statements. The best caase
   * for this is when saving a master/parent bean this cascade inserts many detail/child beans.
   * </p>
   * <p>
   * This only takes effect when the persistBatch mode at the transaction level does not take effect.
   * </p>
   */
  public void setPersistBatchOnCascade(PersistBatch persistBatchOnCascade) {
    this.persistBatchOnCascade = persistBatchOnCascade;
  }

  /**
   * Deprecated, please migrate to using setPersistBatch().
   * <p>
   * Set to true if you what to use JDBC batching for persisting and deleting
   * beans.
   * </p>
   * <p>
   * With this Ebean will batch up persist requests and use the JDBC batch api.
   * This is a performance optimisation designed to reduce the network chatter.
   * </p>
   * <p>
   * When true this is equivalent to {@code setPersistBatch(PersistBatch.ALL)} or
   * when false to {@code setPersistBatch(PersistBatch.NONE)}
   * </p>
   */
  public void setPersistBatching(boolean persistBatching) {
    this.persistBatch = (persistBatching) ? PersistBatch.ALL : PersistBatch.NONE;
  }

  /**
   * Return the batch size used for JDBC batching. This defaults to 20.
   */
  public int getPersistBatchSize() {
    return persistBatchSize;
  }

  /**
   * Set the batch size used for JDBC batching. If unset this defaults to 20.
   * <p>
   * You can also set the batch size on the transaction.
   * </p>
   *
   * @see Transaction#setBatchSize(int)
   */
  public void setPersistBatchSize(int persistBatchSize) {
    this.persistBatchSize = persistBatchSize;
  }

  /**
   * Gets the query batch size. This defaults to 100.
   *
   * @return the query batch size
   */
  public int getQueryBatchSize() {
    return queryBatchSize;
  }

  /**
   * Sets the query batch size. This defaults to 100.
   *
   * @param queryBatchSize the new query batch size
   */
  public void setQueryBatchSize(int queryBatchSize) {
    this.queryBatchSize = queryBatchSize;
  }

  /**
   * Return the default batch size for lazy loading of beans and collections.
   */
  public int getLazyLoadBatchSize() {
    return lazyLoadBatchSize;
  }

  /**
   * Set the default batch size for lazy loading.
   * <p>
   * This is the number of beans or collections loaded when lazy loading is
   * invoked by default.
   * </p>
   * <p>
   * The default value is for this is 10 (load 10 beans or collections).
   * </p>
   * <p>
   * You can explicitly control the lazy loading batch size for a given join on
   * a query using +lazy(batchSize) or JoinConfig.
   * </p>
   */
  public void setLazyLoadBatchSize(int lazyLoadBatchSize) {
    this.lazyLoadBatchSize = lazyLoadBatchSize;
  }

  /**
   * Set the number of sequences to fetch/preallocate when using DB sequences.
   * <p>
   * This is a performance optimisation to reduce the number times Ebean
   * requests a sequence to be used as an Id for a bean (aka reduce network
   * chatter).
   * </p>
   */
  public void setDatabaseSequenceBatchSize(int databaseSequenceBatchSize) {
    platformConfig.setDatabaseSequenceBatchSize(databaseSequenceBatchSize);
  }

  /**
   * Return the default JDBC fetchSize hint for findList queries.
   */
  public int getJdbcFetchSizeFindList() {
    return jdbcFetchSizeFindList;
  }

  /**
   * Set the default JDBC fetchSize hint for findList queries.
   */
  public void setJdbcFetchSizeFindList(int jdbcFetchSizeFindList) {
    this.jdbcFetchSizeFindList = jdbcFetchSizeFindList;
  }

  /**
   * Return the default JDBC fetchSize hint for findEach/findEachWhile queries.
   */
  public int getJdbcFetchSizeFindEach() {
    return jdbcFetchSizeFindEach;
  }

  /**
   * Set the default JDBC fetchSize hint for findEach/findEachWhile queries.
   */
  public void setJdbcFetchSizeFindEach(int jdbcFetchSizeFindEach) {
    this.jdbcFetchSizeFindEach = jdbcFetchSizeFindEach;
  }

  /**
   * Return the ChangeLogPrepare.
   * <p>
   * This is used to set user context information to the ChangeSet in the
   * foreground thread prior to the logging occurring in a background thread.
   * </p>
   */
  public ChangeLogPrepare getChangeLogPrepare() {
    return changeLogPrepare;
  }

  /**
   * Set the ChangeLogPrepare.
   * <p>
   * This is used to set user context information to the ChangeSet in the
   * foreground thread prior to the logging occurring in a background thread.
   * </p>
   */
  public void setChangeLogPrepare(ChangeLogPrepare changeLogPrepare) {
    this.changeLogPrepare = changeLogPrepare;
  }

  /**
   * Return the ChangeLogListener which actually performs the logging of change sets
   * in the background.
   */
  public ChangeLogListener getChangeLogListener() {
    return changeLogListener;
  }

  /**
   * Set the ChangeLogListener which actually performs the logging of change sets
   * in the background.
   */
  public void setChangeLogListener(ChangeLogListener changeLogListener) {
    this.changeLogListener = changeLogListener;
  }

  /**
   * Return the ChangeLogRegister which controls which ChangeLogFilter is used for each
   * bean type and in this way provide fine grained control over which persist requests
   * are included in the change log.
   */
  public ChangeLogRegister getChangeLogRegister() {
    return changeLogRegister;
  }

  /**
   * Set the ChangeLogRegister which controls which ChangeLogFilter is used for each
   * bean type and in this way provide fine grained control over which persist requests
   * are included in the change log.
   */
  public void setChangeLogRegister(ChangeLogRegister changeLogRegister) {
    this.changeLogRegister = changeLogRegister;
  }

  /**
   * Return true if inserts should be included in the change log by default.
   */
  public boolean isChangeLogIncludeInserts() {
    return changeLogIncludeInserts;
  }

  /**
   * Set if inserts should be included in the change log by default.
   */
  public void setChangeLogIncludeInserts(boolean changeLogIncludeInserts) {
    this.changeLogIncludeInserts = changeLogIncludeInserts;
  }

  /**
   * Return true (default) if the changelog should be written async.
   */
  public boolean isChangeLogAsync() {
    return changeLogAsync;
  }

  /**
   * Sets if the changelog should be written async (default = true).
   */
  public void setChangeLogAsync(boolean changeLogAsync) {
    this.changeLogAsync = changeLogAsync;
  }

  /**
   * Return the ReadAuditLogger to use.
   */
  public ReadAuditLogger getReadAuditLogger() {
    return readAuditLogger;
  }

  /**
   * Set the ReadAuditLogger to use. If not set the default implementation is used
   * which logs the read events in JSON format to a standard named SLF4J logger
   * (which can be configured in say logback to log to a separate log file).
   */
  public void setReadAuditLogger(ReadAuditLogger readAuditLogger) {
    this.readAuditLogger = readAuditLogger;
  }

  /**
   * Return the ReadAuditPrepare to use.
   */
  public ReadAuditPrepare getReadAuditPrepare() {
    return readAuditPrepare;
  }

  /**
   * Set the ReadAuditPrepare to use.
   * <p>
   * It is expected that an implementation is used that read user context information
   * (user id, user ip address etc) and sets it on the ReadEvent bean before it is sent
   * to the ReadAuditLogger.
   * </p>
   */
  public void setReadAuditPrepare(ReadAuditPrepare readAuditPrepare) {
    this.readAuditPrepare = readAuditPrepare;
  }

  /**
   * Return the configuration for profiling.
   */
  public ProfilingConfig getProfilingConfig() {
    return profilingConfig;
  }

  /**
   * Set the configuration for profiling.
   */
  public void setProfilingConfig(ProfilingConfig profilingConfig) {
    this.profilingConfig = profilingConfig;
  }

  /**
   * Return the DB migration configuration.
   */
  public DbMigrationConfig getMigrationConfig() {
    return migrationConfig;
  }

  /**
   * Set the DB migration configuration.
   */
  public void setMigrationConfig(DbMigrationConfig migrationConfig) {
    this.migrationConfig = migrationConfig;
  }

  /**
   * Return the Geometry SRID.
   */
  public int getGeometrySRID() {
    return platformConfig.getGeometrySRID();
  }

  /**
   * Set the Geometry SRID.
   */
  public void setGeometrySRID(int geometrySRID) {
    platformConfig.setGeometrySRID(geometrySRID);
  }

  /**
   * Return the time zone to use when reading/writing Timestamps via JDBC.
   * <p>
   * When set a Calendar object is used in JDBC calls when reading/writing Timestamp objects.
   * </p>
   */
  public String getDataTimeZone() {
    return System.getProperty("ebean.dataTimeZone", dataTimeZone);
  }

  /**
   * Set the time zone to use when reading/writing Timestamps via JDBC.
   */
  public void setDataTimeZone(String dataTimeZone) {
    this.dataTimeZone = dataTimeZone;
  }

  /**
   * Return the suffix appended to the base table to derive the view that contains the union
   * of the base table and the history table in order to support asOf queries.
   */
  public String getAsOfViewSuffix() {
    return asOfViewSuffix;
  }

  /**
   * Set the suffix appended to the base table to derive the view that contains the union
   * of the base table and the history table in order to support asOf queries.
   */
  public void setAsOfViewSuffix(String asOfViewSuffix) {
    this.asOfViewSuffix = asOfViewSuffix;
  }

  /**
   * Return the database column used to support history and 'As of' queries. This column is a timestamp range
   * or equivalent.
   */
  public String getAsOfSysPeriod() {
    return asOfSysPeriod;
  }

  /**
   * Set the database column used to support history and 'As of' queries. This column is a timestamp range
   * or equivalent.
   */
  public void setAsOfSysPeriod(String asOfSysPeriod) {
    this.asOfSysPeriod = asOfSysPeriod;
  }

  /**
   * Return the history table suffix (defaults to _history).
   */
  public String getHistoryTableSuffix() {
    return historyTableSuffix;
  }

  /**
   * Set the history table suffix.
   */
  public void setHistoryTableSuffix(String historyTableSuffix) {
    this.historyTableSuffix = historyTableSuffix;
  }

  /**
   * Return true if we are running in a JTA Transaction manager.
   */
  public boolean isUseJtaTransactionManager() {
    return useJtaTransactionManager;
  }

  /**
   * Set to true if we are running in a JTA Transaction manager.
   */
  public void setUseJtaTransactionManager(boolean useJtaTransactionManager) {
    this.useJtaTransactionManager = useJtaTransactionManager;
  }

  /**
   * Return the external transaction manager.
   */
  public ExternalTransactionManager getExternalTransactionManager() {
    return externalTransactionManager;
  }

  /**
   * Set the external transaction manager.
   */
  public void setExternalTransactionManager(ExternalTransactionManager externalTransactionManager) {
    this.externalTransactionManager = externalTransactionManager;
  }

  /**
   * Return the ServerCachePlugin.
   */
  public ServerCachePlugin getServerCachePlugin() {
    return serverCachePlugin;
  }

  /**
   * Set the ServerCachePlugin to use.
   */
  public void setServerCachePlugin(ServerCachePlugin serverCachePlugin) {
    this.serverCachePlugin = serverCachePlugin;
  }

  /**
   * Return true if LOB's should default to fetch eager.
   * By default this is set to false and LOB's must be explicitly fetched.
   */
  public boolean isEagerFetchLobs() {
    return eagerFetchLobs;
  }

  /**
   * Set to true if you want LOB's to be fetch eager by default.
   * By default this is set to false and LOB's must be explicitly fetched.
   */
  public void setEagerFetchLobs(boolean eagerFetchLobs) {
    this.eagerFetchLobs = eagerFetchLobs;
  }

  /**
   * Return the max call stack to use for origin location.
   */
  public int getMaxCallStack() {
    return maxCallStack;
  }

  /**
   * Set the max call stack to use for origin location.
   */
  public void setMaxCallStack(int maxCallStack) {
    this.maxCallStack = maxCallStack;
  }

  /**
   * Return true if transactions should rollback on checked exceptions.
   */
  public boolean isTransactionRollbackOnChecked() {
    return transactionRollbackOnChecked;
  }

  /**
   * Set to true if transactions should by default rollback on checked exceptions.
   */
  public void setTransactionRollbackOnChecked(boolean transactionRollbackOnChecked) {
    this.transactionRollbackOnChecked = transactionRollbackOnChecked;
  }

  /**
   * Return the Background executor schedule pool size. Defaults to 1.
   */
  public int getBackgroundExecutorSchedulePoolSize() {
    return backgroundExecutorSchedulePoolSize;
  }

  /**
   * Set the Background executor schedule pool size.
   */
  public void setBackgroundExecutorSchedulePoolSize(int backgroundExecutorSchedulePoolSize) {
    this.backgroundExecutorSchedulePoolSize = backgroundExecutorSchedulePoolSize;
  }

  /**
   * Return the Background executor shutdown seconds. This is the time allowed for the pool to shutdown nicely
   * before it is forced shutdown.
   */
  public int getBackgroundExecutorShutdownSecs() {
    return backgroundExecutorShutdownSecs;
  }

  /**
   * Set the Background executor shutdown seconds. This is the time allowed for the pool to shutdown nicely
   * before it is forced shutdown.
   */
  public void setBackgroundExecutorShutdownSecs(int backgroundExecutorShutdownSecs) {
    this.backgroundExecutorShutdownSecs = backgroundExecutorShutdownSecs;
  }

  /**
   * Return the L2 cache default max size.
   */
  public int getCacheMaxSize() {
    return cacheMaxSize;
  }

  /**
   * Set the L2 cache default max size.
   */
  public void setCacheMaxSize(int cacheMaxSize) {
    this.cacheMaxSize = cacheMaxSize;
  }

  /**
   * Return the L2 cache default max idle time in seconds.
   */
  public int getCacheMaxIdleTime() {
    return cacheMaxIdleTime;
  }

  /**
   * Set the L2 cache default max idle time in seconds.
   */
  public void setCacheMaxIdleTime(int cacheMaxIdleTime) {
    this.cacheMaxIdleTime = cacheMaxIdleTime;
  }

  /**
   * Return the L2 cache default max time to live in seconds.
   */
  public int getCacheMaxTimeToLive() {
    return cacheMaxTimeToLive;
  }

  /**
   * Set the L2 cache default max time to live in seconds.
   */
  public void setCacheMaxTimeToLive(int cacheMaxTimeToLive) {
    this.cacheMaxTimeToLive = cacheMaxTimeToLive;
  }

  /**
   * Return the L2 query cache default max size.
   */
  public int getQueryCacheMaxSize() {
    return queryCacheMaxSize;
  }

  /**
   * Set the L2 query cache default max size.
   */
  public void setQueryCacheMaxSize(int queryCacheMaxSize) {
    this.queryCacheMaxSize = queryCacheMaxSize;
  }

  /**
   * Return the L2 query cache default max idle time in seconds.
   */
  public int getQueryCacheMaxIdleTime() {
    return queryCacheMaxIdleTime;
  }

  /**
   * Set the L2 query cache default max idle time in seconds.
   */
  public void setQueryCacheMaxIdleTime(int queryCacheMaxIdleTime) {
    this.queryCacheMaxIdleTime = queryCacheMaxIdleTime;
  }

  /**
   * Return the L2 query cache default max time to live in seconds.
   */
  public int getQueryCacheMaxTimeToLive() {
    return queryCacheMaxTimeToLive;
  }

  /**
   * Set the L2 query cache default max time to live in seconds.
   */
  public void setQueryCacheMaxTimeToLive(int queryCacheMaxTimeToLive) {
    this.queryCacheMaxTimeToLive = queryCacheMaxTimeToLive;
  }

  /**
   * Return the NamingConvention.
   * <p>
   * If none has been set the default UnderscoreNamingConvention is used.
   * </p>
   */
  public NamingConvention getNamingConvention() {
    return namingConvention;
  }

  /**
   * Set the NamingConvention.
   * <p>
   * If none is set the default UnderscoreNamingConvention is used.
   * </p>
   */
  public void setNamingConvention(NamingConvention namingConvention) {
    this.namingConvention = namingConvention;
  }

  /**
   * Return true if all DB column and table names should use quoted identifiers.
   */
  public boolean isAllQuotedIdentifiers() {
    return platformConfig.isAllQuotedIdentifiers();
  }

  /**
   * Set to true if all DB column and table names should use quoted identifiers.
   */
  public void setAllQuotedIdentifiers(boolean allQuotedIdentifiers) {
    platformConfig.setAllQuotedIdentifiers(allQuotedIdentifiers);
    if (allQuotedIdentifiers) {
      adjustNamingConventionForAllQuoted();
    }
  }

  private void adjustNamingConventionForAllQuoted() {
    if (namingConvention instanceof UnderscoreNamingConvention) {
      // we need to use matching naming convention
      this.namingConvention = new MatchingNamingConvention();
    }
  }

  /**
   * Return true if this EbeanServer is a Document store only instance (has no JDBC DB).
   */
  public boolean isDocStoreOnly() {
    return docStoreOnly;
  }

  /**
   * Set to true if this EbeanServer is Document store only instance (has no JDBC DB).
   */
  public void setDocStoreOnly(boolean docStoreOnly) {
    this.docStoreOnly = docStoreOnly;
  }

  /**
   * Return the configuration for the ElasticSearch integration.
   */
  public DocStoreConfig getDocStoreConfig() {
    return docStoreConfig;
  }

  /**
   * Set the configuration for the ElasticSearch integration.
   */
  public void setDocStoreConfig(DocStoreConfig docStoreConfig) {
    this.docStoreConfig = docStoreConfig;
  }

  /**
   * Return the constraint naming convention used in DDL generation.
   */
  public DbConstraintNaming getConstraintNaming() {
    return constraintNaming;
  }

  /**
   * Set the constraint naming convention used in DDL generation.
   */
  public void setConstraintNaming(DbConstraintNaming constraintNaming) {
    this.constraintNaming = constraintNaming;
  }

  /**
   * Return the configuration for AutoTune.
   */
  public AutoTuneConfig getAutoTuneConfig() {
    return autoTuneConfig;
  }

  /**
   * Set the configuration for AutoTune.
   */
  public void setAutoTuneConfig(AutoTuneConfig autoTuneConfig) {
    this.autoTuneConfig = autoTuneConfig;
  }

  /**
   * Return the DataSource.
   */
  public DataSource getDataSource() {
    return dataSource;
  }

  /**
   * Set a DataSource.
   */
  public void setDataSource(DataSource dataSource) {
    this.dataSource = dataSource;
  }

  /**
   * Return the read only DataSource.
   */
  public DataSource getReadOnlyDataSource() {
    return readOnlyDataSource;
  }

  /**
   * Set the read only DataSource.
   * <p>
   * Note that the DataSource is expected to use AutoCommit true mode avoiding the need
   * for explicit commit (or rollback).
   * </p>
   * <p>
   * This read only DataSource will be used for implicit query only transactions. It is not
   * used if the transaction is created explicitly or if the query is an update or delete query.
   * </p>
   */
  public void setReadOnlyDataSource(DataSource readOnlyDataSource) {
    this.readOnlyDataSource = readOnlyDataSource;
  }

  /**
   * Return the configuration to build a DataSource using Ebean's own DataSource
   * implementation.
   */
  public DataSourceConfig getDataSourceConfig() {
    return dataSourceConfig;
  }

  /**
   * Set the configuration required to build a DataSource using Ebean's own
   * DataSource implementation.
   */
  public void setDataSourceConfig(DataSourceConfig dataSourceConfig) {
    this.dataSourceConfig = dataSourceConfig;
  }

  /**
   * Return true if Ebean should create a DataSource for use with implicit read only transactions.
   */
  public boolean isAutoReadOnlyDataSource() {
    return autoReadOnlyDataSource;
  }

  /**
   * Set to true if Ebean should create a DataSource for use with implicit read only transactions.
   */
  public void setAutoReadOnlyDataSource(boolean autoReadOnlyDataSource) {
    this.autoReadOnlyDataSource = autoReadOnlyDataSource;
  }

  /**
   * Return the configuration for the read only DataSource.
   * <p>
   * This is only used if autoReadOnlyDataSource is true.
   * </p>
   * <p>
   * The driver, url, username and password default to the configuration for the main DataSource if they are not
   * set on this configuration. This means there is actually no need to set any configuration here and we only
   * set configuration for url, username and password etc if it is different from the main DataSource.
   * </p>
   */
  public DataSourceConfig getReadOnlyDataSourceConfig() {
    return readOnlyDataSourceConfig;
  }

  /**
   * Set the configuration for the read only DataSource.
   */
  public void setReadOnlyDataSourceConfig(DataSourceConfig readOnlyDataSourceConfig) {
    this.readOnlyDataSourceConfig = readOnlyDataSourceConfig;
  }

  /**
   * Return the JNDI name of the DataSource to use.
   */
  public String getDataSourceJndiName() {
    return dataSourceJndiName;
  }

  /**
   * Set the JNDI name of the DataSource to use.
   * <p>
   * By default a prefix of "java:comp/env/jdbc/" is used to lookup the
   * DataSource. This prefix is not used if dataSourceJndiName starts with
   * "java:".
   * </p>
   */
  public void setDataSourceJndiName(String dataSourceJndiName) {
    this.dataSourceJndiName = dataSourceJndiName;
  }

  /**
   * Return true if autoCommit mode is on. This indicates to Ebean to use autoCommit friendly Transactions and TransactionManager.
   */
  public boolean isAutoCommitMode() {
    return autoCommitMode;
  }

  /**
   * Set to true if autoCommit mode is on and Ebean should use autoCommit friendly Transactions and TransactionManager.
   */
  public void setAutoCommitMode(boolean autoCommitMode) {
    this.autoCommitMode = autoCommitMode;
  }

  /**
   * Return true if transaction begin should be started with explicit statement.
   */
  public boolean isExplicitTransactionBeginMode() {
    return explicitTransactionBeginMode;
  }

  /**
   * Set to true if transaction begin should be started with explicit statement.
   * <p>
   * This works for H2 and Postgres but not for Oracle - only use this if you first name
   * is Daryl or you have explicitly talked to Rob about this feature.
   * </p>
   * <p>
   * This is generally not expected to be turned on but instead allow transactions to start
   * implicitly which is generally the standard approach.
   * </p>
   */
  public void setExplicitTransactionBeginMode(boolean explicitTransactionBeginMode) {
    this.explicitTransactionBeginMode = explicitTransactionBeginMode;
  }

  /**
   * Return a value used to represent TRUE in the database.
   * <p>
   * This is used for databases that do not support boolean natively.
   * </p>
   * <p>
   * The value returned is either a Integer or a String (e.g. "1", or "T").
   * </p>
   */
  public String getDatabaseBooleanTrue() {
    return platformConfig.getDatabaseBooleanTrue();
  }

  /**
   * Set the value to represent TRUE in the database.
   * <p>
   * This is used for databases that do not support boolean natively.
   * </p>
   * <p>
   * The value set is either a Integer or a String (e.g. "1", or "T").
   * </p>
   */
  public void setDatabaseBooleanTrue(String databaseTrue) {
    platformConfig.setDatabaseBooleanTrue(databaseTrue);
  }

  /**
   * Return a value used to represent FALSE in the database.
   * <p>
   * This is used for databases that do not support boolean natively.
   * </p>
   * <p>
   * The value returned is either a Integer or a String (e.g. "0", or "F").
   * </p>
   */
  public String getDatabaseBooleanFalse() {
    return platformConfig.getDatabaseBooleanFalse();
  }

  /**
   * Set the value to represent FALSE in the database.
   * <p>
   * This is used for databases that do not support boolean natively.
   * </p>
   * <p>
   * The value set is either a Integer or a String (e.g. "0", or "F").
   * </p>
   */
  public void setDatabaseBooleanFalse(String databaseFalse) {
    this.platformConfig.setDatabaseBooleanFalse(databaseFalse);
  }

  /**
   * Return the number of DB sequence values that should be preallocated.
   */
  public int getDatabaseSequenceBatchSize() {
    return platformConfig.getDatabaseSequenceBatchSize();
  }

  /**
   * Set the number of DB sequence values that should be preallocated and cached
   * by Ebean.
   * <p>
   * This is only used for DB's that use sequences and is a performance
   * optimisation. This reduces the number of times Ebean needs to get a
   * sequence value from the Database reducing network chatter.
   * </p>
   * <p>
   * By default this value is 10 so when we need another Id (and don't have one
   * in our cache) Ebean will fetch 10 id's from the database. Note that when
   * the cache drops to have full (which is 5 by default) Ebean will fetch
   * another batch of Id's in a background thread.
   * </p>
   */
  public void setDatabaseSequenceBatch(int databaseSequenceBatchSize) {
    this.platformConfig.setDatabaseSequenceBatchSize(databaseSequenceBatchSize);
  }

  /**
   * Return the database platform name (can be null).
   * <p>
   * If null then the platform is determined automatically via the JDBC driver
   * information.
   * </p>
   */
  public String getDatabasePlatformName() {
    return databasePlatformName;
  }

  /**
   * Explicitly set the database platform name
   * <p>
   * If none is set then the platform is determined automatically via the JDBC
   * driver information.
   * </p>
   * <p>
   * This can be used when the Database Platform can not be automatically
   * detected from the JDBC driver (possibly 3rd party JDBC driver). It is also
   * useful when you want to do offline DDL generation for a database platform
   * that you don't have access to.
   * </p>
   * <p>
   * Values are oracle, h2, postgres, mysql, sqlserver16, sqlserver17.
   * </p>
   */
  public void setDatabasePlatformName(String databasePlatformName) {
    this.databasePlatformName = databasePlatformName;
  }

  /**
   * Return the database platform to use for this server.
   */
  public DatabasePlatform getDatabasePlatform() {
    return databasePlatform;
  }

  /**
   * Explicitly set the database platform to use.
   * <p>
   * If none is set then the platform is determined via the databasePlatformName
   * or automatically via the JDBC driver information.
   * </p>
   */
  public void setDatabasePlatform(DatabasePlatform databasePlatform) {
    this.databasePlatform = databasePlatform;
  }

  /**
   * Return the preferred DB platform IdType.
   */
  public IdType getIdType() {
    return platformConfig.getIdType();
  }

  /**
   * Set the preferred DB platform IdType.
   */
  public void setIdType(IdType idType) {
    this.platformConfig.setIdType(idType);
  }

  /**
   * Return the EncryptKeyManager.
   */
  public EncryptKeyManager getEncryptKeyManager() {
    return encryptKeyManager;
  }

  /**
   * Set the EncryptKeyManager.
   * <p>
   * This is required when you want to use encrypted properties.
   * </p>
   * <p>
   * You can also set this in ebean.proprerties:
   * </p>
   * <p>
   * <pre>{@code
   * # set via ebean.properties
   * ebean.encryptKeyManager=org.avaje.tests.basic.encrypt.BasicEncyptKeyManager
   * }</pre>
   */
  public void setEncryptKeyManager(EncryptKeyManager encryptKeyManager) {
    this.encryptKeyManager = encryptKeyManager;
  }

  /**
   * Return the EncryptDeployManager.
   * <p>
   * This is optionally used to programmatically define which columns are
   * encrypted instead of using the {@link Encrypted} Annotation.
   * </p>
   */
  public EncryptDeployManager getEncryptDeployManager() {
    return encryptDeployManager;
  }

  /**
   * Set the EncryptDeployManager.
   * <p>
   * This is optionally used to programmatically define which columns are
   * encrypted instead of using the {@link Encrypted} Annotation.
   * </p>
   */
  public void setEncryptDeployManager(EncryptDeployManager encryptDeployManager) {
    this.encryptDeployManager = encryptDeployManager;
  }

  /**
   * Return the Encryptor used to encrypt data on the java client side (as
   * opposed to DB encryption functions).
   */
  public Encryptor getEncryptor() {
    return encryptor;
  }

  /**
   * Set the Encryptor used to encrypt data on the java client side (as opposed
   * to DB encryption functions).
   * <p>
   * Ebean has a default implementation that it will use if you do not set your
   * own Encryptor implementation.
   * </p>
   */
  public void setEncryptor(Encryptor encryptor) {
    this.encryptor = encryptor;
  }

  /**
   * Return true if the EbeanServer instance should be created in offline mode.
   */
  public boolean isDbOffline() {
    return dbOffline;
  }

  /**
   * Set to true if the EbeanServer instance should be created in offline mode.
   * <p>
   * Typically used to create an EbeanServer instance for DDL Migration generation
   * without requiring a real DataSource / Database to connect to.
   * </p>
   */
  public void setDbOffline(boolean dbOffline) {
    this.dbOffline = dbOffline;
  }

  /**
   * Return the DbEncrypt used to encrypt and decrypt properties.
   * <p>
   * Note that if this is not set then the DbPlatform may already have a
   * DbEncrypt set and that will be used.
   * </p>
   */
  public DbEncrypt getDbEncrypt() {
    return dbEncrypt;
  }

  /**
   * Set the DbEncrypt used to encrypt and decrypt properties.
   * <p>
   * Note that if this is not set then the DbPlatform may already have a
   * DbEncrypt set (H2, MySql, Postgres and Oracle platforms have a DbEncrypt)
   * </p>
   */
  public void setDbEncrypt(DbEncrypt dbEncrypt) {
    this.dbEncrypt = dbEncrypt;
  }

  /**
   * Return the configuration for DB types (such as UUID and custom mappings).
   */
  public PlatformConfig getPlatformConfig() {
    return platformConfig;
  }

  /**
   * Set the configuration for DB platform (such as UUID and custom mappings).
   */
  public void setPlatformConfig(PlatformConfig platformConfig) {
    this.platformConfig = platformConfig;
  }

  /**
   * Set the DB type used to store UUID.
   */
  public void setDbUuid(PlatformConfig.DbUuid dbUuid) {
    this.platformConfig.setDbUuid(dbUuid);
  }

  /**
   * Returns the UUID version mode.
   */
  public UuidVersion getUuidVersion() {
    return uuidVersion;
  }

  /**
   * Sets the UUID version mode.
   */
  public void setUuidVersion(UuidVersion uuidVersion) {
    this.uuidVersion = uuidVersion;
  }

  /**
   * Return the UUID state file.
   */
  public String getUuidStateFile() {
    return uuidStateFile;
  }

  /**
   * Set the UUID state file.
   */
  public void setUuidStateFile(String uuidStateFile) {
    this.uuidStateFile = uuidStateFile;
  }

  /**
   * Return true if LocalTime should be persisted with nanos precision.
   */
  public boolean isLocalTimeWithNanos() {
    return localTimeWithNanos;
  }

  /**
   * Set to true if LocalTime should be persisted with nanos precision.
   * <p>
   * Otherwise it is persisted using java.sql.Time which is seconds precision.
   * </p>
   */
  public void setLocalTimeWithNanos(boolean localTimeWithNanos) {
    this.localTimeWithNanos = localTimeWithNanos;
  }

  /**
   * Return true if Duration should be persisted with nanos precision (SQL DECIMAL).
   * <p>
   * Otherwise it is persisted with second precision (SQL INTEGER).
   * </p>
   */
  public boolean isDurationWithNanos() {
    return durationWithNanos;
  }

  /**
   * Set to true if Duration should be persisted with nanos precision (SQL DECIMAL).
   * <p>
   * Otherwise it is persisted with second precision (SQL INTEGER).
   * </p>
   */
  public void setDurationWithNanos(boolean durationWithNanos) {
    this.durationWithNanos = durationWithNanos;
  }

  /**
   * Set to true to run DB migrations on server start.
   * <p>
   * This is the same as serverConfig.getMigrationConfig().setRunMigration(). We have added this method here
   * as it is often the only thing we need to configure for migrations.
   */
  public void setRunMigration(boolean runMigration){
    migrationConfig.setRunMigration(runMigration);
  }

  /**
   * Set to true to generate the "create all" DDL on startup.
   * <p>
   * Typically we want this on when we are running tests locally (and often using H2)
   * and we want to create the full DB schema from scratch to run tests.
   */
  public void setDdlGenerate(boolean ddlGenerate) {
    this.ddlGenerate = ddlGenerate;
  }

  /**
   * Set to true to run the generated "create all DDL" on startup.
   * <p>
   * Typically we want this on when we are running tests locally (and often using H2)
   * and we want to create the full DB schema from scratch to run tests.
   */
  public void setDdlRun(boolean ddlRun) {
    this.ddlRun = ddlRun;
  }

  /**
   * Return true if the "drop all ddl" should be skipped.
   * <p>
   * Typically we want to do this when using H2 (in memory) as our test database and the drop statements
   * are not required so skipping the drop table statements etc makes it faster with less noise in the logs.
   */
  public boolean isDdlCreateOnly() {
    return ddlCreateOnly;
  }

  /**
   * Set to true if the "drop all ddl" should be skipped.
   * <p>
   * Typically we want to do this when using H2 (in memory) as our test database and the drop statements
   * are not required so skipping the drop table statements etc makes it faster with less noise in the logs.
   */
  public void setDdlCreateOnly(boolean ddlCreateOnly) {
    this.ddlCreateOnly = ddlCreateOnly;
  }

  /**
   * Return SQL script to execute after the "create all" DDL has been run.
   * <p>
   * Typically this is a sql script that inserts test seed data when running tests.
   * Place a sql script in src/test/resources that inserts test seed data.
   * </p>
   */
  public String getDdlSeedSql() {
    return ddlSeedSql;
  }

  /**
   * Set a SQL script to execute after the "create all" DDL has been run.
   * <p>
   * Typically this is a sql script that inserts test seed data when running tests.
   * Place a sql script in src/test/resources that inserts test seed data.
   * </p>
   */
  public void setDdlSeedSql(String ddlSeedSql) {
    this.ddlSeedSql = ddlSeedSql;
  }

  /**
   * Return a SQL script to execute before the "create all" DDL has been run.
   */
  public String getDdlInitSql() {
    return ddlInitSql;
  }

  /**
   * Set a SQL script to execute before the "create all" DDL has been run.
   */
  public void setDdlInitSql(String ddlInitSql) {
    this.ddlInitSql = ddlInitSql;
  }

  /**
   * Return true if the DDL should be generated.
   */
  public boolean isDdlGenerate() {
    return ddlGenerate;
  }

  /**
   * Return true if the DDL should be run.
   */
  public boolean isDdlRun() {
    return ddlRun;
  }

  /**
   * Return true if the class path search should be disabled.
   */
  public boolean isDisableClasspathSearch() {
    return disableClasspathSearch;
  }

  /**
   * Set to true to disable the class path search even for the case where no entity bean classes
   * have been registered. This can be used to start an EbeanServer instance just to use the
   * SQL functions such as SqlQuery, SqlUpdate etc.
   */
  public void setDisableClasspathSearch(boolean disableClasspathSearch) {
    this.disableClasspathSearch = disableClasspathSearch;
  }

  /**
   * Return the mode to use for Joda LocalTime support 'normal' or 'utc'.
   */
  public String getJodaLocalTimeMode() {
    return jodaLocalTimeMode;
  }

  /**
   * Set the mode to use for Joda LocalTime support 'normal' or 'utc'.
   */
  public void setJodaLocalTimeMode(String jodaLocalTimeMode) {
    this.jodaLocalTimeMode = jodaLocalTimeMode;
  }

  /**
   * Programmatically add classes (typically entities) that this server should
   * use.
   * <p>
   * The class can be an Entity, Embedded type, ScalarType, BeanPersistListener,
   * BeanFinder or BeanPersistController.
   * </p>
   * <p>
   * If no classes are specified then the classes are found automatically via
   * searching the class path.
   * </p>
   * <p>
   * Alternatively the classes can be added via {@link #setClasses(List)}.
   * </p>
   *
   * @param cls the entity type (or other type) that should be registered by this
   *            server.
   */
  public void addClass(Class<?> cls) {
    if (classes == null) {
      classes = new ArrayList<>();
    }
    classes.add(cls);
  }

  /**
   * Add a package to search for entities via class path search.
   * <p>
   * This is only used if classes have not been explicitly specified.
   * </p>
   */
  public void addPackage(String packageName) {
    if (packages == null) {
      packages = new ArrayList<>();
    }
    packages.add(packageName);
  }

  /**
   * Return packages to search for entities via class path search.
   * <p>
   * This is only used if classes have not been explicitly specified.
   * </p>
   */
  public List<String> getPackages() {
    return packages;
  }

  /**
   * Set packages to search for entities via class path search.
   * <p>
   * This is only used if classes have not been explicitly specified.
   * </p>
   */
  public void setPackages(List<String> packages) {
    this.packages = packages;
  }

  /**
   * Set the list of classes (entities, listeners, scalarTypes etc) that should
   * be used for this server.
   * <p>
   * If no classes are specified then the classes are found automatically via
   * searching the class path.
   * </p>
   * <p>
   * Alternatively the classes can contain added via {@link #addClass(Class)}.
   * </p>
   */
  public void setClasses(List<Class<?>> classes) {
    this.classes = classes;
  }

  /**
   * Return the classes registered for this server. Typically this includes
   * entities and perhaps listeners.
   */
  public List<Class<?>> getClasses() {
    return classes;
  }

  /**
   * Return true if L2 bean cache should be skipped once writes have occurred on a transaction.
   * <p>
   * This defaults to true and means that for "find by id" and "find by natural key"
   * queries that normally hit L2 bean cache automatically will not do so after a write/persist
   * on the transaction.
   * </p>
   * <p>
   * <pre>{@code
   *
   *   // assume Customer has L2 bean caching enabled ...
   *
   *   Transaction transaction = Ebean.beginTransaction();
   *   try {
   *
   *     // this uses L2 bean cache as the transaction
   *     // ... is considered "query only" at this point
   *     Customer.find.byId(42);
   *
   *     // transaction no longer "query only" once
   *     // ... a bean has been saved etc
   *     Ebean.save(someBean);
   *
   *     // will NOT use L2 bean cache as the transaction
   *     // ... is no longer considered "query only"
   *     Customer.find.byId(55);
   *
   *
   *
   *     // explicit control - please use L2 bean cache
   *
   *     transaction.setSkipCache(false);
   *     Customer.find.byId(77); // hit the l2 bean cache
   *
   *
   *     // explicit control - please don't use L2 bean cache
   *
   *     transaction.setSkipCache(true);
   *     Customer.find.byId(99); // skips l2 bean cache
   *
   *
   *   } finally {
   *     transaction.end();
   *   }
   *
   * }</pre>
   *
   * @see Transaction#setSkipCache(boolean)
   */
  public boolean isSkipCacheAfterWrite() {
    return skipCacheAfterWrite;
  }

  /**
   * Set to false when we still want to hit the cache after a write has occurred on a transaction.
   */
  public void setSkipCacheAfterWrite(boolean skipCacheAfterWrite) {
    this.skipCacheAfterWrite = skipCacheAfterWrite;
  }

  /**
   * Return true to only update changed properties.
   */
  public boolean isUpdateChangesOnly() {
    return updateChangesOnly;
  }

  /**
   * Set to true to only update changed properties.
   */
  public void setUpdateChangesOnly(boolean updateChangesOnly) {
    this.updateChangesOnly = updateChangesOnly;
  }

  /**
   * Returns true if updates in JDBC batch default to include all properties by default.
   */
  public boolean isUpdateAllPropertiesInBatch() {
    return updateAllPropertiesInBatch;
  }

  /**
   * Set to false if by default updates in JDBC batch should not include all properties.
   * <p>
   * This mode can be explicitly set per transaction.
   * </p>
   *
   * @see Transaction#setUpdateAllLoadedProperties(boolean)
   */
  public void setUpdateAllPropertiesInBatch(boolean updateAllPropertiesInBatch) {
    this.updateAllPropertiesInBatch = updateAllPropertiesInBatch;
  }

  /**
   * Return true if updates by default delete missing children when cascading save to a OneToMany or
   * ManyToMany. When not set this defaults to true.
   */
  public boolean isUpdatesDeleteMissingChildren() {
    return updatesDeleteMissingChildren;
  }

  /**
   * Set if updates by default delete missing children when cascading save to a OneToMany or
   * ManyToMany. When not set this defaults to true.
   */
  public void setUpdatesDeleteMissingChildren(boolean updatesDeleteMissingChildren) {
    this.updatesDeleteMissingChildren = updatesDeleteMissingChildren;
  }

  public boolean isAutostart() {
    return autostart;
  }

  public void setAutostart(boolean autostart) {
    this.autostart = autostart;
  }

  /**
   * Return true if the ebeanServer should collection query statistics by ObjectGraphNode.
   */
  public boolean isCollectQueryStatsByNode() {
    return collectQueryStatsByNode;
  }

  /**
   * Set to true to collection query execution statistics by ObjectGraphNode.
   * <p>
   * These statistics can be used to highlight code/query 'origin points' that result in lots of lazy loading.
   * </p>
   * <p>
   * It is considered safe/fine to have this set to true for production.
   * </p>
   * <p>
   * This information can be later retrieved via {@link MetaInfoManager}.
   * </p>
   *
   * @see MetaInfoManager
   */
  public void setCollectQueryStatsByNode(boolean collectQueryStatsByNode) {
    this.collectQueryStatsByNode = collectQueryStatsByNode;
  }

  /**
   * Return true if query plans should also collect their 'origins'. This means for a given query plan you
   * can identify the code/origin points where this query resulted from including lazy loading origins.
   */
  public boolean isCollectQueryOrigins() {
    return collectQueryOrigins;
  }

  /**
   * Set to true if query plans should collect their 'origin' points. This means for a given query plan you
   * can identify the code/origin points where this query resulted from including lazy loading origins.
   * <p>
   * This information can be later retrieved via {@link MetaInfoManager}.
   * </p>
   *
   * @see MetaInfoManager
   */
  public void setCollectQueryOrigins(boolean collectQueryOrigins) {
    this.collectQueryOrigins = collectQueryOrigins;
  }

  /**
   * Returns the resource directory.
   */
  public String getResourceDirectory() {
    return resourceDirectory;
  }

  /**
   * Sets the resource directory.
   */
  public void setResourceDirectory(String resourceDirectory) {
    this.resourceDirectory = resourceDirectory;
  }

  /**
   * Add a custom type mapping.
   * <p>
   * <pre>{@code
   *
   *   // set the default mapping for BigDecimal.class/decimal
   *   serverConfig.addCustomMapping(DbType.DECIMAL, "decimal(18,6)");
   *
   *   // set the default mapping for String.class/varchar but only for Postgres
   *   serverConfig.addCustomMapping(DbType.VARCHAR, "text", Platform.POSTGRES);
   *
   * }</pre>
   *
   * @param type             The DB type this mapping should apply to
   * @param columnDefinition The column definition that should be used
   * @param platform         Optionally specify the platform this mapping should apply to.
   */
  public void addCustomMapping(DbType type, String columnDefinition, Platform platform) {
    platformConfig.addCustomMapping(type, columnDefinition, platform);
  }

  /**
   * Add a custom type mapping that applies to all platforms.
   * <p>
   * <pre>{@code
   *
   *   // set the default mapping for BigDecimal/decimal
   *   serverConfig.addCustomMapping(DbType.DECIMAL, "decimal(18,6)");
   *
   *   // set the default mapping for String/varchar
   *   serverConfig.addCustomMapping(DbType.VARCHAR, "text");
   *
   * }</pre>
   *
   * @param type             The DB type this mapping should apply to
   * @param columnDefinition The column definition that should be used
   */
  public void addCustomMapping(DbType type, String columnDefinition) {
    platformConfig.addCustomMapping(type, columnDefinition);
  }

  /**
   * Register a BeanQueryAdapter instance.
   * <p>
   * Note alternatively you can use {@link #setQueryAdapters(List)} to set all
   * the BeanQueryAdapter instances.
   * </p>
   */
  public void add(BeanQueryAdapter beanQueryAdapter) {
    queryAdapters.add(beanQueryAdapter);
  }

  /**
   * Return the BeanQueryAdapter instances.
   */
  public List<BeanQueryAdapter> getQueryAdapters() {
    return queryAdapters;
  }

  /**
   * Register all the BeanQueryAdapter instances.
   * <p>
   * Note alternatively you can use {@link #add(BeanQueryAdapter)} to add
   * BeanQueryAdapter instances one at a time.
   * </p>
   */
  public void setQueryAdapters(List<BeanQueryAdapter> queryAdapters) {
    this.queryAdapters = queryAdapters;
  }

  /**
   * Return the custom IdGenerator instances.
   */
  public List<IdGenerator> getIdGenerators() {
    return idGenerators;
  }

  /**
   * Set the custom IdGenerator instances.
   */
  public void setIdGenerators(List<IdGenerator> idGenerators) {
    this.idGenerators = idGenerators;
  }

  /**
   * Register a customer IdGenerator instance.
   */
  public void add(IdGenerator idGenerator) {
    idGenerators.add(idGenerator);
  }

  /**
   * Register a BeanPersistController instance.
   * <p>
   * Note alternatively you can use {@link #setPersistControllers(List)} to set
   * all the BeanPersistController instances.
   * </p>
   */
  public void add(BeanPersistController beanPersistController) {
    persistControllers.add(beanPersistController);
  }

  /**
   * Register a BeanPostLoad instance.
   * <p>
   * Note alternatively you can use {@link #setPostLoaders(List)} to set
   * all the BeanPostLoad instances.
   * </p>
   */
  public void add(BeanPostLoad postLoad) {
    postLoaders.add(postLoad);
  }

  /**
   * Register a BeanPostConstructListener instance.
   * <p>
   * Note alternatively you can use {@link #setPostConstructListeners(List)} to set
   * all the BeanPostConstructListener instances.
   * </p>
   */
  public void add(BeanPostConstructListener listener) {
    postConstructListeners.add(listener);
  }

  /**
   * Return the list of BeanFindController instances.
   */
  public List<BeanFindController> getFindControllers() {
    return findControllers;
  }

  /**
   * Set the list of BeanFindController instances.
   */
  public void setFindControllers(List<BeanFindController> findControllers) {
    this.findControllers = findControllers;
  }

  /**
   * Return the list of BeanPostLoader instances.
   */
  public List<BeanPostLoad> getPostLoaders() {
    return postLoaders;
  }

  /**
   * Set the list of BeanPostLoader instances.
   */
  public void setPostLoaders(List<BeanPostLoad> postLoaders) {
    this.postLoaders = postLoaders;
  }

  /**
   * Return the list of BeanPostLoader instances.
   */
  public List<BeanPostConstructListener> getPostConstructListeners() {
    return postConstructListeners;
  }

  /**
   * Set the list of BeanPostLoader instances.
   */
  public void setPostConstructListeners(List<BeanPostConstructListener> listeners) {
    this.postConstructListeners = listeners;
  }

  /**
   * Return the BeanPersistController instances.
   */
  public List<BeanPersistController> getPersistControllers() {
    return persistControllers;
  }

  /**
   * Register all the BeanPersistController instances.
   * <p>
   * Note alternatively you can use {@link #add(BeanPersistController)} to add
   * BeanPersistController instances one at a time.
   * </p>
   */
  public void setPersistControllers(List<BeanPersistController> persistControllers) {
    this.persistControllers = persistControllers;
  }

  /**
   * Register a BeanPersistListener instance.
   * <p>
   * Note alternatively you can use {@link #setPersistListeners(List)} to set
   * all the BeanPersistListener instances.
   * </p>
   */
  public void add(BeanPersistListener beanPersistListener) {
    persistListeners.add(beanPersistListener);
  }

  /**
   * Return the BeanPersistListener instances.
   */
  public List<BeanPersistListener> getPersistListeners() {
    return persistListeners;
  }

  /**
   * Add a BulkTableEventListener
   */
  public void add(BulkTableEventListener bulkTableEventListener) {
    bulkTableEventListeners.add(bulkTableEventListener);
  }

  /**
   * Return the list of BulkTableEventListener instances.
   */
  public List<BulkTableEventListener> getBulkTableEventListeners() {
    return bulkTableEventListeners;
  }

  /**
   * Add a ServerConfigStartup.
   */
  public void addServerConfigStartup(ServerConfigStartup configStartupListener) {
    configStartupListeners.add(configStartupListener);
  }

  /**
   * Return the list of ServerConfigStartup instances.
   */
  public List<ServerConfigStartup> getServerConfigStartupListeners() {
    return configStartupListeners;
  }

  /**
   * Register all the BeanPersistListener instances.
   * <p>
   * Note alternatively you can use {@link #add(BeanPersistListener)} to add
   * BeanPersistListener instances one at a time.
   * </p>
   */
  public void setPersistListeners(List<BeanPersistListener> persistListeners) {
    this.persistListeners = persistListeners;
  }

  /**
   * Return the default PersistenceContextScope to be used if one is not explicitly set on a query.
   * <p/>
   * The PersistenceContextScope can specified on each query via {@link io.ebean
   * .Query#setPersistenceContextScope(io.ebean.PersistenceContextScope)}. If it
   * is not set on the query this default scope is used.
   *
   * @see Query#setPersistenceContextScope(PersistenceContextScope)
   */
  public PersistenceContextScope getPersistenceContextScope() {
    // if somehow null return TRANSACTION scope
    return persistenceContextScope == null ? PersistenceContextScope.TRANSACTION : persistenceContextScope;
  }

  /**
   * Set the PersistenceContext scope to be used if one is not explicitly set on a query.
   * <p/>
   * This defaults to {@link PersistenceContextScope#TRANSACTION}.
   * <p/>
   * The PersistenceContextScope can specified on each query via {@link io.ebean
   * .Query#setPersistenceContextScope(io.ebean.PersistenceContextScope)}. If it
   * is not set on the query this scope is used.
   *
   * @see Query#setPersistenceContextScope(PersistenceContextScope)
   */
  public void setPersistenceContextScope(PersistenceContextScope persistenceContextScope) {
    this.persistenceContextScope = persistenceContextScope;
  }

  /**
   * Return the ClassLoadConfig which is used to detect Joda, Java8 types etc and also
   * create new instances of plugins given a className.
   */
  public ClassLoadConfig getClassLoadConfig() {
    return classLoadConfig;
  }

  /**
   * Set the ClassLoadConfig which is used to detect Joda, Java8 types etc and also
   * create new instances of plugins given a className.
   */
  public void setClassLoadConfig(ClassLoadConfig classLoadConfig) {
    this.classLoadConfig = classLoadConfig;
  }

  /**
   * Return the service loader using the classLoader defined in ClassLoadConfig.
   */
  public <T> ServiceLoader<T> serviceLoad(Class<T> spiService) {

    return ServiceLoader.load(spiService, classLoadConfig.getClassLoader());
  }

  /**
   * Return the first service using the service loader (or null).
   */
  public <T> T service(Class<T> spiService) {
    ServiceLoader<T> load = serviceLoad(spiService);
    Iterator<T> serviceInstances = load.iterator();
    return serviceInstances.hasNext() ? serviceInstances.next() : null;
  }

  /**
   * Load settings from ebean.properties.
   */
  public void loadFromProperties() {
    this.properties = PropertiesLoader.load();
    configureFromProperties();
  }

  /**
   * Load the settings from the given properties
   */
  public void loadFromProperties(Properties properties) {
    // keep the properties used for configuration so that these are available for plugins
    this.properties = PropertiesLoader.eval(properties);
    configureFromProperties();
  }

  /**
   * Load the settings from the given properties
   */
  private void configureFromProperties() {
    List<AutoConfigure> autoConfigures = autoConfiguration();
    loadSettings(new PropertiesWrapper("ebean", name, properties, classLoadConfig));
    for (AutoConfigure autoConfigure : autoConfigures) {
      autoConfigure.postConfigure(this);
    }
  }

  /**
   * Use a 'plugin' to provide automatic configuration. Intended for automatic testing
   * configuration with Docker containers via ebean-test-config.
   */
  private List<AutoConfigure> autoConfiguration() {
    List<AutoConfigure> list = new ArrayList<>();
    for (AutoConfigure autoConfigure : serviceLoad(AutoConfigure.class)) {
      autoConfigure.preConfigure(this);
      list.add(autoConfigure);
    }
    return list;
  }

  /**
   * Deprecated - this does nothing now, we always try to read test configuration.
   * <p>
   * Load settings from test-ebean.properties and do nothing if the properties is not found.
   * <p>
   * This is typically used when test-ebean.properties is put into the test class path and used
   * to configure Ebean for running tests.
   * </p>
   */
  @Deprecated
  public void loadTestProperties() {
    // do nothing now ... as we always try to read test configuration and that should only
  }

  /**
   * Return the properties that we used for configuration and were set via a call to loadFromProperties().
   */
  public Properties getProperties() {
    return properties;
  }

  /**
   * loads the data source settings to preserve existing behaviour. IMHO, if someone has set the datasource config already,
   * they don't want the settings to be reloaded and reset. This allows a descending class to override this behaviour and prevent it
   * from happening.
   *
   * @param p - The defined property source passed to load settings
   */
  protected void loadDataSourceSettings(PropertiesWrapper p) {
    dataSourceConfig.loadSettings(p.properties, name);
    readOnlyDataSourceConfig.loadSettings(p.properties, name);
  }

  /**
   * This is broken out to allow overridden behaviour.
   */
  protected void loadDocStoreSettings(PropertiesWrapper p) {
    docStoreConfig.loadSettings(p);
  }

  /**
   * This is broken out to allow overridden behaviour.
   */
  protected void loadAutoTuneSettings(PropertiesWrapper p) {
    autoTuneConfig.loadSettings(p);
  }

  /**
   * Load the configuration settings from the properties file.
   */
  protected void loadSettings(PropertiesWrapper p) {

    profilingConfig.loadSettings(p, name);
    migrationConfig.loadSettings(p, name);
    platformConfig.loadSettings(p);
    if (platformConfig.isAllQuotedIdentifiers()) {
      adjustNamingConventionForAllQuoted();
    }
    namingConvention = createNamingConvention(p, namingConvention);
    if (namingConvention != null) {
      namingConvention.loadFromProperties(p);
    }
    if (autoTuneConfig == null) {
      autoTuneConfig = new AutoTuneConfig();
    }
    loadAutoTuneSettings(p);

    if (dataSourceConfig == null) {
      dataSourceConfig = new DataSourceConfig();
    }
    loadDataSourceSettings(p);

    if (docStoreConfig == null) {
      docStoreConfig = new DocStoreConfig();
    }
    loadDocStoreSettings(p);

    queryPlanTTLSeconds = p.getInt("queryPlanTTLSeconds", queryPlanTTLSeconds);
    slowQueryMillis = p.getLong("slowQueryMillis", slowQueryMillis);
    docStoreOnly = p.getBoolean("docStoreOnly", docStoreOnly);
    disableL2Cache = p.getBoolean("disableL2Cache", disableL2Cache);
    notifyL2CacheInForeground = p.getBoolean("notifyL2CacheInForeground", notifyL2CacheInForeground);
    explicitTransactionBeginMode = p.getBoolean("explicitTransactionBeginMode", explicitTransactionBeginMode);
    autoCommitMode = p.getBoolean("autoCommitMode", autoCommitMode);
    useJtaTransactionManager = p.getBoolean("useJtaTransactionManager", useJtaTransactionManager);
    useJavaxValidationNotNull = p.getBoolean("useJavaxValidationNotNull", useJavaxValidationNotNull);
    autoReadOnlyDataSource = p.getBoolean("autoReadOnlyDataSource", autoReadOnlyDataSource);

    backgroundExecutorSchedulePoolSize = p.getInt("backgroundExecutorSchedulePoolSize", backgroundExecutorSchedulePoolSize);
    backgroundExecutorShutdownSecs = p.getInt("backgroundExecutorShutdownSecs", backgroundExecutorShutdownSecs);
    disableClasspathSearch = p.getBoolean("disableClasspathSearch", disableClasspathSearch);
    currentUserProvider = p.createInstance(CurrentUserProvider.class, "currentUserProvider", currentUserProvider);
    databasePlatform = p.createInstance(DatabasePlatform.class, "databasePlatform", databasePlatform);
    encryptKeyManager = p.createInstance(EncryptKeyManager.class, "encryptKeyManager", encryptKeyManager);
    encryptDeployManager = p.createInstance(EncryptDeployManager.class, "encryptDeployManager", encryptDeployManager);
    encryptor = p.createInstance(Encryptor.class, "encryptor", encryptor);
    dbEncrypt = p.createInstance(DbEncrypt.class, "dbEncrypt", dbEncrypt);
    dbOffline = p.getBoolean("dbOffline", dbOffline);
    serverCachePlugin = p.createInstance(ServerCachePlugin.class, "serverCachePlugin", serverCachePlugin);

    String packagesProp = p.get("search.packages", p.get("packages", null));
    packages = getSearchList(packagesProp, packages);

    collectQueryStatsByNode = p.getBoolean("collectQueryStatsByNode", collectQueryStatsByNode);
    collectQueryOrigins = p.getBoolean("collectQueryOrigins", collectQueryOrigins);

    skipCacheAfterWrite = p.getBoolean("skipCacheAfterWrite", skipCacheAfterWrite);
    updateAllPropertiesInBatch = p.getBoolean("updateAllPropertiesInBatch", updateAllPropertiesInBatch);
    updateChangesOnly = p.getBoolean("updateChangesOnly", updateChangesOnly);

    boolean defaultDeleteMissingChildren = p.getBoolean("defaultDeleteMissingChildren", updatesDeleteMissingChildren);
    updatesDeleteMissingChildren = p.getBoolean("updatesDeleteMissingChildren", defaultDeleteMissingChildren);

    autostart = p.getBoolean("autostart", autostart);

    if (p.get("batch.mode") != null || p.get("persistBatching") != null) {
      throw new IllegalArgumentException("Property 'batch.mode' or 'persistBatching' is being set but no longer used. Please change to use 'persistBatchMode'");
    }

    persistBatch = p.getEnum(PersistBatch.class, "persistBatch", persistBatch);
    persistBatchOnCascade = p.getEnum(PersistBatch.class, "persistBatchOnCascade", persistBatchOnCascade);

    int batchSize = p.getInt("batch.size", persistBatchSize);
    persistBatchSize = p.getInt("persistBatchSize", batchSize);

    persistenceContextScope = PersistenceContextScope.valueOf(p.get("persistenceContextScope", "TRANSACTION"));

    changeLogAsync = p.getBoolean("changeLogAsync", changeLogAsync);
    changeLogIncludeInserts = p.getBoolean("changeLogIncludeInserts", changeLogIncludeInserts);
    expressionEqualsWithNullAsNoop = p.getBoolean("expressionEqualsWithNullAsNoop", expressionEqualsWithNullAsNoop);
    expressionNativeIlike = p.getBoolean("expressionNativeIlike", expressionNativeIlike);

    dataTimeZone = p.get("dataTimeZone", dataTimeZone);
    asOfViewSuffix = p.get("asOfViewSuffix", asOfViewSuffix);
    asOfSysPeriod = p.get("asOfSysPeriod", asOfSysPeriod);
    historyTableSuffix = p.get("historyTableSuffix", historyTableSuffix);
    dataSourceJndiName = p.get("dataSourceJndiName", dataSourceJndiName);
    jdbcFetchSizeFindEach = p.getInt("jdbcFetchSizeFindEach", jdbcFetchSizeFindEach);
    jdbcFetchSizeFindList = p.getInt("jdbcFetchSizeFindList", jdbcFetchSizeFindList);
    databasePlatformName = p.get("databasePlatformName", databasePlatformName);
    defaultOrderById = p.getBoolean("defaultOrderById", defaultOrderById);

    uuidVersion = p.getEnum(UuidVersion.class, "uuidVersion", uuidVersion);
    uuidStateFile = p.get("uuidStateFile", uuidStateFile);

    localTimeWithNanos = p.getBoolean("localTimeWithNanos", localTimeWithNanos);
    jodaLocalTimeMode = p.get("jodaLocalTimeMode", jodaLocalTimeMode);

    lazyLoadBatchSize = p.getInt("lazyLoadBatchSize", lazyLoadBatchSize);
    queryBatchSize = p.getInt("queryBatchSize", queryBatchSize);

    jsonInclude = p.getEnum(JsonConfig.Include.class, "jsonInclude", jsonInclude);
    String jsonDateTimeFormat = p.get("jsonDateTime", null);
    if (jsonDateTimeFormat != null) {
      jsonDateTime = JsonConfig.DateTime.valueOf(jsonDateTimeFormat);
    } else {
      jsonDateTime = JsonConfig.DateTime.MILLIS;
    }

    ddlGenerate = p.getBoolean("ddl.generate", ddlGenerate);
    ddlRun = p.getBoolean("ddl.run", ddlRun);
    ddlCreateOnly = p.getBoolean("ddl.createOnly", ddlCreateOnly);
    ddlInitSql = p.get("ddl.initSql", ddlInitSql);
    ddlSeedSql = p.get("ddl.seedSql", ddlSeedSql);

    // read tenant-configuration from config:
    // tenant.mode = NONE | DB | SCHEMA | CATALOG | PARTITION
    String mode = p.get("tenant.mode");
    if (mode != null) {
      for (TenantMode value : TenantMode.values()) {
        if (value.name().equalsIgnoreCase(mode)) {
          tenantMode = value;
          break;
        }
      }
    }

    currentTenantProvider = p.createInstance(CurrentTenantProvider.class, "tenant.currentTenantProvider", currentTenantProvider);
    tenantCatalogProvider = p.createInstance(TenantCatalogProvider.class, "tenant.catalogProvider", tenantCatalogProvider);
    tenantSchemaProvider = p.createInstance(TenantSchemaProvider.class, "tenant.schemaProvider", tenantSchemaProvider);
    tenantPartitionColumn = p.get("tenant.partitionColumn", tenantPartitionColumn);
    classes = getClasses(p);

    String mappingsProp = p.get("mappingLocations", null);
    mappingLocations = getSearchList(mappingsProp, mappingLocations);
  }

  private NamingConvention createNamingConvention(PropertiesWrapper properties, NamingConvention namingConvention) {
    NamingConvention nc = properties.createInstance(NamingConvention.class, "namingconvention", null);
    return (nc != null) ? nc : namingConvention;
  }

  /**
   * Build the list of classes from the comma delimited string.
   *
   * @param properties the properties
   * @return the classes
   */
  private List<Class<?>> getClasses(PropertiesWrapper properties) {

    String classNames = properties.get("classes", null);
    if (classNames == null) {
      return classes;
    }

    List<Class<?>> classes = new ArrayList<>();

    String[] split = StringHelper.splitNames(classNames);
    for (String cn : split) {
      if (!"class".equalsIgnoreCase(cn)) {
        try {
          classes.add(Class.forName(cn));
        } catch (ClassNotFoundException e) {
          String msg = "Error registering class [" + cn + "] from [" + classNames + "]";
          throw new RuntimeException(msg, e);
        }
      }
    }
    return classes;
  }

  private List<String> getSearchList(String searchNames, List<String> defaultValue) {

    if (searchNames != null) {
      String[] entries = StringHelper.splitNames(searchNames);

      List<String> hitList = new ArrayList<>(entries.length);
      Collections.addAll(hitList, entries);

      return hitList;
    } else {
      return defaultValue;
    }
  }

  /**
   * Return the PersistBatch mode to use for 'batchOnCascade' taking into account if the database
   * platform supports getGeneratedKeys in batch mode.
   */
  public PersistBatch appliedPersistBatchOnCascade() {

    if (persistBatchOnCascade == PersistBatch.INHERIT) {
      // use the platform default (ALL except SQL Server which has NONE)
      return databasePlatform.getPersistBatchOnCascade();
    }
    return persistBatchOnCascade;
  }

  /**
   * Return the Jackson ObjectMapper.
   * <p>
   * Note that this is not strongly typed as Jackson ObjectMapper is an optional dependency.
   * </p>
   */
  public Object getObjectMapper() {
    return objectMapper;
  }

  /**
   * Set the Jackson ObjectMapper.
   * <p>
   * Note that this is not strongly typed as Jackson ObjectMapper is an optional dependency.
   * </p>
   */
  public void setObjectMapper(Object objectMapper) {
    this.objectMapper = objectMapper;
  }

  /**
   * Return true if eq("someProperty", null) should to generate "1=1" rather than "is null" sql expression.
   */
  public boolean isExpressionEqualsWithNullAsNoop() {
    return expressionEqualsWithNullAsNoop;
  }

  /**
   * Set to true if you want eq("someProperty", null) to generate "1=1" rather than "is null" sql expression.
   * <p>
   * Setting this to true has the effect that eq(propertyName, value), ieq(propertyName, value) and
   * ne(propertyName, value) have no effect when the value is null. The expression factory adds a NoopExpression
   * which will add "1=1" into the SQL rather than "is null".
   * </p>
   */
  public void setExpressionEqualsWithNullAsNoop(boolean expressionEqualsWithNullAsNoop) {
    this.expressionEqualsWithNullAsNoop = expressionEqualsWithNullAsNoop;
  }

  /**
   * Return true if native ILIKE expression should be used if supported by the database platform (e.g. Postgres).
   */
  public boolean isExpressionNativeIlike() {
    return expressionNativeIlike;
  }

  /**
   * Set to true to use native ILIKE expression if supported by the database platform (e.g. Postgres).
   */
  public void setExpressionNativeIlike(boolean expressionNativeIlike) {
    this.expressionNativeIlike = expressionNativeIlike;
  }

  /**
   * Return true if L2 cache is disabled.
   */
  public boolean isDisableL2Cache() {
    return disableL2Cache;
  }

  /**
   * Set to true to disable L2 caching. Typically useful in performance testing.
   */
  public void setDisableL2Cache(boolean disableL2Cache) {
    this.disableL2Cache = disableL2Cache;
  }

  /**
   * Returns if we use javax.validation.constraints.NotNull
   */
  public boolean isUseJavaxValidationNotNull() {
    return useJavaxValidationNotNull;
  }

  /**
   * Controls if Ebean should ignore <code>&x64;javax.validation.contstraints.NotNull</code>
   * with respect to generating a <code>NOT NULL</code> column.
   * <p>
   * Normally when Ebean sees javax NotNull annotation it means that column is defined as NOT NULL.
   * Set this to <code>false</code> and the javax NotNull annotation is effectively ignored (and
   * we instead use Ebean's own NotNull annotation or JPA Column(nullable=false) annotation.
   */
  public void setUseJavaxValidationNotNull(boolean useJavaxValidationNotNull) {
    this.useJavaxValidationNotNull = useJavaxValidationNotNull;
  }

  /**
   * Return true if L2 cache notification should run in the foreground.
   */
  public boolean isNotifyL2CacheInForeground() {
    return notifyL2CacheInForeground;
  }

  /**
   * Set this to true to run L2 cache notification in the foreground.
   * <p>
   * In general we don't want to do that as when we use a distributed cache (like Ignite, Hazelcast etc)
   * we are making network calls and we prefer to do this in background and not impact the response time
   * of the executing transaction.
   * </p>
   */
  public void setNotifyL2CacheInForeground(boolean notifyL2CacheInForeground) {
    this.notifyL2CacheInForeground = notifyL2CacheInForeground;
  }

  /**
   * Return the query plan time to live.
   */
  public int getQueryPlanTTLSeconds() {
    return queryPlanTTLSeconds;
  }

  /**
   * Set the query plan time to live.
   */
  public void setQueryPlanTTLSeconds(int queryPlanTTLSeconds) {
    this.queryPlanTTLSeconds = queryPlanTTLSeconds;
  }

  /**
   * Run the DB migration against the DataSource.
   */
  public DataSource runDbMigration(DataSource dataSource) {
    if (migrationConfig.isRunMigration()) {
      MigrationRunner runner = migrationConfig.createRunner(getClassLoadConfig().getClassLoader(), properties);
      runner.run(dataSource);
    }
    return dataSource;
  }

  /**
   * Create a new PlatformConfig based of the one held but with overridden properties by reading
   * properties with the given path and prefix.
   * <p>
   * Typically used in Db Migration generation for many platform targets that might have different
   * configuration for IdType, UUID, quoted identifiers etc.
   * </p>
   *
   * @param propertiesPath The properties path used for loading and setting properties
   * @param platformPrefix The prefix used for loading and setting properties
   * @return A copy of the PlatformConfig with overridden properties
   */
  public PlatformConfig newPlatformConfig(String propertiesPath, String platformPrefix) {

    PropertiesWrapper p = new PropertiesWrapper(propertiesPath, platformPrefix, properties, classLoadConfig);

    PlatformConfig config = new PlatformConfig(platformConfig);
    config.loadSettings(p);
    return config;
  }

  /**
   * Add a mapping location to search for xml mapping via class path search.
   */
  public void addMappingLocation(String mappingLocation) {
    if (mappingLocations == null) {
      mappingLocations = new ArrayList<>();
    }
    mappingLocations.add(mappingLocation);
  }

  /**
   * Return mapping locations to search for xml mapping via class path search.
   */
  public List<String> getMappingLocations() {
    return mappingLocations;
  }

  /**
   * Set mapping locations to search for xml mapping via class path search.
   * <p>
   * This is only used if classes have not been explicitly specified.
   * </p>
   */
  public void setMappingLocations(List<String> mappingLocations) {
    this.mappingLocations = mappingLocations;
  }

  public enum UuidVersion {
    VERSION4,
    VERSION1,
    VERSION1RND
  }
}<|MERGE_RESOLUTION|>--- conflicted
+++ resolved
@@ -346,16 +346,12 @@
   private boolean updatesDeleteMissingChildren = true;
 
   /**
-<<<<<<< HEAD
    * Should the server start all
    */
   private boolean autostart = true;
 
   /**
-   * Database type configuration.
-=======
    * Database platform configuration.
->>>>>>> cca837bc
    */
   private PlatformConfig platformConfig = new PlatformConfig();
 
