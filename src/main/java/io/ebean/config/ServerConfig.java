package io.ebean.config;

import com.fasterxml.jackson.core.JsonFactory;
import io.ebean.DatabaseFactory;
import io.ebean.PersistenceContextScope;
import io.ebean.Query;
import io.ebean.Transaction;
import io.ebean.annotation.Encrypted;
import io.ebean.annotation.PersistBatch;
import io.ebean.annotation.Platform;
import io.ebean.cache.ServerCachePlugin;
import io.ebean.config.dbplatform.DatabasePlatform;
import io.ebean.config.dbplatform.DbEncrypt;
import io.ebean.config.dbplatform.DbType;
import io.ebean.config.dbplatform.IdType;
import io.ebean.config.properties.PropertiesLoader;
import io.ebean.datasource.DataSourceConfig;
import io.ebean.event.BeanFindController;
import io.ebean.event.BeanPersistController;
import io.ebean.event.BeanPersistListener;
import io.ebean.event.BeanPostConstructListener;
import io.ebean.event.BeanPostLoad;
import io.ebean.event.BeanQueryAdapter;
import io.ebean.event.BulkTableEventListener;
import io.ebean.event.ServerConfigStartup;
import io.ebean.event.changelog.ChangeLogListener;
import io.ebean.event.changelog.ChangeLogPrepare;
import io.ebean.event.changelog.ChangeLogRegister;
import io.ebean.event.readaudit.ReadAuditLogger;
import io.ebean.event.readaudit.ReadAuditPrepare;
import io.ebean.meta.MetaInfoManager;
import io.ebean.migration.MigrationRunner;
<<<<<<< HEAD
import io.ebean.plugin.CustomDeployParser;
=======
import io.ebean.plugin.LoadErrorHandler;
>>>>>>> a5707335
import io.ebean.util.StringHelper;

import javax.persistence.EnumType;
import javax.sql.DataSource;
import java.time.Clock;
import java.util.ArrayList;
import java.util.Collections;
import java.util.HashMap;
import java.util.Iterator;
import java.util.List;
import java.util.Map;
import java.util.Properties;
import java.util.ServiceLoader;

/**
 * The configuration used for creating a Database.
 * <p>
 * Used to programmatically construct a Database and optionally register it
 * with the DB singleton.
 * </p>
 * <p>
 * If you just use DB without this programmatic configuration DB will read
 * the application.properties file and take the configuration from there. This usually
 * includes searching the class path and automatically registering any entity
 * classes and listeners etc.
 * </p>
 * <pre>{@code
 *
 * ServerConfig config = new ServerConfig();
 *
 * // read the ebean.properties and load
 * // those settings into this serverConfig object
 * config.loadFromProperties();
 *
 * // explicitly register the entity beans to avoid classpath scanning
 * config.addClass(Customer.class);
 * config.addClass(User.class);
 *
 * Database database = DatabaseFactory.create(config);
 *
 * }</pre>
 *
 * <p>
 * Note that ServerConfigProvider provides a standard Java ServiceLoader mechanism that can
 * be used to apply configuration to the ServerConfig.
 * </p>
 *
 * @author emcgreal
 * @author rbygrave
 * @see DatabaseFactory
 */
public class ServerConfig {

  /**
   * The Database name.
   */
  private String name = "db";

  /**
   * Typically configuration type objects that are passed by this ServerConfig
   * to plugins. For example - IgniteConfiguration passed to Ignite plugin.
   */
  private Map<String, Object> serviceObject = new HashMap<>();

  private ContainerConfig containerConfig;

  /**
   * The underlying properties that were used during configuration.
   */
  private Properties properties;

  /**
   * The resource directory.
   */
  private String resourceDirectory;

  /**
   * Set to true to register this Database with the DB singleton.
   */
  private boolean register = true;

  /**
   * Set to true if this is the default/primary database.
   */
  private boolean defaultServer = true;

  /**
   * Set this to true to disable class path search.
   */
  private boolean disableClasspathSearch;

  private TenantMode tenantMode = TenantMode.NONE;

  private String tenantPartitionColumn = "tenant_id";

  private CurrentTenantProvider currentTenantProvider;

  private TenantDataSourceProvider tenantDataSourceProvider;

  private TenantSchemaProvider tenantSchemaProvider;

  private TenantCatalogProvider tenantCatalogProvider;

  /**
   * List of interesting classes such as entities, embedded, ScalarTypes,
   * Listeners, Finders, Controllers etc.
   */
  private List<Class<?>> classes = new ArrayList<>();

  /**
   * The packages that are searched for interesting classes. Only used when
   * classes is empty/not explicitly specified.
   */
  private List<String> packages = new ArrayList<>();

  /**
   * Configuration for the ElasticSearch integration.
   */
  private DocStoreConfig docStoreConfig = new DocStoreConfig();

  /**
   * Set to true when the Database only uses Document store.
   */
  private boolean docStoreOnly;

  /**
   * This is used to populate @WhoCreated, @WhoModified and
   * support other audit features (who executed a query etc).
   */
  private CurrentUserProvider currentUserProvider;

  /**
   * Config controlling the AutoTune behaviour.
   */
  private AutoTuneConfig autoTuneConfig = new AutoTuneConfig();

  /**
   * The JSON format used for DateTime types. Default to millis.
   */
  private JsonConfig.DateTime jsonDateTime = JsonConfig.DateTime.ISO8601;

  /**
   * The JSON format used for Date types. Default to millis.
   */
  private JsonConfig.Date jsonDate = JsonConfig.Date.ISO8601;

  /**
   * For writing JSON specify if null values or empty collections should be exluded.
   * By default all values are included.
   */
  private JsonConfig.Include jsonInclude = JsonConfig.Include.ALL;

  /**
   * The database platform name. Used to imply a DatabasePlatform to use.
   */
  private String databasePlatformName;

  /**
   * The database platform.
   */
  private DatabasePlatform databasePlatform;

  /**
   * JDBC fetchSize hint when using findList.  Defaults to 0 leaving it up to the JDBC driver.
   */
  private int jdbcFetchSizeFindList;

  /**
   * JDBC fetchSize hint when using findEach/findEachWhile.  Defaults to 100. Note that this does
   * not apply to MySql as that gets special treatment (forward only etc).
   */
  private int jdbcFetchSizeFindEach = 100;

  /**
   * Suffix appended to the base table to derive the view that contains the union
   * of the base table and the history table in order to support asOf queries.
   */
  private String asOfViewSuffix = "_with_history";

  /**
   * Column used to support history and 'As of' queries. This column is a timestamp range
   * or equivalent.
   */
  private String asOfSysPeriod = "sys_period";

  /**
   * Suffix appended to the base table to derive the view that contains the union
   * of the base table and the history table in order to support asOf queries.
   */
  private String historyTableSuffix = "_history";

  /**
   * Use for transaction scoped batch mode.
   */
  private PersistBatch persistBatch = PersistBatch.NONE;

  /**
   * Use for cascade persist JDBC batch mode. INHERIT means use the platform default
   * which is ALL except for SQL Server where it is NONE (as getGeneratedKeys isn't
   * supported on SQL Server with JDBC batch).
   */
  private PersistBatch persistBatchOnCascade = PersistBatch.INHERIT;

  private int persistBatchSize = 20;

  private EnumType defaultEnumType = EnumType.ORDINAL;

  private boolean disableLazyLoading;

  /**
   * The default batch size for lazy loading
   */
  private int lazyLoadBatchSize = 10;

  /**
   * The default batch size for 'query joins'.
   */
  private int queryBatchSize = 100;

  private boolean eagerFetchLobs;

  /**
   * Timezone used to get/set Timestamp values via JDBC.
   */
  private String dataTimeZone;

  private boolean ddlGenerate;

  private boolean ddlRun;

  private boolean ddlExtra = true;

  private boolean ddlCreateOnly;

  private String ddlInitSql;

  private String ddlSeedSql;

  /**
   * When true L2 bean cache use is skipped after a write has occurred on a transaction.
   */
  private boolean skipCacheAfterWrite = true;

  private boolean useJtaTransactionManager;

  /**
   * The external transaction manager (like Spring).
   */
  private ExternalTransactionManager externalTransactionManager;

  /**
   * The data source (if programmatically provided).
   */
  private DataSource dataSource;

  /**
   * The read only data source (can be null).
   */
  private DataSource readOnlyDataSource;

  /**
   * The data source config.
   */
  private DataSourceConfig dataSourceConfig = new DataSourceConfig();

  /**
   * When true create a read only DataSource using readOnlyDataSourceConfig defaulting values from dataSourceConfig.
   * I believe this will default to true in some future release (as it has a nice performance benefit).
   * <p>
   * autoReadOnlyDataSource is an unfortunate name for this config option but I haven't come up with a better one.
   */
  private boolean autoReadOnlyDataSource;

  /**
   * Optional configuration for a read only data source.
   */
  private DataSourceConfig readOnlyDataSourceConfig = new DataSourceConfig();

  /**
   * Optional - the database schema that should be used to own the tables etc.
   */
  private String dbSchema;

  /**
   * The db migration config (migration resource path etc).
   */
  private DbMigrationConfig migrationConfig = new DbMigrationConfig();

  /**
   * The ClassLoadConfig used to detect Joda, Java8, Jackson etc and create plugin instances given a className.
   */
  private ClassLoadConfig classLoadConfig = new ClassLoadConfig();

  /**
   * Set to true if the DataSource uses autoCommit.
   * <p>
   * Indicates that Ebean should use autoCommit friendly Transactions and TransactionManager.
   */
  private boolean autoCommitMode;

  /**
   * Set to true if transaction begin should be started with explicit statement.
   */
  private boolean explicitTransactionBeginMode;

  /**
   * The data source JNDI name if using a JNDI DataSource.
   */
  private String dataSourceJndiName;

  /**
   * The naming convention.
   */
  private NamingConvention namingConvention = new UnderscoreNamingConvention();

  /**
   * Naming convention used in DDL generation for primary keys, foreign keys etc.
   */
  private DbConstraintNaming constraintNaming = new DbConstraintNaming();

  /**
   * Behaviour of update to include on the change properties.
   */
  private boolean updateChangesOnly = true;

  /**
   * Behaviour of updates in JDBC batch to by default include all properties.
   */
  private boolean updateAllPropertiesInBatch;

  /**
   * Default behaviour for updates when cascade save on a O2M or M2M to delete any missing children.
   */
  private boolean updatesDeleteMissingChildren = true;

  /**
   * Database platform configuration.
   */
  private PlatformConfig platformConfig = new PlatformConfig();

  /**
   * The UUID version to use.
   */
  private UuidVersion uuidVersion = UuidVersion.VERSION4;

  /**
   * The UUID state file (for Version 1 UUIDs). By default, the file is created in
   * ${HOME}/.ebean/${servername}-uuid.state
   */
  private String uuidStateFile;

  /**
   * The clock used for setting the timestamps (e.g. @UpdatedTimestamp) on objects.
   */
  private Clock clock = Clock.systemUTC();

  private TempFileProvider tempFileProvider = new WeakRefTempFileProvider();

  private List<IdGenerator> idGenerators = new ArrayList<>();
  private List<BeanFindController> findControllers = new ArrayList<>();
  private List<BeanPersistController> persistControllers = new ArrayList<>();
  private List<BeanPostLoad> postLoaders = new ArrayList<>();
  private List<BeanPostConstructListener> postConstructListeners = new ArrayList<>();
  private List<BeanPersistListener> persistListeners = new ArrayList<>();
  private List<BeanQueryAdapter> queryAdapters = new ArrayList<>();
  private List<BulkTableEventListener> bulkTableEventListeners = new ArrayList<>();
  private List<ServerConfigStartup> configStartupListeners = new ArrayList<>();
  private List<CustomDeployParser> customDeployParsers = new ArrayList<>();

  /**
   * By default inserts are included in the change log.
   */
  private boolean changeLogIncludeInserts = true;

  private ChangeLogPrepare changeLogPrepare;

  private ChangeLogListener changeLogListener;

  private ChangeLogRegister changeLogRegister;

  private boolean changeLogAsync = true;

  private ReadAuditLogger readAuditLogger;

  private ReadAuditPrepare readAuditPrepare;

  private EncryptKeyManager encryptKeyManager;

  private EncryptDeployManager encryptDeployManager;

  private Encryptor encryptor;

  private boolean dbOffline;

  private DbEncrypt dbEncrypt;

  private ServerCachePlugin serverCachePlugin;

  private boolean collectQueryStatsByNode = true;

  private boolean collectQueryOrigins = true;

  /**
   * The default PersistenceContextScope used if one is not explicitly set on a query.
   */
  private PersistenceContextScope persistenceContextScope = PersistenceContextScope.TRANSACTION;

  private JsonFactory jsonFactory;

  private boolean localTimeWithNanos;

  private boolean durationWithNanos;

  private int maxCallStack = 5;

  private boolean transactionRollbackOnChecked = true;

  // configuration for the background executor service (thread pool)

  private int backgroundExecutorSchedulePoolSize = 1;
  private int backgroundExecutorShutdownSecs = 30;

  // defaults for the L2 bean caching

  private int cacheMaxSize = 10000;
  private int cacheMaxIdleTime = 600;
  private int cacheMaxTimeToLive = 60 * 60 * 6;

  // defaults for the L2 query caching

  private int queryCacheMaxSize = 1000;
  private int queryCacheMaxIdleTime = 600;
  private int queryCacheMaxTimeToLive = 60 * 60 * 6;
  private Object objectMapper;

  /**
   * Set to true if you want eq("someProperty", null) to generate 1=1 rather than "is null" sql expression.
   */
  private boolean expressionEqualsWithNullAsNoop;

  /**
   * Set to true to use native ILIKE expression (if support by database platform / like Postgres).
   */
  private boolean expressionNativeIlike;

  private String jodaLocalTimeMode;

  /**
   * Time to live for query plans - defaults to 5 minutes.
   */
  private int queryPlanTTLSeconds = 60 * 5;

  /**
   * Set to true to globally disable L2 caching (typically for performance testing).
   */
  private boolean disableL2Cache;

  private String enabledL2Regions;

  /**
   * Should the javax.validation.constraints.NotNull enforce a notNull column in DB.
   * If set to false, use io.ebean.annotation.NotNull or Column(nullable=true).
   */
  private boolean useJavaxValidationNotNull = true;

  /**
   * Generally we want to perform L2 cache notification in the background and not impact
   * the performance of executing transactions.
   */
  private boolean notifyL2CacheInForeground;

  /**
   * Set to true to support query plan capture.
   */
  private boolean collectQueryPlans;

  /**
   * The time in millis used to determine when a query is alerted for being slow.
   */
  private long slowQueryMillis;

  /**
   * The listener for processing slow query events.
   */
  private SlowQueryListener slowQueryListener;

  private ProfilingConfig profilingConfig = new ProfilingConfig();

  /**
   * Controls the default order by id setting of queries. See {@link Query#orderById(boolean)}
   */
  private boolean defaultOrderById;

  /**
   * The mappingLocations for searching xml mapping.
   */
  private List<String> mappingLocations = new ArrayList<>();

  /**
   * When true we do not need explicit GeneratedValue mapping.
   */
  private boolean idGeneratorAutomatic = true;

  private boolean dumpMetricsOnShutdown;

  private String dumpMetricsOptions;

  /**
<<<<<<< HEAD
   * Construct a Database Configuration for programmatically creating an Database.
=======
   * The global load error handler.
   */
  private LoadErrorHandler loadErrorHandler;

  /**
   * Construct a Server Configuration for programmatically creating an EbeanServer.
>>>>>>> f91b5706d... re-added global error handler
   */
  public ServerConfig() {

  }

  /**
   * Get the clock used for setting the timestamps (e.g. @UpdatedTimestamp) on objects.
   */
  public Clock getClock() {
    return clock;
  }

  /**
   * Set the clock used for setting the timestamps (e.g. @UpdatedTimestamp) on objects.
   */
  public void setClock(final Clock clock) {
    this.clock = clock;
  }
  /**
   * Get the tempFileProvider to handle file attachments.
   */
  public TempFileProvider getTempFileProvider() {
    return tempFileProvider;
  }

  /**
   * Sets an alternative tempFileProvider, that may delete the temp files earlier (default implementation deletes on exit).
   */
  public void setTempFileProvider(TempFileProvider tempFileProvider) {
    this.tempFileProvider = tempFileProvider;
  }


  /**
   * Return the slow query time in millis.
   */
  public long getSlowQueryMillis() {
    return slowQueryMillis;
  }

  /**
   * Set the slow query time in millis.
   */
  public void setSlowQueryMillis(long slowQueryMillis) {
    this.slowQueryMillis = slowQueryMillis;
  }

  /**
   * Return the slow query event listener.
   */
  public SlowQueryListener getSlowQueryListener() {
    return slowQueryListener;
  }

  /**
   * Set the slow query event listener.
   */
  public void setSlowQueryListener(SlowQueryListener slowQueryListener) {
    this.slowQueryListener = slowQueryListener;
  }


  /**
   * Deprecated - look to have explicit order by. Sets the default orderById setting for queries.
   */
  @Deprecated
  public void setDefaultOrderById(boolean defaultOrderById) {
    this.defaultOrderById = defaultOrderById;
  }

  /**
   * Returns the default orderById setting for queries.
   */
  public boolean isDefaultOrderById() {
    return defaultOrderById;
  }

  /**
   * Put a service object into configuration such that it can be passed to a plugin.
   * <p>
   * For example, put IgniteConfiguration in to be passed to the Ignite plugin.
   * </p>
   */
  public void putServiceObject(String key, Object configObject) {
    serviceObject.put(key, configObject);
  }

  /**
   * Return the service object given the key.
   */
  public Object getServiceObject(String key) {
    return serviceObject.get(key);
  }

  /**
   * Put a service object into configuration such that it can be passed to a plugin.
   *
   * <pre>{@code
   *
   *   JedisPool jedisPool = ..
   *
   *   serverConfig.putServiceObject(jedisPool);
   *
   * }</pre>
   */
  public void putServiceObject(Object configObject) {
    String key = serviceObjectKey(configObject);
    serviceObject.put(key, configObject);
  }

  private String serviceObjectKey(Object configObject) {
    return serviceObjectKey(configObject.getClass());
  }

  private String serviceObjectKey(Class<?> cls) {
    String simpleName = cls.getSimpleName();
    return Character.toLowerCase(simpleName.charAt(0)) + simpleName.substring(1);
  }

  /**
   * Used by plugins to obtain service objects.
   *
   * <pre>{@code
   *
   *   JedisPool jedisPool = serverConfig.getServiceObject(JedisPool.class);
   *
   * }</pre>
   *
   * @param cls The type of the service object to obtain
   * @return The service object given the class type
   */
  @SuppressWarnings("unchecked")
  public <P> P getServiceObject(Class<P> cls) {
    return (P) serviceObject.get(serviceObjectKey(cls));
  }

  /**
   * Return the Jackson JsonFactory to use.
   * <p>
   * If not set a default implementation will be used.
   */
  public JsonFactory getJsonFactory() {
    return jsonFactory;
  }

  /**
   * Set the Jackson JsonFactory to use.
   * <p>
   * If not set a default implementation will be used.
   */
  public void setJsonFactory(JsonFactory jsonFactory) {
    this.jsonFactory = jsonFactory;
  }

  /**
   * Return the JSON format used for DateTime types.
   */
  public JsonConfig.DateTime getJsonDateTime() {
    return jsonDateTime;
  }

  /**
   * Set the JSON format to use for DateTime types.
   */
  public void setJsonDateTime(JsonConfig.DateTime jsonDateTime) {
    this.jsonDateTime = jsonDateTime;
  }

  /**
   * Return the JSON format used for Date types.
   */
  public JsonConfig.Date getJsonDate() {
    return jsonDate;
  }

  /**
   * Set the JSON format to use for Date types.
   */
  public void setJsonDate(JsonConfig.Date jsonDate) {
    this.jsonDate = jsonDate;
  }

  /**
   * Return the JSON include mode used when writing JSON.
   */
  public JsonConfig.Include getJsonInclude() {
    return jsonInclude;
  }

  /**
   * Set the JSON include mode used when writing JSON.
   * <p>
   * Set to NON_NULL or NON_EMPTY to suppress nulls or null & empty collections respectively.
   * </p>
   */
  public void setJsonInclude(JsonConfig.Include jsonInclude) {
    this.jsonInclude = jsonInclude;
  }

  /**
   * Return the name of the Database.
   */
  public String getName() {
    return name;
  }

  /**
   * Set the name of the Database.
   */
  public void setName(String name) {
    this.name = name;
  }

  /**
   * Return the container / clustering configuration.
   * <p/>
   * The container holds all the Database instances and provides clustering communication
   * services to all the Database instances.
   */
  public ContainerConfig getContainerConfig() {
    return containerConfig;
  }

  /**
   * Set the container / clustering configuration.
   * <p/>
   * The container holds all the Database instances and provides clustering communication
   * services to all the Database instances.
   */
  public void setContainerConfig(ContainerConfig containerConfig) {
    this.containerConfig = containerConfig;
  }

  /**
   * Return true if this server should be registered with the Ebean singleton
   * when it is created.
   * <p>
   * By default this is set to true.
   * </p>
   */
  public boolean isRegister() {
    return register;
  }

  /**
   * Set to false if you do not want this server to be registered with the Ebean
   * singleton when it is created.
   * <p>
   * By default this is set to true.
   * </p>
   */
  public void setRegister(boolean register) {
    this.register = register;
  }

  /**
   * Return true if this server should be registered as the "default" server
   * with the Ebean singleton.
   * <p>
   * This is only used when {@link #setRegister(boolean)} is also true.
   * </p>
   */
  public boolean isDefaultServer() {
    return defaultServer;
  }

  /**
   * Set false if you do not want this Database to be registered as the "default" database
   * with the DB singleton.
   * <p>
   * This is only used when {@link #setRegister(boolean)} is also true.
   * </p>
   */
  public void setDefaultServer(boolean defaultServer) {
    this.defaultServer = defaultServer;
  }

  /**
   * Return the CurrentUserProvider. This is used to populate @WhoCreated, @WhoModified and
   * support other audit features (who executed a query etc).
   */
  public CurrentUserProvider getCurrentUserProvider() {
    return currentUserProvider;
  }

  /**
   * Set the CurrentUserProvider. This is used to populate @WhoCreated, @WhoModified and
   * support other audit features (who executed a query etc).
   */
  public void setCurrentUserProvider(CurrentUserProvider currentUserProvider) {
    this.currentUserProvider = currentUserProvider;
  }

  /**
   * Return the tenancy mode used.
   */
  public TenantMode getTenantMode() {
    return tenantMode;
  }

  /**
   * Set the tenancy mode to use.
   */
  public void setTenantMode(TenantMode tenantMode) {
    this.tenantMode = tenantMode;
  }

  /**
   * Return the column name used for TenantMode.PARTITION.
   */
  public String getTenantPartitionColumn() {
    return tenantPartitionColumn;
  }

  /**
   * Set the column name used for TenantMode.PARTITION.
   */
  public void setTenantPartitionColumn(String tenantPartitionColumn) {
    this.tenantPartitionColumn = tenantPartitionColumn;
  }

  /**
   * Return the current tenant provider.
   */
  public CurrentTenantProvider getCurrentTenantProvider() {
    return currentTenantProvider;
  }

  /**
   * Set the current tenant provider.
   */
  public void setCurrentTenantProvider(CurrentTenantProvider currentTenantProvider) {
    this.currentTenantProvider = currentTenantProvider;
  }

  /**
   * Return the tenancy datasource provider.
   */
  public TenantDataSourceProvider getTenantDataSourceProvider() {
    return tenantDataSourceProvider;
  }

  /**
   * Set the tenancy datasource provider.
   */
  public void setTenantDataSourceProvider(TenantDataSourceProvider tenantDataSourceProvider) {
    this.tenantDataSourceProvider = tenantDataSourceProvider;
  }

  /**
   * Return the tenancy schema provider.
   */
  public TenantSchemaProvider getTenantSchemaProvider() {
    return tenantSchemaProvider;
  }

  /**
   * Set the tenancy schema provider.
   */
  public void setTenantSchemaProvider(TenantSchemaProvider tenantSchemaProvider) {
    this.tenantSchemaProvider = tenantSchemaProvider;
  }

  /**
   * Return the tenancy catalog provider.
   */
  public TenantCatalogProvider getTenantCatalogProvider() {
    return tenantCatalogProvider;
  }

  /**
   * Set the tenancy catalog provider.
   */
  public void setTenantCatalogProvider(TenantCatalogProvider tenantCatalogProvider) {
    this.tenantCatalogProvider = tenantCatalogProvider;
  }

  /**
   * Return the PersistBatch mode to use by default at the transaction level.
   * <p>
   * When INSERT or ALL is used then save(), delete() etc do not execute immediately but instead go into
   * a JDBC batch execute buffer that is flushed. The buffer is flushed if a query is executed, transaction ends
   * or the batch size is meet.
   * </p>
   */
  public PersistBatch getPersistBatch() {
    return persistBatch;
  }

  /**
   * Set the JDBC batch mode to use at the transaction level.
   * <p>
   * When INSERT or ALL is used then save(), delete() etc do not execute immediately but instead go into
   * a JDBC batch execute buffer that is flushed. The buffer is flushed if a query is executed, transaction ends
   * or the batch size is meet.
   * </p>
   */
  public void setPersistBatch(PersistBatch persistBatch) {
    this.persistBatch = persistBatch;
  }

  /**
   * Return the JDBC batch mode to use per save(), delete(), insert() or update() request.
   * <p>
   * This makes sense when a save() or delete() cascades and executes multiple child statements. The best case
   * for this is when saving a master/parent bean this cascade inserts many detail/child beans.
   * </p>
   * <p>
   * This only takes effect when the persistBatch mode at the transaction level does not take effect.
   * </p>
   */
  public PersistBatch getPersistBatchOnCascade() {
    return persistBatchOnCascade;
  }

  /**
   * Set the JDBC batch mode to use per save(), delete(), insert() or update() request.
   * <p>
   * This makes sense when a save() or delete() etc cascades and executes multiple child statements. The best caase
   * for this is when saving a master/parent bean this cascade inserts many detail/child beans.
   * </p>
   * <p>
   * This only takes effect when the persistBatch mode at the transaction level does not take effect.
   * </p>
   */
  public void setPersistBatchOnCascade(PersistBatch persistBatchOnCascade) {
    this.persistBatchOnCascade = persistBatchOnCascade;
  }

  /**
   * Deprecated, please migrate to using setPersistBatch().
   * <p>
   * Set to true if you what to use JDBC batching for persisting and deleting
   * beans.
   * </p>
   * <p>
   * With this Ebean will batch up persist requests and use the JDBC batch api.
   * This is a performance optimisation designed to reduce the network chatter.
   * </p>
   * <p>
   * When true this is equivalent to {@code setPersistBatch(PersistBatch.ALL)} or
   * when false to {@code setPersistBatch(PersistBatch.NONE)}
   * </p>
   */
  public void setPersistBatching(boolean persistBatching) {
    this.persistBatch = (persistBatching) ? PersistBatch.ALL : PersistBatch.NONE;
  }

  /**
   * Return the batch size used for JDBC batching. This defaults to 20.
   */
  public int getPersistBatchSize() {
    return persistBatchSize;
  }

  /**
   * Set the batch size used for JDBC batching. If unset this defaults to 20.
   * <p>
   * You can also set the batch size on the transaction.
   * </p>
   *
   * @see Transaction#setBatchSize(int)
   */
  public void setPersistBatchSize(int persistBatchSize) {
    this.persistBatchSize = persistBatchSize;
  }

  /**
   * Gets the query batch size. This defaults to 100.
   *
   * @return the query batch size
   */
  public int getQueryBatchSize() {
    return queryBatchSize;
  }

  /**
   * Sets the query batch size. This defaults to 100.
   *
   * @param queryBatchSize the new query batch size
   */
  public void setQueryBatchSize(int queryBatchSize) {
    this.queryBatchSize = queryBatchSize;
  }

  public EnumType getDefaultEnumType() {
    return defaultEnumType;
  }

  public void setDefaultEnumType(EnumType defaultEnumType) {
    this.defaultEnumType = defaultEnumType;
  }

  /**
   * Return true if lazy loading is disabled on queries by default.
   */
  public boolean isDisableLazyLoading() {
    return disableLazyLoading;
  }

  /**
   * Set to true to disable lazy loading by default.
   * <p>
   * It can be turned on per query via {@link Query#setDisableLazyLoading(boolean)}.
   */
  public void setDisableLazyLoading(boolean disableLazyLoading) {
    this.disableLazyLoading = disableLazyLoading;
  }

  /**
   * Return the default batch size for lazy loading of beans and collections.
   */
  public int getLazyLoadBatchSize() {
    return lazyLoadBatchSize;
  }

  /**
   * Set the default batch size for lazy loading.
   * <p>
   * This is the number of beans or collections loaded when lazy loading is
   * invoked by default.
   * </p>
   * <p>
   * The default value is for this is 10 (load 10 beans or collections).
   * </p>
   * <p>
   * You can explicitly control the lazy loading batch size for a given join on
   * a query using +lazy(batchSize) or JoinConfig.
   * </p>
   */
  public void setLazyLoadBatchSize(int lazyLoadBatchSize) {
    this.lazyLoadBatchSize = lazyLoadBatchSize;
  }

  /**
   * Set the number of sequences to fetch/preallocate when using DB sequences.
   * <p>
   * This is a performance optimisation to reduce the number times Ebean
   * requests a sequence to be used as an Id for a bean (aka reduce network
   * chatter).
   * </p>
   */
  public void setDatabaseSequenceBatchSize(int databaseSequenceBatchSize) {
    platformConfig.setDatabaseSequenceBatchSize(databaseSequenceBatchSize);
  }

  /**
   * Return the default JDBC fetchSize hint for findList queries.
   */
  public int getJdbcFetchSizeFindList() {
    return jdbcFetchSizeFindList;
  }

  /**
   * Set the default JDBC fetchSize hint for findList queries.
   */
  public void setJdbcFetchSizeFindList(int jdbcFetchSizeFindList) {
    this.jdbcFetchSizeFindList = jdbcFetchSizeFindList;
  }

  /**
   * Return the default JDBC fetchSize hint for findEach/findEachWhile queries.
   */
  public int getJdbcFetchSizeFindEach() {
    return jdbcFetchSizeFindEach;
  }

  /**
   * Set the default JDBC fetchSize hint for findEach/findEachWhile queries.
   */
  public void setJdbcFetchSizeFindEach(int jdbcFetchSizeFindEach) {
    this.jdbcFetchSizeFindEach = jdbcFetchSizeFindEach;
  }

  /**
   * Return the ChangeLogPrepare.
   * <p>
   * This is used to set user context information to the ChangeSet in the
   * foreground thread prior to the logging occurring in a background thread.
   * </p>
   */
  public ChangeLogPrepare getChangeLogPrepare() {
    return changeLogPrepare;
  }

  /**
   * Set the ChangeLogPrepare.
   * <p>
   * This is used to set user context information to the ChangeSet in the
   * foreground thread prior to the logging occurring in a background thread.
   * </p>
   */
  public void setChangeLogPrepare(ChangeLogPrepare changeLogPrepare) {
    this.changeLogPrepare = changeLogPrepare;
  }

  /**
   * Return the ChangeLogListener which actually performs the logging of change sets
   * in the background.
   */
  public ChangeLogListener getChangeLogListener() {
    return changeLogListener;
  }

  /**
   * Set the ChangeLogListener which actually performs the logging of change sets
   * in the background.
   */
  public void setChangeLogListener(ChangeLogListener changeLogListener) {
    this.changeLogListener = changeLogListener;
  }

  /**
   * Return the ChangeLogRegister which controls which ChangeLogFilter is used for each
   * bean type and in this way provide fine grained control over which persist requests
   * are included in the change log.
   */
  public ChangeLogRegister getChangeLogRegister() {
    return changeLogRegister;
  }

  /**
   * Set the ChangeLogRegister which controls which ChangeLogFilter is used for each
   * bean type and in this way provide fine grained control over which persist requests
   * are included in the change log.
   */
  public void setChangeLogRegister(ChangeLogRegister changeLogRegister) {
    this.changeLogRegister = changeLogRegister;
  }

  /**
   * Return true if inserts should be included in the change log by default.
   */
  public boolean isChangeLogIncludeInserts() {
    return changeLogIncludeInserts;
  }

  /**
   * Set if inserts should be included in the change log by default.
   */
  public void setChangeLogIncludeInserts(boolean changeLogIncludeInserts) {
    this.changeLogIncludeInserts = changeLogIncludeInserts;
  }

  /**
   * Return true (default) if the changelog should be written async.
   */
  public boolean isChangeLogAsync() {
    return changeLogAsync;
  }

  /**
   * Sets if the changelog should be written async (default = true).
   */
  public void setChangeLogAsync(boolean changeLogAsync) {
    this.changeLogAsync = changeLogAsync;
  }

  /**
   * Return the ReadAuditLogger to use.
   */
  public ReadAuditLogger getReadAuditLogger() {
    return readAuditLogger;
  }

  /**
   * Set the ReadAuditLogger to use. If not set the default implementation is used
   * which logs the read events in JSON format to a standard named SLF4J logger
   * (which can be configured in say logback to log to a separate log file).
   */
  public void setReadAuditLogger(ReadAuditLogger readAuditLogger) {
    this.readAuditLogger = readAuditLogger;
  }

  /**
   * Return the ReadAuditPrepare to use.
   */
  public ReadAuditPrepare getReadAuditPrepare() {
    return readAuditPrepare;
  }

  /**
   * Set the ReadAuditPrepare to use.
   * <p>
   * It is expected that an implementation is used that read user context information
   * (user id, user ip address etc) and sets it on the ReadEvent bean before it is sent
   * to the ReadAuditLogger.
   * </p>
   */
  public void setReadAuditPrepare(ReadAuditPrepare readAuditPrepare) {
    this.readAuditPrepare = readAuditPrepare;
  }

  /**
   * Return the configuration for profiling.
   */
  public ProfilingConfig getProfilingConfig() {
    return profilingConfig;
  }

  /**
   * Set the configuration for profiling.
   */
  public void setProfilingConfig(ProfilingConfig profilingConfig) {
    this.profilingConfig = profilingConfig;
  }

  /**
   * Return the DB schema to use.
   */
  public String getDbSchema() {
    return dbSchema;
  }

  /**
   * Set the DB schema to use. This specifies to use this schema for:
   * <ul>
   * <li>Running Database migrations - Create and use the DB schema</li>
   * <li>Testing DDL - Create-all.sql DDL execution creates and uses schema</li>
   * <li>Testing Docker - Set default schema on connection URL</li>
   * </ul>
   */
  public void setDbSchema(String dbSchema) {
    this.dbSchema = dbSchema;
  }

  /**
   * Return the DB migration configuration.
   */
  public DbMigrationConfig getMigrationConfig() {
    return migrationConfig;
  }

  /**
   * Set the DB migration configuration.
   */
  public void setMigrationConfig(DbMigrationConfig migrationConfig) {
    this.migrationConfig = migrationConfig;
  }

  /**
   * Return the Geometry SRID.
   */
  public int getGeometrySRID() {
    return platformConfig.getGeometrySRID();
  }

  /**
   * Set the Geometry SRID.
   */
  public void setGeometrySRID(int geometrySRID) {
    platformConfig.setGeometrySRID(geometrySRID);
  }

  /**
   * Return the time zone to use when reading/writing Timestamps via JDBC.
   * <p>
   * When set a Calendar object is used in JDBC calls when reading/writing Timestamp objects.
   * </p>
   */
  public String getDataTimeZone() {
    return System.getProperty("ebean.dataTimeZone", dataTimeZone);
  }

  /**
   * Set the time zone to use when reading/writing Timestamps via JDBC.
   */
  public void setDataTimeZone(String dataTimeZone) {
    this.dataTimeZone = dataTimeZone;
  }

  /**
   * Return the suffix appended to the base table to derive the view that contains the union
   * of the base table and the history table in order to support asOf queries.
   */
  public String getAsOfViewSuffix() {
    return asOfViewSuffix;
  }

  /**
   * Set the suffix appended to the base table to derive the view that contains the union
   * of the base table and the history table in order to support asOf queries.
   */
  public void setAsOfViewSuffix(String asOfViewSuffix) {
    this.asOfViewSuffix = asOfViewSuffix;
  }

  /**
   * Return the database column used to support history and 'As of' queries. This column is a timestamp range
   * or equivalent.
   */
  public String getAsOfSysPeriod() {
    return asOfSysPeriod;
  }

  /**
   * Set the database column used to support history and 'As of' queries. This column is a timestamp range
   * or equivalent.
   */
  public void setAsOfSysPeriod(String asOfSysPeriod) {
    this.asOfSysPeriod = asOfSysPeriod;
  }

  /**
   * Return the history table suffix (defaults to _history).
   */
  public String getHistoryTableSuffix() {
    return historyTableSuffix;
  }

  /**
   * Set the history table suffix.
   */
  public void setHistoryTableSuffix(String historyTableSuffix) {
    this.historyTableSuffix = historyTableSuffix;
  }

  /**
   * Return true if we are running in a JTA Transaction manager.
   */
  public boolean isUseJtaTransactionManager() {
    return useJtaTransactionManager;
  }

  /**
   * Set to true if we are running in a JTA Transaction manager.
   */
  public void setUseJtaTransactionManager(boolean useJtaTransactionManager) {
    this.useJtaTransactionManager = useJtaTransactionManager;
  }

  /**
   * Return the external transaction manager.
   */
  public ExternalTransactionManager getExternalTransactionManager() {
    return externalTransactionManager;
  }

  /**
   * Set the external transaction manager.
   */
  public void setExternalTransactionManager(ExternalTransactionManager externalTransactionManager) {
    this.externalTransactionManager = externalTransactionManager;
  }

  /**
   * Return the ServerCachePlugin.
   */
  public ServerCachePlugin getServerCachePlugin() {
    return serverCachePlugin;
  }

  /**
   * Set the ServerCachePlugin to use.
   */
  public void setServerCachePlugin(ServerCachePlugin serverCachePlugin) {
    this.serverCachePlugin = serverCachePlugin;
  }

  /**
   * Return true if LOB's should default to fetch eager.
   * By default this is set to false and LOB's must be explicitly fetched.
   */
  public boolean isEagerFetchLobs() {
    return eagerFetchLobs;
  }

  /**
   * Set to true if you want LOB's to be fetch eager by default.
   * By default this is set to false and LOB's must be explicitly fetched.
   */
  public void setEagerFetchLobs(boolean eagerFetchLobs) {
    this.eagerFetchLobs = eagerFetchLobs;
  }

  /**
   * Return the max call stack to use for origin location.
   */
  public int getMaxCallStack() {
    return maxCallStack;
  }

  /**
   * Set the max call stack to use for origin location.
   */
  public void setMaxCallStack(int maxCallStack) {
    this.maxCallStack = maxCallStack;
  }

  /**
   * Return true if transactions should rollback on checked exceptions.
   */
  public boolean isTransactionRollbackOnChecked() {
    return transactionRollbackOnChecked;
  }

  /**
   * Set to true if transactions should by default rollback on checked exceptions.
   */
  public void setTransactionRollbackOnChecked(boolean transactionRollbackOnChecked) {
    this.transactionRollbackOnChecked = transactionRollbackOnChecked;
  }

  /**
   * Return the Background executor schedule pool size. Defaults to 1.
   */
  public int getBackgroundExecutorSchedulePoolSize() {
    return backgroundExecutorSchedulePoolSize;
  }

  /**
   * Set the Background executor schedule pool size.
   */
  public void setBackgroundExecutorSchedulePoolSize(int backgroundExecutorSchedulePoolSize) {
    this.backgroundExecutorSchedulePoolSize = backgroundExecutorSchedulePoolSize;
  }

  /**
   * Return the Background executor shutdown seconds. This is the time allowed for the pool to shutdown nicely
   * before it is forced shutdown.
   */
  public int getBackgroundExecutorShutdownSecs() {
    return backgroundExecutorShutdownSecs;
  }

  /**
   * Set the Background executor shutdown seconds. This is the time allowed for the pool to shutdown nicely
   * before it is forced shutdown.
   */
  public void setBackgroundExecutorShutdownSecs(int backgroundExecutorShutdownSecs) {
    this.backgroundExecutorShutdownSecs = backgroundExecutorShutdownSecs;
  }

  /**
   * Return the L2 cache default max size.
   */
  public int getCacheMaxSize() {
    return cacheMaxSize;
  }

  /**
   * Set the L2 cache default max size.
   */
  public void setCacheMaxSize(int cacheMaxSize) {
    this.cacheMaxSize = cacheMaxSize;
  }

  /**
   * Return the L2 cache default max idle time in seconds.
   */
  public int getCacheMaxIdleTime() {
    return cacheMaxIdleTime;
  }

  /**
   * Set the L2 cache default max idle time in seconds.
   */
  public void setCacheMaxIdleTime(int cacheMaxIdleTime) {
    this.cacheMaxIdleTime = cacheMaxIdleTime;
  }

  /**
   * Return the L2 cache default max time to live in seconds.
   */
  public int getCacheMaxTimeToLive() {
    return cacheMaxTimeToLive;
  }

  /**
   * Set the L2 cache default max time to live in seconds.
   */
  public void setCacheMaxTimeToLive(int cacheMaxTimeToLive) {
    this.cacheMaxTimeToLive = cacheMaxTimeToLive;
  }

  /**
   * Return the L2 query cache default max size.
   */
  public int getQueryCacheMaxSize() {
    return queryCacheMaxSize;
  }

  /**
   * Set the L2 query cache default max size.
   */
  public void setQueryCacheMaxSize(int queryCacheMaxSize) {
    this.queryCacheMaxSize = queryCacheMaxSize;
  }

  /**
   * Return the L2 query cache default max idle time in seconds.
   */
  public int getQueryCacheMaxIdleTime() {
    return queryCacheMaxIdleTime;
  }

  /**
   * Set the L2 query cache default max idle time in seconds.
   */
  public void setQueryCacheMaxIdleTime(int queryCacheMaxIdleTime) {
    this.queryCacheMaxIdleTime = queryCacheMaxIdleTime;
  }

  /**
   * Return the L2 query cache default max time to live in seconds.
   */
  public int getQueryCacheMaxTimeToLive() {
    return queryCacheMaxTimeToLive;
  }

  /**
   * Set the L2 query cache default max time to live in seconds.
   */
  public void setQueryCacheMaxTimeToLive(int queryCacheMaxTimeToLive) {
    this.queryCacheMaxTimeToLive = queryCacheMaxTimeToLive;
  }

  /**
   * Return the NamingConvention.
   * <p>
   * If none has been set the default UnderscoreNamingConvention is used.
   * </p>
   */
  public NamingConvention getNamingConvention() {
    return namingConvention;
  }

  /**
   * Set the NamingConvention.
   * <p>
   * If none is set the default UnderscoreNamingConvention is used.
   * </p>
   */
  public void setNamingConvention(NamingConvention namingConvention) {
    this.namingConvention = namingConvention;
  }

  /**
   * Return true if all DB column and table names should use quoted identifiers.
   */
  public boolean isAllQuotedIdentifiers() {
    return platformConfig.isAllQuotedIdentifiers();
  }

  /**
   * Set to true if all DB column and table names should use quoted identifiers.
   */
  public void setAllQuotedIdentifiers(boolean allQuotedIdentifiers) {
    platformConfig.setAllQuotedIdentifiers(allQuotedIdentifiers);
    if (allQuotedIdentifiers) {
      adjustNamingConventionForAllQuoted();
    }
  }

  private void adjustNamingConventionForAllQuoted() {
    if (namingConvention instanceof UnderscoreNamingConvention) {
      // we need to use matching naming convention
      this.namingConvention = new MatchingNamingConvention();
    }
  }

  /**
   * Return true if this Database is a Document store only instance (has no JDBC DB).
   */
  public boolean isDocStoreOnly() {
    return docStoreOnly;
  }

  /**
   * Set to true if this Database is Document store only instance (has no JDBC DB).
   */
  public void setDocStoreOnly(boolean docStoreOnly) {
    this.docStoreOnly = docStoreOnly;
  }

  /**
   * Return the configuration for the ElasticSearch integration.
   */
  public DocStoreConfig getDocStoreConfig() {
    return docStoreConfig;
  }

  /**
   * Set the configuration for the ElasticSearch integration.
   */
  public void setDocStoreConfig(DocStoreConfig docStoreConfig) {
    this.docStoreConfig = docStoreConfig;
  }

  /**
   * Return the constraint naming convention used in DDL generation.
   */
  public DbConstraintNaming getConstraintNaming() {
    return constraintNaming;
  }

  /**
   * Set the constraint naming convention used in DDL generation.
   */
  public void setConstraintNaming(DbConstraintNaming constraintNaming) {
    this.constraintNaming = constraintNaming;
  }

  /**
   * Return the configuration for AutoTune.
   */
  public AutoTuneConfig getAutoTuneConfig() {
    return autoTuneConfig;
  }

  /**
   * Set the configuration for AutoTune.
   */
  public void setAutoTuneConfig(AutoTuneConfig autoTuneConfig) {
    this.autoTuneConfig = autoTuneConfig;
  }

  /**
   * Return the DataSource.
   */
  public DataSource getDataSource() {
    return dataSource;
  }

  /**
   * Set a DataSource.
   */
  public void setDataSource(DataSource dataSource) {
    this.dataSource = dataSource;
  }

  /**
   * Return the read only DataSource.
   */
  public DataSource getReadOnlyDataSource() {
    return readOnlyDataSource;
  }

  /**
   * Set the read only DataSource.
   * <p>
   * Note that the DataSource is expected to use AutoCommit true mode avoiding the need
   * for explicit commit (or rollback).
   * </p>
   * <p>
   * This read only DataSource will be used for implicit query only transactions. It is not
   * used if the transaction is created explicitly or if the query is an update or delete query.
   * </p>
   */
  public void setReadOnlyDataSource(DataSource readOnlyDataSource) {
    this.readOnlyDataSource = readOnlyDataSource;
  }

  /**
   * Return the configuration to build a DataSource using Ebean's own DataSource
   * implementation.
   */
  public DataSourceConfig getDataSourceConfig() {
    return dataSourceConfig;
  }

  /**
   * Set the configuration required to build a DataSource using Ebean's own
   * DataSource implementation.
   */
  public void setDataSourceConfig(DataSourceConfig dataSourceConfig) {
    this.dataSourceConfig = dataSourceConfig;
  }

  /**
   * Return true if Ebean should create a DataSource for use with implicit read only transactions.
   */
  public boolean isAutoReadOnlyDataSource() {
    return autoReadOnlyDataSource;
  }

  /**
   * Set to true if Ebean should create a DataSource for use with implicit read only transactions.
   */
  public void setAutoReadOnlyDataSource(boolean autoReadOnlyDataSource) {
    this.autoReadOnlyDataSource = autoReadOnlyDataSource;
  }

  /**
   * Return the configuration for the read only DataSource.
   * <p>
   * This is only used if autoReadOnlyDataSource is true.
   * </p>
   * <p>
   * The driver, url, username and password default to the configuration for the main DataSource if they are not
   * set on this configuration. This means there is actually no need to set any configuration here and we only
   * set configuration for url, username and password etc if it is different from the main DataSource.
   * </p>
   */
  public DataSourceConfig getReadOnlyDataSourceConfig() {
    return readOnlyDataSourceConfig;
  }

  /**
   * Set the configuration for the read only DataSource.
   */
  public void setReadOnlyDataSourceConfig(DataSourceConfig readOnlyDataSourceConfig) {
    this.readOnlyDataSourceConfig = readOnlyDataSourceConfig;
  }

  /**
   * Return the JNDI name of the DataSource to use.
   */
  public String getDataSourceJndiName() {
    return dataSourceJndiName;
  }

  /**
   * Set the JNDI name of the DataSource to use.
   * <p>
   * By default a prefix of "java:comp/env/jdbc/" is used to lookup the
   * DataSource. This prefix is not used if dataSourceJndiName starts with
   * "java:".
   * </p>
   */
  public void setDataSourceJndiName(String dataSourceJndiName) {
    this.dataSourceJndiName = dataSourceJndiName;
  }

  /**
   * Return true if autoCommit mode is on. This indicates to Ebean to use autoCommit friendly Transactions and TransactionManager.
   */
  public boolean isAutoCommitMode() {
    return autoCommitMode;
  }

  /**
   * Set to true if autoCommit mode is on and Ebean should use autoCommit friendly Transactions and TransactionManager.
   */
  public void setAutoCommitMode(boolean autoCommitMode) {
    this.autoCommitMode = autoCommitMode;
  }

  /**
   * Return true if transaction begin should be started with explicit statement.
   */
  public boolean isExplicitTransactionBeginMode() {
    return explicitTransactionBeginMode;
  }

  /**
   * Set to true if transaction begin should be started with explicit statement.
   * <p>
   * This works for H2 and Postgres but not for Oracle - only use this if you first name
   * is Daryl or you have explicitly talked to Rob about this feature.
   * </p>
   * <p>
   * This is generally not expected to be turned on but instead allow transactions to start
   * implicitly which is generally the standard approach.
   * </p>
   */
  public void setExplicitTransactionBeginMode(boolean explicitTransactionBeginMode) {
    this.explicitTransactionBeginMode = explicitTransactionBeginMode;
  }

  /**
   * Return a value used to represent TRUE in the database.
   * <p>
   * This is used for databases that do not support boolean natively.
   * </p>
   * <p>
   * The value returned is either a Integer or a String (e.g. "1", or "T").
   * </p>
   */
  public String getDatabaseBooleanTrue() {
    return platformConfig.getDatabaseBooleanTrue();
  }

  /**
   * Set the value to represent TRUE in the database.
   * <p>
   * This is used for databases that do not support boolean natively.
   * </p>
   * <p>
   * The value set is either a Integer or a String (e.g. "1", or "T").
   * </p>
   */
  public void setDatabaseBooleanTrue(String databaseTrue) {
    platformConfig.setDatabaseBooleanTrue(databaseTrue);
  }

  /**
   * Return a value used to represent FALSE in the database.
   * <p>
   * This is used for databases that do not support boolean natively.
   * </p>
   * <p>
   * The value returned is either a Integer or a String (e.g. "0", or "F").
   * </p>
   */
  public String getDatabaseBooleanFalse() {
    return platformConfig.getDatabaseBooleanFalse();
  }

  /**
   * Set the value to represent FALSE in the database.
   * <p>
   * This is used for databases that do not support boolean natively.
   * </p>
   * <p>
   * The value set is either a Integer or a String (e.g. "0", or "F").
   * </p>
   */
  public void setDatabaseBooleanFalse(String databaseFalse) {
    this.platformConfig.setDatabaseBooleanFalse(databaseFalse);
  }

  /**
   * Return the number of DB sequence values that should be preallocated.
   */
  public int getDatabaseSequenceBatchSize() {
    return platformConfig.getDatabaseSequenceBatchSize();
  }

  /**
   * Set the number of DB sequence values that should be preallocated and cached
   * by Ebean.
   * <p>
   * This is only used for DB's that use sequences and is a performance
   * optimisation. This reduces the number of times Ebean needs to get a
   * sequence value from the Database reducing network chatter.
   * </p>
   * <p>
   * By default this value is 10 so when we need another Id (and don't have one
   * in our cache) Ebean will fetch 10 id's from the database. Note that when
   * the cache drops to have full (which is 5 by default) Ebean will fetch
   * another batch of Id's in a background thread.
   * </p>
   */
  public void setDatabaseSequenceBatch(int databaseSequenceBatchSize) {
    this.platformConfig.setDatabaseSequenceBatchSize(databaseSequenceBatchSize);
  }

  /**
   * Return the database platform name (can be null).
   * <p>
   * If null then the platform is determined automatically via the JDBC driver
   * information.
   * </p>
   */
  public String getDatabasePlatformName() {
    return databasePlatformName;
  }

  /**
   * Explicitly set the database platform name
   * <p>
   * If none is set then the platform is determined automatically via the JDBC
   * driver information.
   * </p>
   * <p>
   * This can be used when the Database Platform can not be automatically
   * detected from the JDBC driver (possibly 3rd party JDBC driver). It is also
   * useful when you want to do offline DDL generation for a database platform
   * that you don't have access to.
   * </p>
   * <p>
   * Values are oracle, h2, postgres, mysql, sqlserver16, sqlserver17.
   * </p>
   */
  public void setDatabasePlatformName(String databasePlatformName) {
    this.databasePlatformName = databasePlatformName;
  }

  /**
   * Return the database platform to use for this server.
   */
  public DatabasePlatform getDatabasePlatform() {
    return databasePlatform;
  }

  /**
   * Explicitly set the database platform to use.
   * <p>
   * If none is set then the platform is determined via the databasePlatformName
   * or automatically via the JDBC driver information.
   * </p>
   */
  public void setDatabasePlatform(DatabasePlatform databasePlatform) {
    this.databasePlatform = databasePlatform;
  }

  /**
   * Return the preferred DB platform IdType.
   */
  public IdType getIdType() {
    return platformConfig.getIdType();
  }

  /**
   * Set the preferred DB platform IdType.
   */
  public void setIdType(IdType idType) {
    this.platformConfig.setIdType(idType);
  }

  /**
   * Return the EncryptKeyManager.
   */
  public EncryptKeyManager getEncryptKeyManager() {
    return encryptKeyManager;
  }

  /**
   * Set the EncryptKeyManager.
   * <p>
   * This is required when you want to use encrypted properties.
   * </p>
   * <p>
   * You can also set this in ebean.proprerties:
   * </p>
   * <p>
   * <pre>{@code
   * # set via ebean.properties
   * ebean.encryptKeyManager=org.avaje.tests.basic.encrypt.BasicEncyptKeyManager
   * }</pre>
   */
  public void setEncryptKeyManager(EncryptKeyManager encryptKeyManager) {
    this.encryptKeyManager = encryptKeyManager;
  }

  /**
   * Return the EncryptDeployManager.
   * <p>
   * This is optionally used to programmatically define which columns are
   * encrypted instead of using the {@link Encrypted} Annotation.
   * </p>
   */
  public EncryptDeployManager getEncryptDeployManager() {
    return encryptDeployManager;
  }

  /**
   * Set the EncryptDeployManager.
   * <p>
   * This is optionally used to programmatically define which columns are
   * encrypted instead of using the {@link Encrypted} Annotation.
   * </p>
   */
  public void setEncryptDeployManager(EncryptDeployManager encryptDeployManager) {
    this.encryptDeployManager = encryptDeployManager;
  }

  /**
   * Return the Encryptor used to encrypt data on the java client side (as
   * opposed to DB encryption functions).
   */
  public Encryptor getEncryptor() {
    return encryptor;
  }

  /**
   * Set the Encryptor used to encrypt data on the java client side (as opposed
   * to DB encryption functions).
   * <p>
   * Ebean has a default implementation that it will use if you do not set your
   * own Encryptor implementation.
   * </p>
   */
  public void setEncryptor(Encryptor encryptor) {
    this.encryptor = encryptor;
  }

  /**
   * Return true if the Database instance should be created in offline mode.
   */
  public boolean isDbOffline() {
    return dbOffline;
  }

  /**
   * Set to true if the Database instance should be created in offline mode.
   * <p>
   * Typically used to create an Database instance for DDL Migration generation
   * without requiring a real DataSource / Database to connect to.
   * </p>
   */
  public void setDbOffline(boolean dbOffline) {
    this.dbOffline = dbOffline;
  }

  /**
   * Return the DbEncrypt used to encrypt and decrypt properties.
   * <p>
   * Note that if this is not set then the DbPlatform may already have a
   * DbEncrypt set and that will be used.
   * </p>
   */
  public DbEncrypt getDbEncrypt() {
    return dbEncrypt;
  }

  /**
   * Set the DbEncrypt used to encrypt and decrypt properties.
   * <p>
   * Note that if this is not set then the DbPlatform may already have a
   * DbEncrypt set (H2, MySql, Postgres and Oracle platforms have a DbEncrypt)
   * </p>
   */
  public void setDbEncrypt(DbEncrypt dbEncrypt) {
    this.dbEncrypt = dbEncrypt;
  }

  /**
   * Return the configuration for DB types (such as UUID and custom mappings).
   */
  public PlatformConfig getPlatformConfig() {
    return platformConfig;
  }

  /**
   * Set the configuration for DB platform (such as UUID and custom mappings).
   */
  public void setPlatformConfig(PlatformConfig platformConfig) {
    this.platformConfig = platformConfig;
  }

  /**
   * Set the DB type used to store UUID.
   */
  public void setDbUuid(PlatformConfig.DbUuid dbUuid) {
    this.platformConfig.setDbUuid(dbUuid);
  }

  /**
   * Returns the UUID version mode.
   */
  public UuidVersion getUuidVersion() {
    return uuidVersion;
  }

  /**
   * Sets the UUID version mode.
   */
  public void setUuidVersion(UuidVersion uuidVersion) {
    this.uuidVersion = uuidVersion;
  }

  /**
   * Return the UUID state file.
   */
  public String getUuidStateFile() {
    if (uuidStateFile == null || uuidStateFile.isEmpty()) {
      // by default, add servername...
      uuidStateFile = name + "-uuid.state";
      // and store it in the user's home directory
      String homeDir = System.getProperty("user.home");
      if (homeDir != null && homeDir.isEmpty()) {
        uuidStateFile = homeDir + "/.ebean/" + uuidStateFile;
      }
    }
    return uuidStateFile;
  }

  /**
   * Set the UUID state file.
   */
  public void setUuidStateFile(String uuidStateFile) {
    this.uuidStateFile = uuidStateFile;
  }

  /**
   * Return true if LocalTime should be persisted with nanos precision.
   */
  public boolean isLocalTimeWithNanos() {
    return localTimeWithNanos;
  }

  /**
   * Set to true if LocalTime should be persisted with nanos precision.
   * <p>
   * Otherwise it is persisted using java.sql.Time which is seconds precision.
   * </p>
   */
  public void setLocalTimeWithNanos(boolean localTimeWithNanos) {
    this.localTimeWithNanos = localTimeWithNanos;
  }

  /**
   * Return true if Duration should be persisted with nanos precision (SQL DECIMAL).
   * <p>
   * Otherwise it is persisted with second precision (SQL INTEGER).
   * </p>
   */
  public boolean isDurationWithNanos() {
    return durationWithNanos;
  }

  /**
   * Set to true if Duration should be persisted with nanos precision (SQL DECIMAL).
   * <p>
   * Otherwise it is persisted with second precision (SQL INTEGER).
   * </p>
   */
  public void setDurationWithNanos(boolean durationWithNanos) {
    this.durationWithNanos = durationWithNanos;
  }

  /**
   * Set to true to run DB migrations on server start.
   * <p>
   * This is the same as serverConfig.getMigrationConfig().setRunMigration(). We have added this method here
   * as it is often the only thing we need to configure for migrations.
   */
  public void setRunMigration(boolean runMigration) {
    migrationConfig.setRunMigration(runMigration);
  }

  /**
   * Set to true to generate the "create all" DDL on startup.
   * <p>
   * Typically we want this on when we are running tests locally (and often using H2)
   * and we want to create the full DB schema from scratch to run tests.
   */
  public void setDdlGenerate(boolean ddlGenerate) {
    this.ddlGenerate = ddlGenerate;
  }

  /**
   * Set to true to run the generated "create all DDL" on startup.
   * <p>
   * Typically we want this on when we are running tests locally (and often using H2)
   * and we want to create the full DB schema from scratch to run tests.
   */
  public void setDdlRun(boolean ddlRun) {
    this.ddlRun = ddlRun;
  }

  /**
   * Set to false if you not want to run the extra-ddl.xml scripts. (default = true)
   * <p>
   * Typically we want this on when we are running tests.
   */
  public void setDdlExtra(boolean ddlExtra) {
    this.ddlExtra = ddlExtra;
  }


  /**
   * Return true if the "drop all ddl" should be skipped.
   * <p>
   * Typically we want to do this when using H2 (in memory) as our test database and the drop statements
   * are not required so skipping the drop table statements etc makes it faster with less noise in the logs.
   */
  public boolean isDdlCreateOnly() {
    return ddlCreateOnly;
  }

  /**
   * Set to true if the "drop all ddl" should be skipped.
   * <p>
   * Typically we want to do this when using H2 (in memory) as our test database and the drop statements
   * are not required so skipping the drop table statements etc makes it faster with less noise in the logs.
   */
  public void setDdlCreateOnly(boolean ddlCreateOnly) {
    this.ddlCreateOnly = ddlCreateOnly;
  }

  /**
   * Return SQL script to execute after the "create all" DDL has been run.
   * <p>
   * Typically this is a sql script that inserts test seed data when running tests.
   * Place a sql script in src/test/resources that inserts test seed data.
   * </p>
   */
  public String getDdlSeedSql() {
    return ddlSeedSql;
  }

  /**
   * Set a SQL script to execute after the "create all" DDL has been run.
   * <p>
   * Typically this is a sql script that inserts test seed data when running tests.
   * Place a sql script in src/test/resources that inserts test seed data.
   * </p>
   */
  public void setDdlSeedSql(String ddlSeedSql) {
    this.ddlSeedSql = ddlSeedSql;
  }

  /**
   * Return a SQL script to execute before the "create all" DDL has been run.
   */
  public String getDdlInitSql() {
    return ddlInitSql;
  }

  /**
   * Set a SQL script to execute before the "create all" DDL has been run.
   */
  public void setDdlInitSql(String ddlInitSql) {
    this.ddlInitSql = ddlInitSql;
  }

  /**
   * Return true if the DDL should be generated.
   */
  public boolean isDdlGenerate() {
    return ddlGenerate;
  }

  /**
   * Return true if the DDL should be run.
   */
  public boolean isDdlRun() {
    return ddlRun;
  }

  /**
   * Return true, if extra-ddl.xml should be executed.
   */
  public boolean isDdlExtra() {
    return ddlExtra;
  }

  /**
   * Return true if the class path search should be disabled.
   */
  public boolean isDisableClasspathSearch() {
    return disableClasspathSearch;
  }

  /**
   * Set to true to disable the class path search even for the case where no entity bean classes
   * have been registered. This can be used to start an Database instance just to use the
   * SQL functions such as SqlQuery, SqlUpdate etc.
   */
  public void setDisableClasspathSearch(boolean disableClasspathSearch) {
    this.disableClasspathSearch = disableClasspathSearch;
  }

  /**
   * Return the mode to use for Joda LocalTime support 'normal' or 'utc'.
   */
  public String getJodaLocalTimeMode() {
    return jodaLocalTimeMode;
  }

  /**
   * Set the mode to use for Joda LocalTime support 'normal' or 'utc'.
   */
  public void setJodaLocalTimeMode(String jodaLocalTimeMode) {
    this.jodaLocalTimeMode = jodaLocalTimeMode;
  }

  /**
   * Programmatically add classes (typically entities) that this server should
   * use.
   * <p>
   * The class can be an Entity, Embedded type, ScalarType, BeanPersistListener,
   * BeanFinder or BeanPersistController.
   * </p>
   * <p>
   * If no classes are specified then the classes are found automatically via
   * searching the class path.
   * </p>
   * <p>
   * Alternatively the classes can be added via {@link #setClasses(List)}.
   * </p>
   *
   * @param cls the entity type (or other type) that should be registered by this
   *            server.
   */
  public void addClass(Class<?> cls) {
    if (classes == null) {
      classes = new ArrayList<>();
    }
    classes.add(cls);
  }

  /**
   * Add a package to search for entities via class path search.
   * <p>
   * This is only used if classes have not been explicitly specified.
   * </p>
   */
  public void addPackage(String packageName) {
    if (packages == null) {
      packages = new ArrayList<>();
    }
    packages.add(packageName);
  }

  /**
   * Return packages to search for entities via class path search.
   * <p>
   * This is only used if classes have not been explicitly specified.
   * </p>
   */
  public List<String> getPackages() {
    return packages;
  }

  /**
   * Set packages to search for entities via class path search.
   * <p>
   * This is only used if classes have not been explicitly specified.
   * </p>
   */
  public void setPackages(List<String> packages) {
    this.packages = packages;
  }

  /**
   * Set the list of classes (entities, listeners, scalarTypes etc) that should
   * be used for this server.
   * <p>
   * If no classes are specified then the classes are found automatically via
   * searching the class path.
   * </p>
   * <p>
   * Alternatively the classes can contain added via {@link #addClass(Class)}.
   * </p>
   */
  public void setClasses(List<Class<?>> classes) {
    this.classes = classes;
  }

  /**
   * Return the classes registered for this server. Typically this includes
   * entities and perhaps listeners.
   */
  public List<Class<?>> getClasses() {
    return classes;
  }

  /**
   * Return true if L2 bean cache should be skipped once writes have occurred on a transaction.
   * <p>
   * This defaults to true and means that for "find by id" and "find by natural key"
   * queries that normally hit L2 bean cache automatically will not do so after a write/persist
   * on the transaction.
   * </p>
   * <p>
   * <pre>{@code
   *
   *   // assume Customer has L2 bean caching enabled ...
   *
   *   try (Transaction transaction = DB.beginTransaction()) {
   *
   *     // this uses L2 bean cache as the transaction
   *     // ... is considered "query only" at this point
   *     Customer.find.byId(42);
   *
   *     // transaction no longer "query only" once
   *     // ... a bean has been saved etc
   *     DB.save(someBean);
   *
   *     // will NOT use L2 bean cache as the transaction
   *     // ... is no longer considered "query only"
   *     Customer.find.byId(55);
   *
   *
   *
   *     // explicit control - please use L2 bean cache
   *
   *     transaction.setSkipCache(false);
   *     Customer.find.byId(77); // hit the l2 bean cache
   *
   *
   *     // explicit control - please don't use L2 bean cache
   *
   *     transaction.setSkipCache(true);
   *     Customer.find.byId(99); // skips l2 bean cache
   *
   *   }
   *
   * }</pre>
   *
   * @see Transaction#setSkipCache(boolean)
   */
  public boolean isSkipCacheAfterWrite() {
    return skipCacheAfterWrite;
  }

  /**
   * Set to false when we still want to hit the cache after a write has occurred on a transaction.
   */
  public void setSkipCacheAfterWrite(boolean skipCacheAfterWrite) {
    this.skipCacheAfterWrite = skipCacheAfterWrite;
  }

  /**
   * Return true to only update changed properties.
   */
  public boolean isUpdateChangesOnly() {
    return updateChangesOnly;
  }

  /**
   * Set to true to only update changed properties.
   */
  public void setUpdateChangesOnly(boolean updateChangesOnly) {
    this.updateChangesOnly = updateChangesOnly;
  }

  /**
   * Returns true if updates in JDBC batch default to include all properties by default.
   */
  public boolean isUpdateAllPropertiesInBatch() {
    return updateAllPropertiesInBatch;
  }

  /**
   * Set to false if by default updates in JDBC batch should not include all properties.
   * <p>
   * This mode can be explicitly set per transaction.
   * </p>
   *
   * @see Transaction#setUpdateAllLoadedProperties(boolean)
   */
  public void setUpdateAllPropertiesInBatch(boolean updateAllPropertiesInBatch) {
    this.updateAllPropertiesInBatch = updateAllPropertiesInBatch;
  }

  /**
   * Return true if updates by default delete missing children when cascading save to a OneToMany or
   * ManyToMany. When not set this defaults to true.
   */
  public boolean isUpdatesDeleteMissingChildren() {
    return updatesDeleteMissingChildren;
  }

  /**
   * Set if updates by default delete missing children when cascading save to a OneToMany or
   * ManyToMany. When not set this defaults to true.
   */
  public void setUpdatesDeleteMissingChildren(boolean updatesDeleteMissingChildren) {
    this.updatesDeleteMissingChildren = updatesDeleteMissingChildren;
  }

  /**
   * Return true if query statistics should be collected by ObjectGraphNode.
   */
  public boolean isCollectQueryStatsByNode() {
    return collectQueryStatsByNode;
  }

  /**
   * Set to true to collection query execution statistics by ObjectGraphNode.
   * <p>
   * These statistics can be used to highlight code/query 'origin points' that result in lots of lazy loading.
   * </p>
   * <p>
   * It is considered safe/fine to have this set to true for production.
   * </p>
   * <p>
   * This information can be later retrieved via {@link MetaInfoManager}.
   * </p>
   *
   * @see MetaInfoManager
   */
  public void setCollectQueryStatsByNode(boolean collectQueryStatsByNode) {
    this.collectQueryStatsByNode = collectQueryStatsByNode;
  }

  /**
   * Return true if query plans should also collect their 'origins'. This means for a given query plan you
   * can identify the code/origin points where this query resulted from including lazy loading origins.
   */
  public boolean isCollectQueryOrigins() {
    return collectQueryOrigins;
  }

  /**
   * Set to true if query plans should collect their 'origin' points. This means for a given query plan you
   * can identify the code/origin points where this query resulted from including lazy loading origins.
   * <p>
   * This information can be later retrieved via {@link MetaInfoManager}.
   * </p>
   *
   * @see MetaInfoManager
   */
  public void setCollectQueryOrigins(boolean collectQueryOrigins) {
    this.collectQueryOrigins = collectQueryOrigins;
  }

  /**
   * Returns the resource directory.
   */
  public String getResourceDirectory() {
    return resourceDirectory;
  }

  /**
   * Sets the resource directory.
   */
  public void setResourceDirectory(String resourceDirectory) {
    this.resourceDirectory = resourceDirectory;
  }

  /**
   * Add a custom type mapping.
   * <p>
   * <pre>{@code
   *
   *   // set the default mapping for BigDecimal.class/decimal
   *   serverConfig.addCustomMapping(DbType.DECIMAL, "decimal(18,6)");
   *
   *   // set the default mapping for String.class/varchar but only for Postgres
   *   serverConfig.addCustomMapping(DbType.VARCHAR, "text", Platform.POSTGRES);
   *
   * }</pre>
   *
   * @param type             The DB type this mapping should apply to
   * @param columnDefinition The column definition that should be used
   * @param platform         Optionally specify the platform this mapping should apply to.
   */
  public void addCustomMapping(DbType type, String columnDefinition, Platform platform) {
    platformConfig.addCustomMapping(type, columnDefinition, platform);
  }

  /**
   * Add a custom type mapping that applies to all platforms.
   * <p>
   * <pre>{@code
   *
   *   // set the default mapping for BigDecimal/decimal
   *   serverConfig.addCustomMapping(DbType.DECIMAL, "decimal(18,6)");
   *
   *   // set the default mapping for String/varchar
   *   serverConfig.addCustomMapping(DbType.VARCHAR, "text");
   *
   * }</pre>
   *
   * @param type             The DB type this mapping should apply to
   * @param columnDefinition The column definition that should be used
   */
  public void addCustomMapping(DbType type, String columnDefinition) {
    platformConfig.addCustomMapping(type, columnDefinition);
  }

  /**
   * Register a BeanQueryAdapter instance.
   * <p>
   * Note alternatively you can use {@link #setQueryAdapters(List)} to set all
   * the BeanQueryAdapter instances.
   * </p>
   */
  public void add(BeanQueryAdapter beanQueryAdapter) {
    queryAdapters.add(beanQueryAdapter);
  }

  /**
   * Return the BeanQueryAdapter instances.
   */
  public List<BeanQueryAdapter> getQueryAdapters() {
    return queryAdapters;
  }

  /**
   * Register all the BeanQueryAdapter instances.
   * <p>
   * Note alternatively you can use {@link #add(BeanQueryAdapter)} to add
   * BeanQueryAdapter instances one at a time.
   * </p>
   */
  public void setQueryAdapters(List<BeanQueryAdapter> queryAdapters) {
    this.queryAdapters = queryAdapters;
  }

  /**
   * Return the custom IdGenerator instances.
   */
  public List<IdGenerator> getIdGenerators() {
    return idGenerators;
  }

  /**
   * Set the custom IdGenerator instances.
   */
  public void setIdGenerators(List<IdGenerator> idGenerators) {
    this.idGenerators = idGenerators;
  }

  /**
   * Register a customer IdGenerator instance.
   */
  public void add(IdGenerator idGenerator) {
    idGenerators.add(idGenerator);
  }

  /**
   * Register a BeanPersistController instance.
   * <p>
   * Note alternatively you can use {@link #setPersistControllers(List)} to set
   * all the BeanPersistController instances.
   * </p>
   */
  public void add(BeanPersistController beanPersistController) {
    persistControllers.add(beanPersistController);
  }

  /**
   * Register a BeanPostLoad instance.
   * <p>
   * Note alternatively you can use {@link #setPostLoaders(List)} to set
   * all the BeanPostLoad instances.
   * </p>
   */
  public void add(BeanPostLoad postLoad) {
    postLoaders.add(postLoad);
  }

  /**
   * Register a BeanPostConstructListener instance.
   * <p>
   * Note alternatively you can use {@link #setPostConstructListeners(List)} to set
   * all the BeanPostConstructListener instances.
   * </p>
   */
  public void add(BeanPostConstructListener listener) {
    postConstructListeners.add(listener);
  }

  /**
   * Return the list of BeanFindController instances.
   */
  public List<BeanFindController> getFindControllers() {
    return findControllers;
  }

  /**
   * Set the list of BeanFindController instances.
   */
  public void setFindControllers(List<BeanFindController> findControllers) {
    this.findControllers = findControllers;
  }

  /**
   * Return the list of BeanPostLoader instances.
   */
  public List<BeanPostLoad> getPostLoaders() {
    return postLoaders;
  }

  /**
   * Set the list of BeanPostLoader instances.
   */
  public void setPostLoaders(List<BeanPostLoad> postLoaders) {
    this.postLoaders = postLoaders;
  }

  /**
   * Return the list of BeanPostLoader instances.
   */
  public List<BeanPostConstructListener> getPostConstructListeners() {
    return postConstructListeners;
  }

  /**
   * Set the list of BeanPostLoader instances.
   */
  public void setPostConstructListeners(List<BeanPostConstructListener> listeners) {
    this.postConstructListeners = listeners;
  }

  /**
   * Return the BeanPersistController instances.
   */
  public List<BeanPersistController> getPersistControllers() {
    return persistControllers;
  }

  /**
   * Register all the BeanPersistController instances.
   * <p>
   * Note alternatively you can use {@link #add(BeanPersistController)} to add
   * BeanPersistController instances one at a time.
   * </p>
   */
  public void setPersistControllers(List<BeanPersistController> persistControllers) {
    this.persistControllers = persistControllers;
  }

  /**
   * Register a BeanPersistListener instance.
   * <p>
   * Note alternatively you can use {@link #setPersistListeners(List)} to set
   * all the BeanPersistListener instances.
   * </p>
   */
  public void add(BeanPersistListener beanPersistListener) {
    persistListeners.add(beanPersistListener);
  }

  /**
   * Return the BeanPersistListener instances.
   */
  public List<BeanPersistListener> getPersistListeners() {
    return persistListeners;
  }

  /**
   * Add a BulkTableEventListener
   */
  public void add(BulkTableEventListener bulkTableEventListener) {
    bulkTableEventListeners.add(bulkTableEventListener);
  }

  /**
   * Return the list of BulkTableEventListener instances.
   */
  public List<BulkTableEventListener> getBulkTableEventListeners() {
    return bulkTableEventListeners;
  }

  /**
   * Add a ServerConfigStartup.
   */
  public void addServerConfigStartup(ServerConfigStartup configStartupListener) {
    configStartupListeners.add(configStartupListener);
  }

  /**
   * Return the list of ServerConfigStartup instances.
   */
  public List<ServerConfigStartup> getServerConfigStartupListeners() {
    return configStartupListeners;
  }

  /**
   * Add a CustomDeployParser.
   */
  public void addCustomDeployParser(CustomDeployParser customDeployParser) {
    customDeployParsers.add(customDeployParser);
  }

  public List<CustomDeployParser> getCustomDeployParsers() {
    return customDeployParsers;
  }

  /**
   * Register all the BeanPersistListener instances.
   * <p>
   * Note alternatively you can use {@link #add(BeanPersistListener)} to add
   * BeanPersistListener instances one at a time.
   * </p>
   */
  public void setPersistListeners(List<BeanPersistListener> persistListeners) {
    this.persistListeners = persistListeners;
  }

  /**
   * Return the default PersistenceContextScope to be used if one is not explicitly set on a query.
   * <p/>
   * The PersistenceContextScope can specified on each query via {@link io.ebean
   * .Query#setPersistenceContextScope(io.ebean.PersistenceContextScope)}. If it
   * is not set on the query this default scope is used.
   *
   * @see Query#setPersistenceContextScope(PersistenceContextScope)
   */
  public PersistenceContextScope getPersistenceContextScope() {
    // if somehow null return TRANSACTION scope
    return persistenceContextScope == null ? PersistenceContextScope.TRANSACTION : persistenceContextScope;
  }

  /**
   * Set the PersistenceContext scope to be used if one is not explicitly set on a query.
   * <p/>
   * This defaults to {@link PersistenceContextScope#TRANSACTION}.
   * <p/>
   * The PersistenceContextScope can specified on each query via {@link io.ebean
   * .Query#setPersistenceContextScope(io.ebean.PersistenceContextScope)}. If it
   * is not set on the query this scope is used.
   *
   * @see Query#setPersistenceContextScope(PersistenceContextScope)
   */
  public void setPersistenceContextScope(PersistenceContextScope persistenceContextScope) {
    this.persistenceContextScope = persistenceContextScope;
  }

  /**
   * Return the ClassLoadConfig which is used to detect Joda, Java8 types etc and also
   * create new instances of plugins given a className.
   */
  public ClassLoadConfig getClassLoadConfig() {
    return classLoadConfig;
  }

  /**
   * Set the ClassLoadConfig which is used to detect Joda, Java8 types etc and also
   * create new instances of plugins given a className.
   */
  public void setClassLoadConfig(ClassLoadConfig classLoadConfig) {
    this.classLoadConfig = classLoadConfig;
  }

  /**
   * Return the service loader using the classLoader defined in ClassLoadConfig.
   */
  public <T> ServiceLoader<T> serviceLoad(Class<T> spiService) {

    return ServiceLoader.load(spiService, classLoadConfig.getClassLoader());
  }

  /**
   * Return the first service using the service loader (or null).
   */
  public <T> T service(Class<T> spiService) {
    ServiceLoader<T> load = serviceLoad(spiService);
    Iterator<T> serviceInstances = load.iterator();
    return serviceInstances.hasNext() ? serviceInstances.next() : null;
  }

  /**
   * Load settings from ebean.properties.
   */
  public void loadFromProperties() {
    this.properties = PropertiesLoader.load();
    configureFromProperties();
  }

  /**
   * Load the settings from the given properties
   */
  public void loadFromProperties(Properties properties) {
    // keep the properties used for configuration so that these are available for plugins
    this.properties = PropertiesLoader.eval(properties);
    configureFromProperties();
  }

  /**
   * Load the settings from the given properties
   */
  private void configureFromProperties() {
    List<AutoConfigure> autoConfigures = autoConfiguration();
    loadSettings(new PropertiesWrapper("ebean", name, properties, classLoadConfig));
    for (AutoConfigure autoConfigure : autoConfigures) {
      autoConfigure.postConfigure(this);
    }
  }

  /**
   * Use a 'plugin' to provide automatic configuration. Intended for automatic testing
   * configuration with Docker containers via ebean-test-config.
   */
  private List<AutoConfigure> autoConfiguration() {
    List<AutoConfigure> list = new ArrayList<>();
    for (AutoConfigure autoConfigure : serviceLoad(AutoConfigure.class)) {
      autoConfigure.preConfigure(this);
      list.add(autoConfigure);
    }
    return list;
  }

  /**
   * Return the properties that we used for configuration and were set via a call to loadFromProperties().
   */
  public Properties getProperties() {
    return properties;
  }

  /**
   * loads the data source settings to preserve existing behaviour. IMHO, if someone has set the datasource config already,
   * they don't want the settings to be reloaded and reset. This allows a descending class to override this behaviour and prevent it
   * from happening.
   *
   * @param p - The defined property source passed to load settings
   */
  protected void loadDataSourceSettings(PropertiesWrapper p) {
    dataSourceConfig.loadSettings(p.properties, name);
    readOnlyDataSourceConfig.loadSettings(p.properties, name);
  }

  /**
   * This is broken out to allow overridden behaviour.
   */
  protected void loadDocStoreSettings(PropertiesWrapper p) {
    docStoreConfig.loadSettings(p);
  }

  /**
   * This is broken out to allow overridden behaviour.
   */
  protected void loadAutoTuneSettings(PropertiesWrapper p) {
    autoTuneConfig.loadSettings(p);
  }

  /**
   * Load the configuration settings from the properties file.
   */
  protected void loadSettings(PropertiesWrapper p) {

    dbSchema = p.get("dbSchema", dbSchema);
    if (dbSchema != null) {
      migrationConfig.setDefaultDbSchema(dbSchema);
    }
    profilingConfig.loadSettings(p, name);
    migrationConfig.loadSettings(p, name);
    platformConfig.loadSettings(p);
    if (platformConfig.isAllQuotedIdentifiers()) {
      adjustNamingConventionForAllQuoted();
    }
    namingConvention = createNamingConvention(p, namingConvention);
    if (namingConvention != null) {
      namingConvention.loadFromProperties(p);
    }
    if (autoTuneConfig == null) {
      autoTuneConfig = new AutoTuneConfig();
    }
    loadAutoTuneSettings(p);

    if (dataSourceConfig == null) {
      dataSourceConfig = new DataSourceConfig();
    }
    loadDataSourceSettings(p);

    if (docStoreConfig == null) {
      docStoreConfig = new DocStoreConfig();
    }
    loadDocStoreSettings(p);

    maxCallStack = p.getInt("maxCallStack", maxCallStack);
    dumpMetricsOnShutdown = p.getBoolean("dumpMetricsOnShutdown", dumpMetricsOnShutdown);
    dumpMetricsOptions = p.get("dumpMetricsOptions", dumpMetricsOptions);
    queryPlanTTLSeconds = p.getInt("queryPlanTTLSeconds", queryPlanTTLSeconds);
    slowQueryMillis = p.getLong("slowQueryMillis", slowQueryMillis);
    collectQueryPlans = p.getBoolean("collectQueryPlans", collectQueryPlans);
    docStoreOnly = p.getBoolean("docStoreOnly", docStoreOnly);
    disableL2Cache = p.getBoolean("disableL2Cache", disableL2Cache);
    enabledL2Regions = p.get("enabledL2Regions", enabledL2Regions);
    notifyL2CacheInForeground = p.getBoolean("notifyL2CacheInForeground", notifyL2CacheInForeground);
    explicitTransactionBeginMode = p.getBoolean("explicitTransactionBeginMode", explicitTransactionBeginMode);
    autoCommitMode = p.getBoolean("autoCommitMode", autoCommitMode);
    useJtaTransactionManager = p.getBoolean("useJtaTransactionManager", useJtaTransactionManager);
    useJavaxValidationNotNull = p.getBoolean("useJavaxValidationNotNull", useJavaxValidationNotNull);
    autoReadOnlyDataSource = p.getBoolean("autoReadOnlyDataSource", autoReadOnlyDataSource);
    idGeneratorAutomatic = p.getBoolean("idGeneratorAutomatic", idGeneratorAutomatic);

    backgroundExecutorSchedulePoolSize = p.getInt("backgroundExecutorSchedulePoolSize", backgroundExecutorSchedulePoolSize);
    backgroundExecutorShutdownSecs = p.getInt("backgroundExecutorShutdownSecs", backgroundExecutorShutdownSecs);
    disableClasspathSearch = p.getBoolean("disableClasspathSearch", disableClasspathSearch);
    currentUserProvider = p.createInstance(CurrentUserProvider.class, "currentUserProvider", currentUserProvider);
    databasePlatform = p.createInstance(DatabasePlatform.class, "databasePlatform", databasePlatform);
    encryptKeyManager = p.createInstance(EncryptKeyManager.class, "encryptKeyManager", encryptKeyManager);
    encryptDeployManager = p.createInstance(EncryptDeployManager.class, "encryptDeployManager", encryptDeployManager);
    encryptor = p.createInstance(Encryptor.class, "encryptor", encryptor);
    dbEncrypt = p.createInstance(DbEncrypt.class, "dbEncrypt", dbEncrypt);
    dbOffline = p.getBoolean("dbOffline", dbOffline);
    serverCachePlugin = p.createInstance(ServerCachePlugin.class, "serverCachePlugin", serverCachePlugin);

    String packagesProp = p.get("search.packages", p.get("packages", null));
    packages = getSearchList(packagesProp, packages);

    collectQueryStatsByNode = p.getBoolean("collectQueryStatsByNode", collectQueryStatsByNode);
    collectQueryOrigins = p.getBoolean("collectQueryOrigins", collectQueryOrigins);

    skipCacheAfterWrite = p.getBoolean("skipCacheAfterWrite", skipCacheAfterWrite);
    updateAllPropertiesInBatch = p.getBoolean("updateAllPropertiesInBatch", updateAllPropertiesInBatch);
    updateChangesOnly = p.getBoolean("updateChangesOnly", updateChangesOnly);

    boolean defaultDeleteMissingChildren = p.getBoolean("defaultDeleteMissingChildren", updatesDeleteMissingChildren);
    updatesDeleteMissingChildren = p.getBoolean("updatesDeleteMissingChildren", defaultDeleteMissingChildren);

    if (p.get("batch.mode") != null || p.get("persistBatching") != null) {
      throw new IllegalArgumentException("Property 'batch.mode' or 'persistBatching' is being set but no longer used. Please change to use 'persistBatchMode'");
    }

    persistBatch = p.getEnum(PersistBatch.class, "persistBatch", persistBatch);
    persistBatchOnCascade = p.getEnum(PersistBatch.class, "persistBatchOnCascade", persistBatchOnCascade);

    int batchSize = p.getInt("batch.size", persistBatchSize);
    persistBatchSize = p.getInt("persistBatchSize", batchSize);

    persistenceContextScope = PersistenceContextScope.valueOf(p.get("persistenceContextScope", "TRANSACTION"));

    changeLogAsync = p.getBoolean("changeLogAsync", changeLogAsync);
    changeLogIncludeInserts = p.getBoolean("changeLogIncludeInserts", changeLogIncludeInserts);
    expressionEqualsWithNullAsNoop = p.getBoolean("expressionEqualsWithNullAsNoop", expressionEqualsWithNullAsNoop);
    expressionNativeIlike = p.getBoolean("expressionNativeIlike", expressionNativeIlike);

    dataTimeZone = p.get("dataTimeZone", dataTimeZone);
    asOfViewSuffix = p.get("asOfViewSuffix", asOfViewSuffix);
    asOfSysPeriod = p.get("asOfSysPeriod", asOfSysPeriod);
    historyTableSuffix = p.get("historyTableSuffix", historyTableSuffix);
    dataSourceJndiName = p.get("dataSourceJndiName", dataSourceJndiName);
    jdbcFetchSizeFindEach = p.getInt("jdbcFetchSizeFindEach", jdbcFetchSizeFindEach);
    jdbcFetchSizeFindList = p.getInt("jdbcFetchSizeFindList", jdbcFetchSizeFindList);
    databasePlatformName = p.get("databasePlatformName", databasePlatformName);
    defaultOrderById = p.getBoolean("defaultOrderById", defaultOrderById);

    uuidVersion = p.getEnum(UuidVersion.class, "uuidVersion", uuidVersion);
    uuidStateFile = p.get("uuidStateFile", uuidStateFile);

    localTimeWithNanos = p.getBoolean("localTimeWithNanos", localTimeWithNanos);
    jodaLocalTimeMode = p.get("jodaLocalTimeMode", jodaLocalTimeMode);

    defaultEnumType = p.getEnum(EnumType.class, "defaultEnumType", defaultEnumType);
    disableLazyLoading = p.getBoolean("disableLazyLoading", disableLazyLoading);
    lazyLoadBatchSize = p.getInt("lazyLoadBatchSize", lazyLoadBatchSize);
    queryBatchSize = p.getInt("queryBatchSize", queryBatchSize);

    jsonInclude = p.getEnum(JsonConfig.Include.class, "jsonInclude", jsonInclude);
    jsonDateTime = p.getEnum(JsonConfig.DateTime.class, "jsonDateTime", jsonDateTime);
    jsonDate = p.getEnum(JsonConfig.Date.class, "jsonDate", jsonDate);

    ddlGenerate = p.getBoolean("ddl.generate", ddlGenerate);
    ddlRun = p.getBoolean("ddl.run", ddlRun);
    ddlExtra = p.getBoolean("ddl.extra", ddlExtra);
    ddlCreateOnly = p.getBoolean("ddl.createOnly", ddlCreateOnly);
    ddlInitSql = p.get("ddl.initSql", ddlInitSql);
    ddlSeedSql = p.get("ddl.seedSql", ddlSeedSql);

    // read tenant-configuration from config:
    // tenant.mode = NONE | DB | SCHEMA | CATALOG | PARTITION
    String mode = p.get("tenant.mode");
    if (mode != null) {
      for (TenantMode value : TenantMode.values()) {
        if (value.name().equalsIgnoreCase(mode)) {
          tenantMode = value;
          break;
        }
      }
    }

    currentTenantProvider = p.createInstance(CurrentTenantProvider.class, "tenant.currentTenantProvider", currentTenantProvider);
    tenantCatalogProvider = p.createInstance(TenantCatalogProvider.class, "tenant.catalogProvider", tenantCatalogProvider);
    tenantSchemaProvider = p.createInstance(TenantSchemaProvider.class, "tenant.schemaProvider", tenantSchemaProvider);
    tenantPartitionColumn = p.get("tenant.partitionColumn", tenantPartitionColumn);
    classes = getClasses(p);

    String mappingsProp = p.get("mappingLocations", null);
    mappingLocations = getSearchList(mappingsProp, mappingLocations);
  }

  private NamingConvention createNamingConvention(PropertiesWrapper properties, NamingConvention namingConvention) {
    NamingConvention nc = properties.createInstance(NamingConvention.class, "namingConvention", null);
    return (nc != null) ? nc : namingConvention;
  }

  /**
   * Build the list of classes from the comma delimited string.
   *
   * @param properties the properties
   * @return the classes
   */
  private List<Class<?>> getClasses(PropertiesWrapper properties) {

    String classNames = properties.get("classes", null);
    if (classNames == null) {
      return classes;
    }

    List<Class<?>> classes = new ArrayList<>();

    String[] split = StringHelper.splitNames(classNames);
    for (String cn : split) {
      if (!"class".equalsIgnoreCase(cn)) {
        try {
          classes.add(Class.forName(cn));
        } catch (ClassNotFoundException e) {
          String msg = "Error registering class [" + cn + "] from [" + classNames + "]";
          throw new RuntimeException(msg, e);
        }
      }
    }
    return classes;
  }

  private List<String> getSearchList(String searchNames, List<String> defaultValue) {

    if (searchNames != null) {
      String[] entries = StringHelper.splitNames(searchNames);

      List<String> hitList = new ArrayList<>(entries.length);
      Collections.addAll(hitList, entries);

      return hitList;
    } else {
      return defaultValue;
    }
  }

  /**
   * Return the PersistBatch mode to use for 'batchOnCascade' taking into account if the database
   * platform supports getGeneratedKeys in batch mode.
   */
  public PersistBatch appliedPersistBatchOnCascade() {

    if (persistBatchOnCascade == PersistBatch.INHERIT) {
      // use the platform default (ALL except SQL Server which has NONE)
      return databasePlatform.getPersistBatchOnCascade();
    }
    return persistBatchOnCascade;
  }

  /**
   * Return the Jackson ObjectMapper.
   * <p>
   * Note that this is not strongly typed as Jackson ObjectMapper is an optional dependency.
   * </p>
   */
  public Object getObjectMapper() {
    return objectMapper;
  }

  /**
   * Set the Jackson ObjectMapper.
   * <p>
   * Note that this is not strongly typed as Jackson ObjectMapper is an optional dependency.
   * </p>
   */
  public void setObjectMapper(Object objectMapper) {
    this.objectMapper = objectMapper;
  }

  /**
   * Return true if eq("someProperty", null) should to generate "1=1" rather than "is null" sql expression.
   */
  public boolean isExpressionEqualsWithNullAsNoop() {
    return expressionEqualsWithNullAsNoop;
  }

  /**
   * Set to true if you want eq("someProperty", null) to generate "1=1" rather than "is null" sql expression.
   * <p>
   * Setting this to true has the effect that eq(propertyName, value), ieq(propertyName, value) and
   * ne(propertyName, value) have no effect when the value is null. The expression factory adds a NoopExpression
   * which will add "1=1" into the SQL rather than "is null".
   * </p>
   */
  public void setExpressionEqualsWithNullAsNoop(boolean expressionEqualsWithNullAsNoop) {
    this.expressionEqualsWithNullAsNoop = expressionEqualsWithNullAsNoop;
  }

  /**
   * Return true if native ILIKE expression should be used if supported by the database platform (e.g. Postgres).
   */
  public boolean isExpressionNativeIlike() {
    return expressionNativeIlike;
  }

  /**
   * Set to true to use native ILIKE expression if supported by the database platform (e.g. Postgres).
   */
  public void setExpressionNativeIlike(boolean expressionNativeIlike) {
    this.expressionNativeIlike = expressionNativeIlike;
  }

  /**
   * Return the enabled L2 cache regions.
   */
  public String getEnabledL2Regions() {
    return enabledL2Regions;
  }

  /**
   * Set the enabled L2 cache regions (comma delimited).
   */
  public void setEnabledL2Regions(String enabledL2Regions) {
    this.enabledL2Regions = enabledL2Regions;
  }

  /**
   * Return true if L2 cache is disabled.
   */
  public boolean isDisableL2Cache() {
    return disableL2Cache;
  }

  /**
   * Set to true to disable L2 caching. Typically useful in performance testing.
   */
  public void setDisableL2Cache(boolean disableL2Cache) {
    this.disableL2Cache = disableL2Cache;
  }

  /**
   * Returns if we use javax.validation.constraints.NotNull
   */
  public boolean isUseJavaxValidationNotNull() {
    return useJavaxValidationNotNull;
  }

  /**
   * Controls if Ebean should ignore <code>&x64;javax.validation.contstraints.NotNull</code>
   * with respect to generating a <code>NOT NULL</code> column.
   * <p>
   * Normally when Ebean sees javax NotNull annotation it means that column is defined as NOT NULL.
   * Set this to <code>false</code> and the javax NotNull annotation is effectively ignored (and
   * we instead use Ebean's own NotNull annotation or JPA Column(nullable=false) annotation.
   */
  public void setUseJavaxValidationNotNull(boolean useJavaxValidationNotNull) {
    this.useJavaxValidationNotNull = useJavaxValidationNotNull;
  }

  /**
   * Return true if L2 cache notification should run in the foreground.
   */
  public boolean isNotifyL2CacheInForeground() {
    return notifyL2CacheInForeground;
  }

  /**
   * Set this to true to run L2 cache notification in the foreground.
   * <p>
   * In general we don't want to do that as when we use a distributed cache (like Ignite, Hazelcast etc)
   * we are making network calls and we prefer to do this in background and not impact the response time
   * of the executing transaction.
   * </p>
   */
  public void setNotifyL2CacheInForeground(boolean notifyL2CacheInForeground) {
    this.notifyL2CacheInForeground = notifyL2CacheInForeground;
  }

  /**
   * Return the query plan time to live.
   */
  public int getQueryPlanTTLSeconds() {
    return queryPlanTTLSeconds;
  }

  /**
   * Set the query plan time to live.
   */
  public void setQueryPlanTTLSeconds(int queryPlanTTLSeconds) {
    this.queryPlanTTLSeconds = queryPlanTTLSeconds;
  }

  /**
   * Run the DB migration against the DataSource.
   */
  public DataSource runDbMigration(DataSource dataSource) {
    if (migrationConfig.isRunMigration()) {
      MigrationRunner runner = migrationConfig.createRunner(getClassLoadConfig().getClassLoader(), properties);
      runner.run(dataSource);
    }
    return dataSource;
  }

  /**
   * Create a new PlatformConfig based of the one held but with overridden properties by reading
   * properties with the given path and prefix.
   * <p>
   * Typically used in Db Migration generation for many platform targets that might have different
   * configuration for IdType, UUID, quoted identifiers etc.
   * </p>
   *
   * @param propertiesPath The properties path used for loading and setting properties
   * @param platformPrefix The prefix used for loading and setting properties
   * @return A copy of the PlatformConfig with overridden properties
   */
  public PlatformConfig newPlatformConfig(String propertiesPath, String platformPrefix) {
    if (properties == null) {
      properties = new Properties();
    }
    PropertiesWrapper p = new PropertiesWrapper(propertiesPath, platformPrefix, properties, classLoadConfig);
    PlatformConfig config = new PlatformConfig(platformConfig);
    config.loadSettings(p);
    return config;
  }

  /**
   * Add a mapping location to search for xml mapping via class path search.
   */
  public void addMappingLocation(String mappingLocation) {
    if (mappingLocations == null) {
      mappingLocations = new ArrayList<>();
    }
    mappingLocations.add(mappingLocation);
  }

  /**
   * Return mapping locations to search for xml mapping via class path search.
   */
  public List<String> getMappingLocations() {
    return mappingLocations;
  }

  /**
   * Set mapping locations to search for xml mapping via class path search.
   * <p>
   * This is only used if classes have not been explicitly specified.
   * </p>
   */
  public void setMappingLocations(List<String> mappingLocations) {
    this.mappingLocations = mappingLocations;
  }

  /**
   * When false we need explicit <code>@GeneratedValue</code> mapping to assign
   * Identity or Sequence generated values. When true Id properties are automatically
   * assigned Identity or Sequence without the GeneratedValue mapping.
   */
  public boolean isIdGeneratorAutomatic() {
    return idGeneratorAutomatic;
  }

  /**
   * Set to false such that Id properties require explicit <code>@GeneratedValue</code>
   * mapping before they are assigned Identity or Sequence generation based on platform.
   */
  public void setIdGeneratorAutomatic(boolean idGeneratorAutomatic) {
    this.idGeneratorAutomatic = idGeneratorAutomatic;
  }

  /**
   * Returns the load error handler.
   */
  public LoadErrorHandler getLoadErrorHandler() {
    return loadErrorHandler;
  }

  /**
   * Sets the loadErrorHandler.
   */
  public void setLoadErrorHandler(LoadErrorHandler loadErrorHandler) {
    this.loadErrorHandler = loadErrorHandler;
  }

  /**
   * Return true if query plan capture is enabled.
   */
  public boolean isCollectQueryPlans() {
    return collectQueryPlans;
  }

  /**
   * Set to true to enable query plan capture.
   */
  public void setCollectQueryPlans(boolean collectQueryPlans) {
    this.collectQueryPlans = collectQueryPlans;
  }

  /**
   * Return true if metrics should be dumped when the server is shutdown.
   */
  public boolean isDumpMetricsOnShutdown() {
    return dumpMetricsOnShutdown;
  }

  /**
   * Set to true if metrics should be dumped when the server is shutdown.
   */
  public void setDumpMetricsOnShutdown(boolean dumpMetricsOnShutdown) {
    this.dumpMetricsOnShutdown = dumpMetricsOnShutdown;
  }

  /**
   * Return the options for dumping metrics.
   */
  public String getDumpMetricsOptions() {
    return dumpMetricsOptions;
  }

  /**
   * Include 'sql' or 'hash' in options such that they are included in the output.
   *
   * @param dumpMetricsOptions Example "sql,hash", "sql"
   */
  public void setDumpMetricsOptions(String dumpMetricsOptions) {
    this.dumpMetricsOptions = dumpMetricsOptions;
  }

  public enum UuidVersion {
    VERSION4,
    VERSION1,
    VERSION1RND
  }
}<|MERGE_RESOLUTION|>--- conflicted
+++ resolved
@@ -30,11 +30,8 @@
 import io.ebean.event.readaudit.ReadAuditPrepare;
 import io.ebean.meta.MetaInfoManager;
 import io.ebean.migration.MigrationRunner;
-<<<<<<< HEAD
 import io.ebean.plugin.CustomDeployParser;
-=======
 import io.ebean.plugin.LoadErrorHandler;
->>>>>>> a5707335
 import io.ebean.util.StringHelper;
 
 import javax.persistence.EnumType;
@@ -543,16 +540,13 @@
   private String dumpMetricsOptions;
 
   /**
-<<<<<<< HEAD
    * Construct a Database Configuration for programmatically creating an Database.
-=======
    * The global load error handler.
    */
   private LoadErrorHandler loadErrorHandler;
 
   /**
    * Construct a Server Configuration for programmatically creating an EbeanServer.
->>>>>>> f91b5706d... re-added global error handler
    */
   public ServerConfig() {
 
