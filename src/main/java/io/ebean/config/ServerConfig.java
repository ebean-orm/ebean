--- conflicted
+++ resolved
@@ -3072,21 +3072,6 @@
     return dataSource;
   }
 
-<<<<<<< HEAD
-=======
-  /**
-   * Specify how UUID is stored.
-   */
-  public enum DbUuid {
-
-
-    /**
-     * Store using native UUID in H2 and Postgres and otherwise fallback to VARCHAR(40).
-     */
-    AUTO_VARCHAR(true, false, false),
->>>>>>> 78912d75
-
-
   public enum UuidVersion {
     VERSION4,
     VERSION1,
