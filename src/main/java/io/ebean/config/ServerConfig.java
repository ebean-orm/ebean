package io.ebean.config;

import com.fasterxml.jackson.core.JsonFactory;
import io.ebean.EbeanServerFactory;
import io.ebean.PersistenceContextScope;
import io.ebean.Query;
import io.ebean.Transaction;
import io.ebean.annotation.Encrypted;
import io.ebean.annotation.PersistBatch;
import io.ebean.annotation.Platform;
import io.ebean.cache.ServerCachePlugin;
import io.ebean.config.dbplatform.DatabasePlatform;
import io.ebean.config.dbplatform.DbEncrypt;
import io.ebean.config.dbplatform.DbType;
import io.ebean.config.dbplatform.IdType;
import io.ebean.config.properties.PropertiesLoader;
import io.ebean.event.*;
import io.ebean.event.changelog.ChangeLogListener;
import io.ebean.event.changelog.ChangeLogPrepare;
import io.ebean.event.changelog.ChangeLogRegister;
import io.ebean.event.readaudit.ReadAuditLogger;
import io.ebean.event.readaudit.ReadAuditPrepare;
import io.ebean.meta.MetaInfoManager;
import io.ebean.migration.MigrationRunner;
import io.ebean.util.StringHelper;
import org.avaje.datasource.DataSourceConfig;

import javax.sql.DataSource;
import java.util.*;

/**
 * The configuration used for creating a EbeanServer.
 * <p>
 * Used to programmatically construct an EbeanServer and optionally register it
 * with the Ebean singleton.
 * </p>
 * <p>
 * If you just use Ebean without this programmatic configuration Ebean will read
 * the ebean.properties file and take the configuration from there. This usually
 * includes searching the class path and automatically registering any entity
 * classes and listeners etc.
 * </p>
 * <pre>{@code
 *
 * ServerConfig c = new ServerConfig();
 * c.setName("db");
 *
 * // read the ebean.properties and load
 * // those settings into this serverConfig object
 * c.loadFromProperties();
 *
 * // add any classes found in the app.data package
 * c.addPackage("com.myapp.domain");
 *
 * // register as the 'Default' server
 * c.setDefaultServer(true);
 *
 * EbeanServer server = EbeanServerFactory.create(c);
 *
 * }</pre>
 *
 * @author emcgreal
 * @author rbygrave
 * @see EbeanServerFactory
 */
public class ServerConfig {

  /**
   * The EbeanServer name.
   */
  private String name = "db";

  /**
   * Typically configuration type objects that are passed by this ServerConfig
   * to plugins. For example - IgniteConfiguration passed to Ignite plugin.
   */
  private Map<String, Object> serviceObject = new HashMap<>();

  private ContainerConfig containerConfig;

  /**
   * The underlying properties that were used during configuration.
   */
  private Properties properties;

  /**
   * The resource directory.
   */
  private String resourceDirectory;

  /**
   * Set to true to register this EbeanServer with the Ebean singleton.
   */
  private boolean register = true;

  /**
   * Set to true if this is the default/primary server.
   */
  private boolean defaultServer = true;

  /**
   * Set this to true to disable class path search.
   */
  private boolean disableClasspathSearch;

  private TenantMode tenantMode = TenantMode.NONE;

  private String tenantPartitionColumn = "tenant_id";

  private CurrentTenantProvider currentTenantProvider;

  private TenantDataSourceProvider tenantDataSourceProvider;

  private TenantSchemaProvider tenantSchemaProvider;

  private TenantCatalogProvider tenantCatalogProvider;

  /**
   * List of interesting classes such as entities, embedded, ScalarTypes,
   * Listeners, Finders, Controllers etc.
   */
  private List<Class<?>> classes = new ArrayList<>();

  /**
   * The packages that are searched for interesting classes. Only used when
   * classes is empty/not explicitly specified.
   */
  private List<String> packages = new ArrayList<>();

  /**
   * Configuration for the ElasticSearch integration.
   */
  private DocStoreConfig docStoreConfig = new DocStoreConfig();

  /**
   * Set to true when the EbeanServer only uses Document store.
   */
  private boolean docStoreOnly;

  /**
   * This is used to populate @WhoCreated, @WhoModified and
   * support other audit features (who executed a query etc).
   */
  private CurrentUserProvider currentUserProvider;

  /**
   * Config controlling the AutoTune behaviour.
   */
  private AutoTuneConfig autoTuneConfig = new AutoTuneConfig();

  /**
   * The JSON format used for DateTime types. Default to millis.
   */
  private JsonConfig.DateTime jsonDateTime = JsonConfig.DateTime.MILLIS;

  /**
   * For writing JSON specify if null values or empty collections should be exluded.
   * By default all values are included.
   */
  private JsonConfig.Include jsonInclude = JsonConfig.Include.ALL;

  /**
   * The database platform name. Used to imply a DatabasePlatform to use.
   */
  private String databasePlatformName;

  /**
   * The database platform.
   */
  private DatabasePlatform databasePlatform;

  /**
   * JDBC fetchSize hint when using findList.  Defaults to 0 leaving it up to the JDBC driver.
   */
  private int jdbcFetchSizeFindList;

  /**
   * JDBC fetchSize hint when using findEach/findEachWhile.  Defaults to 100. Note that this does
   * not apply to MySql as that gets special treatment (forward only etc).
   */
  private int jdbcFetchSizeFindEach = 100;

  /**
   * Suffix appended to the base table to derive the view that contains the union
   * of the base table and the history table in order to support asOf queries.
   */
  private String asOfViewSuffix = "_with_history";

  /**
   * Column used to support history and 'As of' queries. This column is a timestamp range
   * or equivalent.
   */
  private String asOfSysPeriod = "sys_period";

  /**
   * Suffix appended to the base table to derive the view that contains the union
   * of the base table and the history table in order to support asOf queries.
   */
  private String historyTableSuffix = "_history";

  /**
   * Use for transaction scoped batch mode.
   */
  private PersistBatch persistBatch = PersistBatch.NONE;

  /**
   * Use for cascade persist JDBC batch mode. INHERIT means use the platform default
   * which is ALL except for SQL Server where it is NONE (as getGeneratedKeys isn't
   * supported on SQL Server with JDBC batch).
   */
  private PersistBatch persistBatchOnCascade = PersistBatch.INHERIT;

  private int persistBatchSize = 20;

  /**
   * The default batch size for lazy loading
   */
  private int lazyLoadBatchSize = 10;

  /**
   * The default batch size for 'query joins'.
   */
  private int queryBatchSize = 100;

  private boolean eagerFetchLobs;

  /**
   * Timezone used to get/set Timestamp values via JDBC.
   */
  private String dataTimeZone;

  private boolean ddlGenerate;

  private boolean ddlRun;

  private boolean ddlCreateOnly;

  private String ddlInitSql;

  private String ddlSeedSql;

  /**
   * When true L2 bean cache use is skipped after a write has occurred on a transaction.
   */
  private boolean skipCacheAfterWrite = true;

  private boolean useJtaTransactionManager;

  /**
   * The external transaction manager (like Spring).
   */
  private ExternalTransactionManager externalTransactionManager;

  /**
   * The data source (if programmatically provided).
   */
  private DataSource dataSource;

  /**
   * The read only data source (can be null).
   */
  private DataSource readOnlyDataSource;

  /**
   * The data source config.
   */
  private DataSourceConfig dataSourceConfig = new DataSourceConfig();

  /**
   * When true create a read only DataSource using readOnlyDataSourceConfig defaulting values from dataSourceConfig.
   * I believe this will default to true in some future release (as it has a nice performance benefit).
   * <p>
   * autoReadOnlyDataSource is an unfortunate name for this config option but I haven't come up with a better one.
   */
  private boolean autoReadOnlyDataSource;

  /**
   * Optional configuration for a read only data source.
   */
  private DataSourceConfig readOnlyDataSourceConfig = new DataSourceConfig();

  /**
   * The db migration config (migration resource path etc).
   */
  private DbMigrationConfig migrationConfig = new DbMigrationConfig();

  /**
   * The ClassLoadConfig used to detect Joda, Java8, Jackson etc and create plugin instances given a className.
   */
  private ClassLoadConfig classLoadConfig = new ClassLoadConfig();

  /**
   * Set to true if the DataSource uses autoCommit.
   * <p>
   * Indicates that Ebean should use autoCommit friendly Transactions and TransactionManager.
   */
  private boolean autoCommitMode;

  /**
   * Set to true if transaction begin should be started with explicit statement.
   */
  private boolean explicitTransactionBeginMode;

  /**
   * The data source JNDI name if using a JNDI DataSource.
   */
  private String dataSourceJndiName;

  /**
   * The naming convention.
   */
  private NamingConvention namingConvention = new UnderscoreNamingConvention();

  /**
   * Naming convention used in DDL generation for primary keys, foreign keys etc.
   */
  private DbConstraintNaming constraintNaming = new DbConstraintNaming();

  /**
   * Behaviour of update to include on the change properties.
   */
  private boolean updateChangesOnly = true;

  /**
   * Behaviour of updates in JDBC batch to by default include all properties.
   */
  private boolean updateAllPropertiesInBatch = true;

  /**
   * Default behaviour for updates when cascade save on a O2M or M2M to delete any missing children.
   */
  private boolean updatesDeleteMissingChildren = true;

  /**
   * Database platform configuration.
   */
  private PlatformConfig platformConfig = new PlatformConfig();

  /**
   * The UUID version to use.
   */
  private UuidVersion uuidVersion = UuidVersion.VERSION4;

  /**
   * The UUID state file (for Version 1 UUIDs).
   */
  private String uuidStateFile = "ebean-uuid.state";

  private List<IdGenerator> idGenerators = new ArrayList<>();
  private List<BeanFindController> findControllers = new ArrayList<>();
  private List<BeanPersistController> persistControllers = new ArrayList<>();
  private List<BeanPostLoad> postLoaders = new ArrayList<>();
  private List<BeanPostConstructListener> postConstructListeners = new ArrayList<>();
  private List<BeanPersistListener> persistListeners = new ArrayList<>();
  private List<BeanQueryAdapter> queryAdapters = new ArrayList<>();
  private List<BulkTableEventListener> bulkTableEventListeners = new ArrayList<>();
  private List<ServerConfigStartup> configStartupListeners = new ArrayList<>();

  /**
   * By default inserts are included in the change log.
   */
  private boolean changeLogIncludeInserts = true;

  private ChangeLogPrepare changeLogPrepare;

  private ChangeLogListener changeLogListener;

  private ChangeLogRegister changeLogRegister;

  private boolean changeLogAsync = true;

  private ReadAuditLogger readAuditLogger;

  private ReadAuditPrepare readAuditPrepare;

  private EncryptKeyManager encryptKeyManager;

  private EncryptDeployManager encryptDeployManager;

  private Encryptor encryptor;

  private boolean dbOffline;

  private DbEncrypt dbEncrypt;

  private ServerCachePlugin serverCachePlugin;

  private boolean collectQueryStatsByNode = true;

  private boolean collectQueryOrigins = true;

  /**
   * The default PersistenceContextScope used if one is not explicitly set on a query.
   */
  private PersistenceContextScope persistenceContextScope = PersistenceContextScope.TRANSACTION;

  private JsonFactory jsonFactory;

  private boolean localTimeWithNanos;

  private boolean durationWithNanos;

  private int maxCallStack = 5;

  private boolean transactionRollbackOnChecked = true;

  // configuration for the background executor service (thread pool)

  private int backgroundExecutorSchedulePoolSize = 1;
  private int backgroundExecutorShutdownSecs = 30;

  // defaults for the L2 bean caching

  private int cacheMaxSize = 10000;
  private int cacheMaxIdleTime = 600;
  private int cacheMaxTimeToLive = 60 * 60 * 6;

  // defaults for the L2 query caching

  private int queryCacheMaxSize = 1000;
  private int queryCacheMaxIdleTime = 600;
  private int queryCacheMaxTimeToLive = 60 * 60 * 6;
  private Object objectMapper;

  /**
   * Set to true if you want eq("someProperty", null) to generate 1=1 rather than "is null" sql expression.
   */
  private boolean expressionEqualsWithNullAsNoop;

  /**
   * Set to true to use native ILIKE expression (if support by database platform / like Postgres).
   */
  private boolean expressionNativeIlike;

  private String jodaLocalTimeMode;

  /**
   * Time to live for query plans - defaults to 5 minutes.
   */
  private int queryPlanTTLSeconds = 60 * 5;

  /**
   * Set to true to globally disable L2 caching (typically for performance testing).
   */
  private boolean disableL2Cache;


  /**
   * Should the javax.validation.constraints.NotNull enforce a notNull column in DB.
   * If set to false, use io.ebean.annotation.NotNull or Column(nullable=true).
   */
  private boolean useJavaxValidationNotNull = true;

  /**
   * Generally we want to perform L2 cache notification in the background and not impact
   * the performance of executing transactions.
   */
  private boolean notifyL2CacheInForeground;

  /**
   * The time in millis used to determine when a query is alerted for being slow.
   */
  private long slowQueryMillis;

  /**
   * The listener for processing slow query events.
   */
  private SlowQueryListener slowQueryListener;

  private ProfilingConfig profilingConfig = new ProfilingConfig();

  /**
   * Controls the default order by id setting of queries. See {@link Query#orderById(boolean)}
   */
  private boolean defaultOrderById = false;

  /**
   * The mappingLocations for searching xml mapping. Only used when
   * mappingLocations is empty/not explicitly specified.
   */
  private List<String> mappingLocations = new ArrayList<>();

  /**
   * Construct a Server Configuration for programmatically creating an EbeanServer.
   */
  public ServerConfig() {

  }

  /**
   * Return the slow query time in millis.
   */
  public long getSlowQueryMillis() {
    return slowQueryMillis;
  }

  /**
   * Set the slow query time in millis.
   */
  public void setSlowQueryMillis(long slowQueryMillis) {
    this.slowQueryMillis = slowQueryMillis;
  }

  /**
   * Return the slow query event listener.
   */
  public SlowQueryListener getSlowQueryListener() {
    return slowQueryListener;
  }

  /**
   * Set the slow query event listener.
   */
  public void setSlowQueryListener(SlowQueryListener slowQueryListener) {
    this.slowQueryListener = slowQueryListener;
  }


  /**
   * Sets the default orderById setting for queries.
   */
  public void setDefaultOrderById(boolean defaultOrderById) {
    this.defaultOrderById = defaultOrderById;
  }

  /**
   * Returns the default orderById setting for queries.
   */
  public boolean isDefaultOrderById() {
    return defaultOrderById;
  }

  /**
   * Put a service object into configuration such that it can be passed to a plugin.
   * <p>
   * For example, put IgniteConfiguration in to be passed to the Ignite plugin.
   * </p>
   */
  public void putServiceObject(String key, Object configObject) {
    serviceObject.put(key, configObject);
  }

  /**
   * Return the service object given the key.
   */
  public Object getServiceObject(String key) {
    return serviceObject.get(key);
  }

  /**
   * Return the Jackson JsonFactory to use.
   * <p>
   * If not set a default implementation will be used.
   */
  public JsonFactory getJsonFactory() {
    return jsonFactory;
  }

  /**
   * Set the Jackson JsonFactory to use.
   * <p>
   * If not set a default implementation will be used.
   */
  public void setJsonFactory(JsonFactory jsonFactory) {
    this.jsonFactory = jsonFactory;
  }

  /**
   * Return the JSON format used for DateTime types.
   */
  public JsonConfig.DateTime getJsonDateTime() {
    return jsonDateTime;
  }

  /**
   * Set the JSON format to use for DateTime types.
   */
  public void setJsonDateTime(JsonConfig.DateTime jsonDateTime) {
    this.jsonDateTime = jsonDateTime;
  }

  /**
   * Return the JSON include mode used when writing JSON.
   */
  public JsonConfig.Include getJsonInclude() {
    return jsonInclude;
  }

  /**
   * Set the JSON include mode used when writing JSON.
   * <p>
   * Set to NON_NULL or NON_EMPTY to suppress nulls or null & empty collections respectively.
   * </p>
   */
  public void setJsonInclude(JsonConfig.Include jsonInclude) {
    this.jsonInclude = jsonInclude;
  }

  /**
   * Return the name of the EbeanServer.
   */
  public String getName() {
    return name;
  }

  /**
   * Set the name of the EbeanServer.
   */
  public void setName(String name) {
    this.name = name;
  }

  /**
   * Return the container / clustering configuration.
   * <p/>
   * The container holds all the EbeanServer instances and provides clustering communication
   * services to all the EbeanServer instances.
   */
  public ContainerConfig getContainerConfig() {
    return containerConfig;
  }

  /**
   * Set the container / clustering configuration.
   * <p/>
   * The container holds all the EbeanServer instances and provides clustering communication
   * services to all the EbeanServer instances.
   */
  public void setContainerConfig(ContainerConfig containerConfig) {
    this.containerConfig = containerConfig;
  }

  /**
   * Return true if this server should be registered with the Ebean singleton
   * when it is created.
   * <p>
   * By default this is set to true.
   * </p>
   */
  public boolean isRegister() {
    return register;
  }

  /**
   * Set to false if you do not want this server to be registered with the Ebean
   * singleton when it is created.
   * <p>
   * By default this is set to true.
   * </p>
   */
  public void setRegister(boolean register) {
    this.register = register;
  }

  /**
   * Return true if this server should be registered as the "default" server
   * with the Ebean singleton.
   * <p>
   * This is only used when {@link #setRegister(boolean)} is also true.
   * </p>
   */
  public boolean isDefaultServer() {
    return defaultServer;
  }

  /**
   * Set false if you do not want this EbeanServer to be registered as the "default" server
   * with the Ebean singleton.
   * <p>
   * This is only used when {@link #setRegister(boolean)} is also true.
   * </p>
   */
  public void setDefaultServer(boolean defaultServer) {
    this.defaultServer = defaultServer;
  }

  /**
   * Return the CurrentUserProvider. This is used to populate @WhoCreated, @WhoModified and
   * support other audit features (who executed a query etc).
   */
  public CurrentUserProvider getCurrentUserProvider() {
    return currentUserProvider;
  }

  /**
   * Set the CurrentUserProvider. This is used to populate @WhoCreated, @WhoModified and
   * support other audit features (who executed a query etc).
   */
  public void setCurrentUserProvider(CurrentUserProvider currentUserProvider) {
    this.currentUserProvider = currentUserProvider;
  }

  /**
   * Return the tenancy mode used.
   */
  public TenantMode getTenantMode() {
    return tenantMode;
  }

  /**
   * Set the tenancy mode to use.
   */
  public void setTenantMode(TenantMode tenantMode) {
    this.tenantMode = tenantMode;
  }

  /**
   * Return the column name used for TenantMode.PARTITION.
   */
  public String getTenantPartitionColumn() {
    return tenantPartitionColumn;
  }

  /**
   * Set the column name used for TenantMode.PARTITION.
   */
  public void setTenantPartitionColumn(String tenantPartitionColumn) {
    this.tenantPartitionColumn = tenantPartitionColumn;
  }

  /**
   * Return the current tenant provider.
   */
  public CurrentTenantProvider getCurrentTenantProvider() {
    return currentTenantProvider;
  }

  /**
   * Set the current tenant provider.
   */
  public void setCurrentTenantProvider(CurrentTenantProvider currentTenantProvider) {
    this.currentTenantProvider = currentTenantProvider;
  }

  /**
   * Return the tenancy datasource provider.
   */
  public TenantDataSourceProvider getTenantDataSourceProvider() {
    return tenantDataSourceProvider;
  }

  /**
   * Set the tenancy datasource provider.
   */
  public void setTenantDataSourceProvider(TenantDataSourceProvider tenantDataSourceProvider) {
    this.tenantDataSourceProvider = tenantDataSourceProvider;
  }

  /**
   * Return the tenancy schema provider.
   */
  public TenantSchemaProvider getTenantSchemaProvider() {
    return tenantSchemaProvider;
  }

  /**
   * Set the tenancy schema provider.
   */
  public void setTenantSchemaProvider(TenantSchemaProvider tenantSchemaProvider) {
    this.tenantSchemaProvider = tenantSchemaProvider;
  }

  /**
   * Return the tenancy catalog provider.
   */
  public TenantCatalogProvider getTenantCatalogProvider() {
    return tenantCatalogProvider;
  }

  /**
   * Set the tenancy catalog provider.
   */
  public void setTenantCatalogProvider(TenantCatalogProvider tenantCatalogProvider) {
    this.tenantCatalogProvider = tenantCatalogProvider;
  }

  /**
   * Return the PersistBatch mode to use by default at the transaction level.
   * <p>
   * When INSERT or ALL is used then save(), delete() etc do not execute immediately but instead go into
   * a JDBC batch execute buffer that is flushed. The buffer is flushed if a query is executed, transaction ends
   * or the batch size is meet.
   * </p>
   */
  public PersistBatch getPersistBatch() {
    return persistBatch;
  }

  /**
   * Set the JDBC batch mode to use at the transaction level.
   * <p>
   * When INSERT or ALL is used then save(), delete() etc do not execute immediately but instead go into
   * a JDBC batch execute buffer that is flushed. The buffer is flushed if a query is executed, transaction ends
   * or the batch size is meet.
   * </p>
   */
  public void setPersistBatch(PersistBatch persistBatch) {
    this.persistBatch = persistBatch;
  }

  /**
   * Return the JDBC batch mode to use per save(), delete(), insert() or update() request.
   * <p>
   * This makes sense when a save() or delete() cascades and executes multiple child statements. The best case
   * for this is when saving a master/parent bean this cascade inserts many detail/child beans.
   * </p>
   * <p>
   * This only takes effect when the persistBatch mode at the transaction level does not take effect.
   * </p>
   */
  public PersistBatch getPersistBatchOnCascade() {
    return persistBatchOnCascade;
  }

  /**
   * Set the JDBC batch mode to use per save(), delete(), insert() or update() request.
   * <p>
   * This makes sense when a save() or delete() etc cascades and executes multiple child statements. The best caase
   * for this is when saving a master/parent bean this cascade inserts many detail/child beans.
   * </p>
   * <p>
   * This only takes effect when the persistBatch mode at the transaction level does not take effect.
   * </p>
   */
  public void setPersistBatchOnCascade(PersistBatch persistBatchOnCascade) {
    this.persistBatchOnCascade = persistBatchOnCascade;
  }

  /**
   * Deprecated, please migrate to using setPersistBatch().
   * <p>
   * Set to true if you what to use JDBC batching for persisting and deleting
   * beans.
   * </p>
   * <p>
   * With this Ebean will batch up persist requests and use the JDBC batch api.
   * This is a performance optimisation designed to reduce the network chatter.
   * </p>
   * <p>
   * When true this is equivalent to {@code setPersistBatch(PersistBatch.ALL)} or
   * when false to {@code setPersistBatch(PersistBatch.NONE)}
   * </p>
   */
  public void setPersistBatching(boolean persistBatching) {
    this.persistBatch = (persistBatching) ? PersistBatch.ALL : PersistBatch.NONE;
  }

  /**
   * Return the batch size used for JDBC batching. This defaults to 20.
   */
  public int getPersistBatchSize() {
    return persistBatchSize;
  }

  /**
   * Set the batch size used for JDBC batching. If unset this defaults to 20.
   * <p>
   * You can also set the batch size on the transaction.
   * </p>
   *
   * @see Transaction#setBatchSize(int)
   */
  public void setPersistBatchSize(int persistBatchSize) {
    this.persistBatchSize = persistBatchSize;
  }

  /**
   * Gets the query batch size. This defaults to 100.
   *
   * @return the query batch size
   */
  public int getQueryBatchSize() {
    return queryBatchSize;
  }

  /**
   * Sets the query batch size. This defaults to 100.
   *
   * @param queryBatchSize the new query batch size
   */
  public void setQueryBatchSize(int queryBatchSize) {
    this.queryBatchSize = queryBatchSize;
  }

  /**
   * Return the default batch size for lazy loading of beans and collections.
   */
  public int getLazyLoadBatchSize() {
    return lazyLoadBatchSize;
  }

  /**
   * Set the default batch size for lazy loading.
   * <p>
   * This is the number of beans or collections loaded when lazy loading is
   * invoked by default.
   * </p>
   * <p>
   * The default value is for this is 10 (load 10 beans or collections).
   * </p>
   * <p>
   * You can explicitly control the lazy loading batch size for a given join on
   * a query using +lazy(batchSize) or JoinConfig.
   * </p>
   */
  public void setLazyLoadBatchSize(int lazyLoadBatchSize) {
    this.lazyLoadBatchSize = lazyLoadBatchSize;
  }

  /**
   * Set the number of sequences to fetch/preallocate when using DB sequences.
   * <p>
   * This is a performance optimisation to reduce the number times Ebean
   * requests a sequence to be used as an Id for a bean (aka reduce network
   * chatter).
   * </p>
   */
  public void setDatabaseSequenceBatchSize(int databaseSequenceBatchSize) {
    platformConfig.setDatabaseSequenceBatchSize(databaseSequenceBatchSize);
  }

  /**
   * Return the default JDBC fetchSize hint for findList queries.
   */
  public int getJdbcFetchSizeFindList() {
    return jdbcFetchSizeFindList;
  }

  /**
   * Set the default JDBC fetchSize hint for findList queries.
   */
  public void setJdbcFetchSizeFindList(int jdbcFetchSizeFindList) {
    this.jdbcFetchSizeFindList = jdbcFetchSizeFindList;
  }

  /**
   * Return the default JDBC fetchSize hint for findEach/findEachWhile queries.
   */
  public int getJdbcFetchSizeFindEach() {
    return jdbcFetchSizeFindEach;
  }

  /**
   * Set the default JDBC fetchSize hint for findEach/findEachWhile queries.
   */
  public void setJdbcFetchSizeFindEach(int jdbcFetchSizeFindEach) {
    this.jdbcFetchSizeFindEach = jdbcFetchSizeFindEach;
  }

  /**
   * Return the ChangeLogPrepare.
   * <p>
   * This is used to set user context information to the ChangeSet in the
   * foreground thread prior to the logging occurring in a background thread.
   * </p>
   */
  public ChangeLogPrepare getChangeLogPrepare() {
    return changeLogPrepare;
  }

  /**
   * Set the ChangeLogPrepare.
   * <p>
   * This is used to set user context information to the ChangeSet in the
   * foreground thread prior to the logging occurring in a background thread.
   * </p>
   */
  public void setChangeLogPrepare(ChangeLogPrepare changeLogPrepare) {
    this.changeLogPrepare = changeLogPrepare;
  }

  /**
   * Return the ChangeLogListener which actually performs the logging of change sets
   * in the background.
   */
  public ChangeLogListener getChangeLogListener() {
    return changeLogListener;
  }

  /**
   * Set the ChangeLogListener which actually performs the logging of change sets
   * in the background.
   */
  public void setChangeLogListener(ChangeLogListener changeLogListener) {
    this.changeLogListener = changeLogListener;
  }

  /**
   * Return the ChangeLogRegister which controls which ChangeLogFilter is used for each
   * bean type and in this way provide fine grained control over which persist requests
   * are included in the change log.
   */
  public ChangeLogRegister getChangeLogRegister() {
    return changeLogRegister;
  }

  /**
   * Set the ChangeLogRegister which controls which ChangeLogFilter is used for each
   * bean type and in this way provide fine grained control over which persist requests
   * are included in the change log.
   */
  public void setChangeLogRegister(ChangeLogRegister changeLogRegister) {
    this.changeLogRegister = changeLogRegister;
  }

  /**
   * Return true if inserts should be included in the change log by default.
   */
  public boolean isChangeLogIncludeInserts() {
    return changeLogIncludeInserts;
  }

  /**
   * Set if inserts should be included in the change log by default.
   */
  public void setChangeLogIncludeInserts(boolean changeLogIncludeInserts) {
    this.changeLogIncludeInserts = changeLogIncludeInserts;
  }

  /**
   * Return true (default) if the changelog should be written async.
   */
  public boolean isChangeLogAsync() {
    return changeLogAsync;
  }

  /**
   * Sets if the changelog should be written async (default = true).
   */
  public void setChangeLogAsync(boolean changeLogAsync) {
    this.changeLogAsync = changeLogAsync;
  }

  /**
   * Return the ReadAuditLogger to use.
   */
  public ReadAuditLogger getReadAuditLogger() {
    return readAuditLogger;
  }

  /**
   * Set the ReadAuditLogger to use. If not set the default implementation is used
   * which logs the read events in JSON format to a standard named SLF4J logger
   * (which can be configured in say logback to log to a separate log file).
   */
  public void setReadAuditLogger(ReadAuditLogger readAuditLogger) {
    this.readAuditLogger = readAuditLogger;
  }

  /**
   * Return the ReadAuditPrepare to use.
   */
  public ReadAuditPrepare getReadAuditPrepare() {
    return readAuditPrepare;
  }

  /**
   * Set the ReadAuditPrepare to use.
   * <p>
   * It is expected that an implementation is used that read user context information
   * (user id, user ip address etc) and sets it on the ReadEvent bean before it is sent
   * to the ReadAuditLogger.
   * </p>
   */
  public void setReadAuditPrepare(ReadAuditPrepare readAuditPrepare) {
    this.readAuditPrepare = readAuditPrepare;
  }

  /**
   * Return the configuration for profiling.
   */
  public ProfilingConfig getProfilingConfig() {
    return profilingConfig;
  }

  /**
   * Set the configuration for profiling.
   */
  public void setProfilingConfig(ProfilingConfig profilingConfig) {
    this.profilingConfig = profilingConfig;
  }

  /**
   * Return the DB migration configuration.
   */
  public DbMigrationConfig getMigrationConfig() {
    return migrationConfig;
  }

  /**
   * Set the DB migration configuration.
   */
  public void setMigrationConfig(DbMigrationConfig migrationConfig) {
    this.migrationConfig = migrationConfig;
  }

  /**
   * Return the Geometry SRID.
   */
  public int getGeometrySRID() {
    return platformConfig.getGeometrySRID();
  }

  /**
   * Set the Geometry SRID.
   */
  public void setGeometrySRID(int geometrySRID) {
    platformConfig.setGeometrySRID(geometrySRID);
  }

  /**
   * Return the time zone to use when reading/writing Timestamps via JDBC.
   * <p>
   * When set a Calendar object is used in JDBC calls when reading/writing Timestamp objects.
   * </p>
   */
  public String getDataTimeZone() {
    return System.getProperty("ebean.dataTimeZone", dataTimeZone);
  }

  /**
   * Set the time zone to use when reading/writing Timestamps via JDBC.
   */
  public void setDataTimeZone(String dataTimeZone) {
    this.dataTimeZone = dataTimeZone;
  }

  /**
   * Return the suffix appended to the base table to derive the view that contains the union
   * of the base table and the history table in order to support asOf queries.
   */
  public String getAsOfViewSuffix() {
    return asOfViewSuffix;
  }

  /**
   * Set the suffix appended to the base table to derive the view that contains the union
   * of the base table and the history table in order to support asOf queries.
   */
  public void setAsOfViewSuffix(String asOfViewSuffix) {
    this.asOfViewSuffix = asOfViewSuffix;
  }

  /**
   * Return the database column used to support history and 'As of' queries. This column is a timestamp range
   * or equivalent.
   */
  public String getAsOfSysPeriod() {
    return asOfSysPeriod;
  }

  /**
   * Set the database column used to support history and 'As of' queries. This column is a timestamp range
   * or equivalent.
   */
  public void setAsOfSysPeriod(String asOfSysPeriod) {
    this.asOfSysPeriod = asOfSysPeriod;
  }

  /**
   * Return the history table suffix (defaults to _history).
   */
  public String getHistoryTableSuffix() {
    return historyTableSuffix;
  }

  /**
   * Set the history table suffix.
   */
  public void setHistoryTableSuffix(String historyTableSuffix) {
    this.historyTableSuffix = historyTableSuffix;
  }

  /**
   * Return true if we are running in a JTA Transaction manager.
   */
  public boolean isUseJtaTransactionManager() {
    return useJtaTransactionManager;
  }

  /**
   * Set to true if we are running in a JTA Transaction manager.
   */
  public void setUseJtaTransactionManager(boolean useJtaTransactionManager) {
    this.useJtaTransactionManager = useJtaTransactionManager;
  }

  /**
   * Return the external transaction manager.
   */
  public ExternalTransactionManager getExternalTransactionManager() {
    return externalTransactionManager;
  }

  /**
   * Set the external transaction manager.
   */
  public void setExternalTransactionManager(ExternalTransactionManager externalTransactionManager) {
    this.externalTransactionManager = externalTransactionManager;
  }

  /**
   * Return the ServerCachePlugin.
   */
  public ServerCachePlugin getServerCachePlugin() {
    return serverCachePlugin;
  }

  /**
   * Set the ServerCachePlugin to use.
   */
  public void setServerCachePlugin(ServerCachePlugin serverCachePlugin) {
    this.serverCachePlugin = serverCachePlugin;
  }

  /**
   * Return true if LOB's should default to fetch eager.
   * By default this is set to false and LOB's must be explicitly fetched.
   */
  public boolean isEagerFetchLobs() {
    return eagerFetchLobs;
  }

  /**
   * Set to true if you want LOB's to be fetch eager by default.
   * By default this is set to false and LOB's must be explicitly fetched.
   */
  public void setEagerFetchLobs(boolean eagerFetchLobs) {
    this.eagerFetchLobs = eagerFetchLobs;
  }

  /**
   * Return the max call stack to use for origin location.
   */
  public int getMaxCallStack() {
    return maxCallStack;
  }

  /**
   * Set the max call stack to use for origin location.
   */
  public void setMaxCallStack(int maxCallStack) {
    this.maxCallStack = maxCallStack;
  }

  /**
   * Return true if transactions should rollback on checked exceptions.
   */
  public boolean isTransactionRollbackOnChecked() {
    return transactionRollbackOnChecked;
  }

  /**
   * Set to true if transactions should by default rollback on checked exceptions.
   */
  public void setTransactionRollbackOnChecked(boolean transactionRollbackOnChecked) {
    this.transactionRollbackOnChecked = transactionRollbackOnChecked;
  }

  /**
   * Return the Background executor schedule pool size. Defaults to 1.
   */
  public int getBackgroundExecutorSchedulePoolSize() {
    return backgroundExecutorSchedulePoolSize;
  }

  /**
   * Set the Background executor schedule pool size.
   */
  public void setBackgroundExecutorSchedulePoolSize(int backgroundExecutorSchedulePoolSize) {
    this.backgroundExecutorSchedulePoolSize = backgroundExecutorSchedulePoolSize;
  }

  /**
   * Return the Background executor shutdown seconds. This is the time allowed for the pool to shutdown nicely
   * before it is forced shutdown.
   */
  public int getBackgroundExecutorShutdownSecs() {
    return backgroundExecutorShutdownSecs;
  }

  /**
   * Set the Background executor shutdown seconds. This is the time allowed for the pool to shutdown nicely
   * before it is forced shutdown.
   */
  public void setBackgroundExecutorShutdownSecs(int backgroundExecutorShutdownSecs) {
    this.backgroundExecutorShutdownSecs = backgroundExecutorShutdownSecs;
  }

  /**
   * Return the L2 cache default max size.
   */
  public int getCacheMaxSize() {
    return cacheMaxSize;
  }

  /**
   * Set the L2 cache default max size.
   */
  public void setCacheMaxSize(int cacheMaxSize) {
    this.cacheMaxSize = cacheMaxSize;
  }

  /**
   * Return the L2 cache default max idle time in seconds.
   */
  public int getCacheMaxIdleTime() {
    return cacheMaxIdleTime;
  }

  /**
   * Set the L2 cache default max idle time in seconds.
   */
  public void setCacheMaxIdleTime(int cacheMaxIdleTime) {
    this.cacheMaxIdleTime = cacheMaxIdleTime;
  }

  /**
   * Return the L2 cache default max time to live in seconds.
   */
  public int getCacheMaxTimeToLive() {
    return cacheMaxTimeToLive;
  }

  /**
   * Set the L2 cache default max time to live in seconds.
   */
  public void setCacheMaxTimeToLive(int cacheMaxTimeToLive) {
    this.cacheMaxTimeToLive = cacheMaxTimeToLive;
  }

  /**
   * Return the L2 query cache default max size.
   */
  public int getQueryCacheMaxSize() {
    return queryCacheMaxSize;
  }

  /**
   * Set the L2 query cache default max size.
   */
  public void setQueryCacheMaxSize(int queryCacheMaxSize) {
    this.queryCacheMaxSize = queryCacheMaxSize;
  }

  /**
   * Return the L2 query cache default max idle time in seconds.
   */
  public int getQueryCacheMaxIdleTime() {
    return queryCacheMaxIdleTime;
  }

  /**
   * Set the L2 query cache default max idle time in seconds.
   */
  public void setQueryCacheMaxIdleTime(int queryCacheMaxIdleTime) {
    this.queryCacheMaxIdleTime = queryCacheMaxIdleTime;
  }

  /**
   * Return the L2 query cache default max time to live in seconds.
   */
  public int getQueryCacheMaxTimeToLive() {
    return queryCacheMaxTimeToLive;
  }

  /**
   * Set the L2 query cache default max time to live in seconds.
   */
  public void setQueryCacheMaxTimeToLive(int queryCacheMaxTimeToLive) {
    this.queryCacheMaxTimeToLive = queryCacheMaxTimeToLive;
  }

  /**
   * Return the NamingConvention.
   * <p>
   * If none has been set the default UnderscoreNamingConvention is used.
   * </p>
   */
  public NamingConvention getNamingConvention() {
    return namingConvention;
  }

  /**
   * Set the NamingConvention.
   * <p>
   * If none is set the default UnderscoreNamingConvention is used.
   * </p>
   */
  public void setNamingConvention(NamingConvention namingConvention) {
    this.namingConvention = namingConvention;
  }

  /**
   * Return true if all DB column and table names should use quoted identifiers.
   */
  public boolean isAllQuotedIdentifiers() {
    return platformConfig.isAllQuotedIdentifiers();
  }

  /**
   * Set to true if all DB column and table names should use quoted identifiers.
   */
  public void setAllQuotedIdentifiers(boolean allQuotedIdentifiers) {
    platformConfig.setAllQuotedIdentifiers(allQuotedIdentifiers);
    if (allQuotedIdentifiers) {
      adjustNamingConventionForAllQuoted();
    }
  }

  private void adjustNamingConventionForAllQuoted() {
    if (namingConvention instanceof UnderscoreNamingConvention) {
      // we need to use matching naming convention
      this.namingConvention = new MatchingNamingConvention();
    }
  }

  /**
   * Return true if this EbeanServer is a Document store only instance (has no JDBC DB).
   */
  public boolean isDocStoreOnly() {
    return docStoreOnly;
  }

  /**
   * Set to true if this EbeanServer is Document store only instance (has no JDBC DB).
   */
  public void setDocStoreOnly(boolean docStoreOnly) {
    this.docStoreOnly = docStoreOnly;
  }

  /**
   * Return the configuration for the ElasticSearch integration.
   */
  public DocStoreConfig getDocStoreConfig() {
    return docStoreConfig;
  }

  /**
   * Set the configuration for the ElasticSearch integration.
   */
  public void setDocStoreConfig(DocStoreConfig docStoreConfig) {
    this.docStoreConfig = docStoreConfig;
  }

  /**
   * Return the constraint naming convention used in DDL generation.
   */
  public DbConstraintNaming getConstraintNaming() {
    return constraintNaming;
  }

  /**
   * Set the constraint naming convention used in DDL generation.
   */
  public void setConstraintNaming(DbConstraintNaming constraintNaming) {
    this.constraintNaming = constraintNaming;
  }

  /**
   * Return the configuration for AutoTune.
   */
  public AutoTuneConfig getAutoTuneConfig() {
    return autoTuneConfig;
  }

  /**
   * Set the configuration for AutoTune.
   */
  public void setAutoTuneConfig(AutoTuneConfig autoTuneConfig) {
    this.autoTuneConfig = autoTuneConfig;
  }

  /**
   * Return the DataSource.
   */
  public DataSource getDataSource() {
    return dataSource;
  }

  /**
   * Set a DataSource.
   */
  public void setDataSource(DataSource dataSource) {
    this.dataSource = dataSource;
  }

  /**
   * Return the read only DataSource.
   */
  public DataSource getReadOnlyDataSource() {
    return readOnlyDataSource;
  }

  /**
   * Set the read only DataSource.
   * <p>
   * Note that the DataSource is expected to use AutoCommit true mode avoiding the need
   * for explicit commit (or rollback).
   * </p>
   * <p>
   * This read only DataSource will be used for implicit query only transactions. It is not
   * used if the transaction is created explicitly or if the query is an update or delete query.
   * </p>
   */
  public void setReadOnlyDataSource(DataSource readOnlyDataSource) {
    this.readOnlyDataSource = readOnlyDataSource;
  }

  /**
   * Return the configuration to build a DataSource using Ebean's own DataSource
   * implementation.
   */
  public DataSourceConfig getDataSourceConfig() {
    return dataSourceConfig;
  }

  /**
   * Set the configuration required to build a DataSource using Ebean's own
   * DataSource implementation.
   */
  public void setDataSourceConfig(DataSourceConfig dataSourceConfig) {
    this.dataSourceConfig = dataSourceConfig;
  }

  /**
   * Return true if Ebean should create a DataSource for use with implicit read only transactions.
   */
  public boolean isAutoReadOnlyDataSource() {
    return autoReadOnlyDataSource;
  }

  /**
   * Set to true if Ebean should create a DataSource for use with implicit read only transactions.
   */
  public void setAutoReadOnlyDataSource(boolean autoReadOnlyDataSource) {
    this.autoReadOnlyDataSource = autoReadOnlyDataSource;
  }

  /**
   * Return the configuration for the read only DataSource.
   * <p>
   * This is only used if autoReadOnlyDataSource is true.
   * </p>
   * <p>
   * The driver, url, username and password default to the configuration for the main DataSource if they are not
   * set on this configuration. This means there is actually no need to set any configuration here and we only
   * set configuration for url, username and password etc if it is different from the main DataSource.
   * </p>
   */
  public DataSourceConfig getReadOnlyDataSourceConfig() {
    return readOnlyDataSourceConfig;
  }

  /**
   * Set the configuration for the read only DataSource.
   */
  public void setReadOnlyDataSourceConfig(DataSourceConfig readOnlyDataSourceConfig) {
    this.readOnlyDataSourceConfig = readOnlyDataSourceConfig;
  }

  /**
   * Return the JNDI name of the DataSource to use.
   */
  public String getDataSourceJndiName() {
    return dataSourceJndiName;
  }

  /**
   * Set the JNDI name of the DataSource to use.
   * <p>
   * By default a prefix of "java:comp/env/jdbc/" is used to lookup the
   * DataSource. This prefix is not used if dataSourceJndiName starts with
   * "java:".
   * </p>
   */
  public void setDataSourceJndiName(String dataSourceJndiName) {
    this.dataSourceJndiName = dataSourceJndiName;
  }

  /**
   * Return true if autoCommit mode is on. This indicates to Ebean to use autoCommit friendly Transactions and TransactionManager.
   */
  public boolean isAutoCommitMode() {
    return autoCommitMode;
  }

  /**
   * Set to true if autoCommit mode is on and Ebean should use autoCommit friendly Transactions and TransactionManager.
   */
  public void setAutoCommitMode(boolean autoCommitMode) {
    this.autoCommitMode = autoCommitMode;
  }

  /**
   * Return true if transaction begin should be started with explicit statement.
   */
  public boolean isExplicitTransactionBeginMode() {
    return explicitTransactionBeginMode;
  }

  /**
   * Set to true if transaction begin should be started with explicit statement.
   * <p>
   * This works for H2 and Postgres but not for Oracle - only use this if you first name
   * is Daryl or you have explicitly talked to Rob about this feature.
   * </p>
   * <p>
   * This is generally not expected to be turned on but instead allow transactions to start
   * implicitly which is generally the standard approach.
   * </p>
   */
  public void setExplicitTransactionBeginMode(boolean explicitTransactionBeginMode) {
    this.explicitTransactionBeginMode = explicitTransactionBeginMode;
  }

  /**
   * Return a value used to represent TRUE in the database.
   * <p>
   * This is used for databases that do not support boolean natively.
   * </p>
   * <p>
   * The value returned is either a Integer or a String (e.g. "1", or "T").
   * </p>
   */
  public String getDatabaseBooleanTrue() {
    return platformConfig.getDatabaseBooleanTrue();
  }

  /**
   * Set the value to represent TRUE in the database.
   * <p>
   * This is used for databases that do not support boolean natively.
   * </p>
   * <p>
   * The value set is either a Integer or a String (e.g. "1", or "T").
   * </p>
   */
  public void setDatabaseBooleanTrue(String databaseTrue) {
    platformConfig.setDatabaseBooleanTrue(databaseTrue);
  }

  /**
   * Return a value used to represent FALSE in the database.
   * <p>
   * This is used for databases that do not support boolean natively.
   * </p>
   * <p>
   * The value returned is either a Integer or a String (e.g. "0", or "F").
   * </p>
   */
  public String getDatabaseBooleanFalse() {
    return platformConfig.getDatabaseBooleanFalse();
  }

  /**
   * Set the value to represent FALSE in the database.
   * <p>
   * This is used for databases that do not support boolean natively.
   * </p>
   * <p>
   * The value set is either a Integer or a String (e.g. "0", or "F").
   * </p>
   */
  public void setDatabaseBooleanFalse(String databaseFalse) {
    this.platformConfig.setDatabaseBooleanFalse(databaseFalse);
  }

  /**
   * Return the number of DB sequence values that should be preallocated.
   */
  public int getDatabaseSequenceBatchSize() {
    return platformConfig.getDatabaseSequenceBatchSize();
  }

  /**
   * Set the number of DB sequence values that should be preallocated and cached
   * by Ebean.
   * <p>
   * This is only used for DB's that use sequences and is a performance
   * optimisation. This reduces the number of times Ebean needs to get a
   * sequence value from the Database reducing network chatter.
   * </p>
   * <p>
   * By default this value is 10 so when we need another Id (and don't have one
   * in our cache) Ebean will fetch 10 id's from the database. Note that when
   * the cache drops to have full (which is 5 by default) Ebean will fetch
   * another batch of Id's in a background thread.
   * </p>
   */
  public void setDatabaseSequenceBatch(int databaseSequenceBatchSize) {
    this.platformConfig.setDatabaseSequenceBatchSize(databaseSequenceBatchSize);
  }

  /**
   * Return the database platform name (can be null).
   * <p>
   * If null then the platform is determined automatically via the JDBC driver
   * information.
   * </p>
   */
  public String getDatabasePlatformName() {
    return databasePlatformName;
  }

  /**
   * Explicitly set the database platform name
   * <p>
   * If none is set then the platform is determined automatically via the JDBC
   * driver information.
   * </p>
   * <p>
   * This can be used when the Database Platform can not be automatically
   * detected from the JDBC driver (possibly 3rd party JDBC driver). It is also
   * useful when you want to do offline DDL generation for a database platform
   * that you don't have access to.
   * </p>
   * <p>
   * Values are oracle, h2, postgres, mysql, sqlserver16, sqlserver17.
   * </p>
   */
  public void setDatabasePlatformName(String databasePlatformName) {
    this.databasePlatformName = databasePlatformName;
  }

  /**
   * Return the database platform to use for this server.
   */
  public DatabasePlatform getDatabasePlatform() {
    return databasePlatform;
  }

  /**
   * Explicitly set the database platform to use.
   * <p>
   * If none is set then the platform is determined via the databasePlatformName
   * or automatically via the JDBC driver information.
   * </p>
   */
  public void setDatabasePlatform(DatabasePlatform databasePlatform) {
    this.databasePlatform = databasePlatform;
  }

  /**
   * Return the preferred DB platform IdType.
   */
  public IdType getIdType() {
    return platformConfig.getIdType();
  }

  /**
   * Set the preferred DB platform IdType.
   */
  public void setIdType(IdType idType) {
    this.platformConfig.setIdType(idType);
  }

  /**
   * Return the EncryptKeyManager.
   */
  public EncryptKeyManager getEncryptKeyManager() {
    return encryptKeyManager;
  }

  /**
   * Set the EncryptKeyManager.
   * <p>
   * This is required when you want to use encrypted properties.
   * </p>
   * <p>
   * You can also set this in ebean.proprerties:
   * </p>
   * <p>
   * <pre>{@code
   * # set via ebean.properties
   * ebean.encryptKeyManager=org.avaje.tests.basic.encrypt.BasicEncyptKeyManager
   * }</pre>
   */
  public void setEncryptKeyManager(EncryptKeyManager encryptKeyManager) {
    this.encryptKeyManager = encryptKeyManager;
  }

  /**
   * Return the EncryptDeployManager.
   * <p>
   * This is optionally used to programmatically define which columns are
   * encrypted instead of using the {@link Encrypted} Annotation.
   * </p>
   */
  public EncryptDeployManager getEncryptDeployManager() {
    return encryptDeployManager;
  }

  /**
   * Set the EncryptDeployManager.
   * <p>
   * This is optionally used to programmatically define which columns are
   * encrypted instead of using the {@link Encrypted} Annotation.
   * </p>
   */
  public void setEncryptDeployManager(EncryptDeployManager encryptDeployManager) {
    this.encryptDeployManager = encryptDeployManager;
  }

  /**
   * Return the Encryptor used to encrypt data on the java client side (as
   * opposed to DB encryption functions).
   */
  public Encryptor getEncryptor() {
    return encryptor;
  }

  /**
   * Set the Encryptor used to encrypt data on the java client side (as opposed
   * to DB encryption functions).
   * <p>
   * Ebean has a default implementation that it will use if you do not set your
   * own Encryptor implementation.
   * </p>
   */
  public void setEncryptor(Encryptor encryptor) {
    this.encryptor = encryptor;
  }

  /**
   * Return true if the EbeanServer instance should be created in offline mode.
   */
  public boolean isDbOffline() {
    return dbOffline;
  }

  /**
   * Set to true if the EbeanServer instance should be created in offline mode.
   * <p>
   * Typically used to create an EbeanServer instance for DDL Migration generation
   * without requiring a real DataSource / Database to connect to.
   * </p>
   */
  public void setDbOffline(boolean dbOffline) {
    this.dbOffline = dbOffline;
  }

  /**
   * Return the DbEncrypt used to encrypt and decrypt properties.
   * <p>
   * Note that if this is not set then the DbPlatform may already have a
   * DbEncrypt set and that will be used.
   * </p>
   */
  public DbEncrypt getDbEncrypt() {
    return dbEncrypt;
  }

  /**
   * Set the DbEncrypt used to encrypt and decrypt properties.
   * <p>
   * Note that if this is not set then the DbPlatform may already have a
   * DbEncrypt set (H2, MySql, Postgres and Oracle platforms have a DbEncrypt)
   * </p>
   */
  public void setDbEncrypt(DbEncrypt dbEncrypt) {
    this.dbEncrypt = dbEncrypt;
  }

  /**
   * Return the configuration for DB types (such as UUID and custom mappings).
   */
  public PlatformConfig getPlatformConfig() {
    return platformConfig;
  }

  /**
   * Set the configuration for DB platform (such as UUID and custom mappings).
   */
  public void setPlatformConfig(PlatformConfig platformConfig) {
    this.platformConfig = platformConfig;
  }

  /**
   * Set the DB type used to store UUID.
   */
  public void setDbUuid(PlatformConfig.DbUuid dbUuid) {
    this.platformConfig.setDbUuid(dbUuid);
  }

  /**
   * Returns the UUID version mode.
   */
  public UuidVersion getUuidVersion() {
    return uuidVersion;
  }

  /**
   * Sets the UUID version mode.
   */
  public void setUuidVersion(UuidVersion uuidVersion) {
    this.uuidVersion = uuidVersion;
  }

  /**
   * Return the UUID state file.
   */
  public String getUuidStateFile() {
    return uuidStateFile;
  }

  /**
   * Set the UUID state file.
   */
  public void setUuidStateFile(String uuidStateFile) {
    this.uuidStateFile = uuidStateFile;
  }

  /**
   * Return true if LocalTime should be persisted with nanos precision.
   */
  public boolean isLocalTimeWithNanos() {
    return localTimeWithNanos;
  }

  /**
   * Set to true if LocalTime should be persisted with nanos precision.
   * <p>
   * Otherwise it is persisted using java.sql.Time which is seconds precision.
   * </p>
   */
  public void setLocalTimeWithNanos(boolean localTimeWithNanos) {
    this.localTimeWithNanos = localTimeWithNanos;
  }

  /**
   * Return true if Duration should be persisted with nanos precision (SQL DECIMAL).
   * <p>
   * Otherwise it is persisted with second precision (SQL INTEGER).
   * </p>
   */
  public boolean isDurationWithNanos() {
    return durationWithNanos;
  }

  /**
   * Set to true if Duration should be persisted with nanos precision (SQL DECIMAL).
   * <p>
   * Otherwise it is persisted with second precision (SQL INTEGER).
   * </p>
   */
  public void setDurationWithNanos(boolean durationWithNanos) {
    this.durationWithNanos = durationWithNanos;
  }

  /**
   * Set to true to run DB migrations on server start.
   * <p>
   * This is the same as serverConfig.getMigrationConfig().setRunMigration(). We have added this method here
   * as it is often the only thing we need to configure for migrations.
   */
  public void setRunMigration(boolean runMigration){
    migrationConfig.setRunMigration(runMigration);
  }

  /**
   * Set to true to generate the "create all" DDL on startup.
   * <p>
   * Typically we want this on when we are running tests locally (and often using H2)
   * and we want to create the full DB schema from scratch to run tests.
   */
  public void setDdlGenerate(boolean ddlGenerate) {
    this.ddlGenerate = ddlGenerate;
  }

  /**
   * Set to true to run the generated "create all DDL" on startup.
   * <p>
   * Typically we want this on when we are running tests locally (and often using H2)
   * and we want to create the full DB schema from scratch to run tests.
   */
  public void setDdlRun(boolean ddlRun) {
    this.ddlRun = ddlRun;
  }

  /**
   * Return true if the "drop all ddl" should be skipped.
   * <p>
   * Typically we want to do this when using H2 (in memory) as our test database and the drop statements
   * are not required so skipping the drop table statements etc makes it faster with less noise in the logs.
   */
  public boolean isDdlCreateOnly() {
    return ddlCreateOnly;
  }

  /**
   * Set to true if the "drop all ddl" should be skipped.
   * <p>
   * Typically we want to do this when using H2 (in memory) as our test database and the drop statements
   * are not required so skipping the drop table statements etc makes it faster with less noise in the logs.
   */
  public void setDdlCreateOnly(boolean ddlCreateOnly) {
    this.ddlCreateOnly = ddlCreateOnly;
  }

  /**
   * Return SQL script to execute after the "create all" DDL has been run.
   * <p>
   * Typically this is a sql script that inserts test seed data when running tests.
   * Place a sql script in src/test/resources that inserts test seed data.
   * </p>
   */
  public String getDdlSeedSql() {
    return ddlSeedSql;
  }

  /**
   * Set a SQL script to execute after the "create all" DDL has been run.
   * <p>
   * Typically this is a sql script that inserts test seed data when running tests.
   * Place a sql script in src/test/resources that inserts test seed data.
   * </p>
   */
  public void setDdlSeedSql(String ddlSeedSql) {
    this.ddlSeedSql = ddlSeedSql;
  }

  /**
   * Return a SQL script to execute before the "create all" DDL has been run.
   */
  public String getDdlInitSql() {
    return ddlInitSql;
  }

  /**
   * Set a SQL script to execute before the "create all" DDL has been run.
   */
  public void setDdlInitSql(String ddlInitSql) {
    this.ddlInitSql = ddlInitSql;
  }

  /**
   * Return true if the DDL should be generated.
   */
  public boolean isDdlGenerate() {
    return ddlGenerate;
  }

  /**
   * Return true if the DDL should be run.
   */
  public boolean isDdlRun() {
    return ddlRun;
  }

  /**
   * Return true if the class path search should be disabled.
   */
  public boolean isDisableClasspathSearch() {
    return disableClasspathSearch;
  }

  /**
   * Set to true to disable the class path search even for the case where no entity bean classes
   * have been registered. This can be used to start an EbeanServer instance just to use the
   * SQL functions such as SqlQuery, SqlUpdate etc.
   */
  public void setDisableClasspathSearch(boolean disableClasspathSearch) {
    this.disableClasspathSearch = disableClasspathSearch;
  }

  /**
   * Return the mode to use for Joda LocalTime support 'normal' or 'utc'.
   */
  public String getJodaLocalTimeMode() {
    return jodaLocalTimeMode;
  }

  /**
   * Set the mode to use for Joda LocalTime support 'normal' or 'utc'.
   */
  public void setJodaLocalTimeMode(String jodaLocalTimeMode) {
    this.jodaLocalTimeMode = jodaLocalTimeMode;
  }

  /**
   * Programmatically add classes (typically entities) that this server should
   * use.
   * <p>
   * The class can be an Entity, Embedded type, ScalarType, BeanPersistListener,
   * BeanFinder or BeanPersistController.
   * </p>
   * <p>
   * If no classes are specified then the classes are found automatically via
   * searching the class path.
   * </p>
   * <p>
   * Alternatively the classes can be added via {@link #setClasses(List)}.
   * </p>
   *
   * @param cls the entity type (or other type) that should be registered by this
   *            server.
   */
  public void addClass(Class<?> cls) {
    if (classes == null) {
      classes = new ArrayList<>();
    }
    classes.add(cls);
  }

  /**
   * Add a package to search for entities via class path search.
   * <p>
   * This is only used if classes have not been explicitly specified.
   * </p>
   */
  public void addPackage(String packageName) {
    if (packages == null) {
      packages = new ArrayList<>();
    }
    packages.add(packageName);
  }

  /**
   * Return packages to search for entities via class path search.
   * <p>
   * This is only used if classes have not been explicitly specified.
   * </p>
   */
  public List<String> getPackages() {
    return packages;
  }

  /**
   * Set packages to search for entities via class path search.
   * <p>
   * This is only used if classes have not been explicitly specified.
   * </p>
   */
  public void setPackages(List<String> packages) {
    this.packages = packages;
  }

  /**
   * Set the list of classes (entities, listeners, scalarTypes etc) that should
   * be used for this server.
   * <p>
   * If no classes are specified then the classes are found automatically via
   * searching the class path.
   * </p>
   * <p>
   * Alternatively the classes can contain added via {@link #addClass(Class)}.
   * </p>
   */
  public void setClasses(List<Class<?>> classes) {
    this.classes = classes;
  }

  /**
   * Return the classes registered for this server. Typically this includes
   * entities and perhaps listeners.
   */
  public List<Class<?>> getClasses() {
    return classes;
  }

  /**
   * Return true if L2 bean cache should be skipped once writes have occurred on a transaction.
   * <p>
   * This defaults to true and means that for "find by id" and "find by natural key"
   * queries that normally hit L2 bean cache automatically will not do so after a write/persist
   * on the transaction.
   * </p>
   * <p>
   * <pre>{@code
   *
   *   // assume Customer has L2 bean caching enabled ...
   *
   *   Transaction transaction = Ebean.beginTransaction();
   *   try {
   *
   *     // this uses L2 bean cache as the transaction
   *     // ... is considered "query only" at this point
   *     Customer.find.byId(42);
   *
   *     // transaction no longer "query only" once
   *     // ... a bean has been saved etc
   *     Ebean.save(someBean);
   *
   *     // will NOT use L2 bean cache as the transaction
   *     // ... is no longer considered "query only"
   *     Customer.find.byId(55);
   *
   *
   *
   *     // explicit control - please use L2 bean cache
   *
   *     transaction.setSkipCache(false);
   *     Customer.find.byId(77); // hit the l2 bean cache
   *
   *
   *     // explicit control - please don't use L2 bean cache
   *
   *     transaction.setSkipCache(true);
   *     Customer.find.byId(99); // skips l2 bean cache
   *
   *
   *   } finally {
   *     transaction.end();
   *   }
   *
   * }</pre>
   *
   * @see Transaction#setSkipCache(boolean)
   */
  public boolean isSkipCacheAfterWrite() {
    return skipCacheAfterWrite;
  }

  /**
   * Set to false when we still want to hit the cache after a write has occurred on a transaction.
   */
  public void setSkipCacheAfterWrite(boolean skipCacheAfterWrite) {
    this.skipCacheAfterWrite = skipCacheAfterWrite;
  }

  /**
   * Return true to only update changed properties.
   */
  public boolean isUpdateChangesOnly() {
    return updateChangesOnly;
  }

  /**
   * Set to true to only update changed properties.
   */
  public void setUpdateChangesOnly(boolean updateChangesOnly) {
    this.updateChangesOnly = updateChangesOnly;
  }

  /**
   * Returns true if updates in JDBC batch default to include all properties by default.
   */
  public boolean isUpdateAllPropertiesInBatch() {
    return updateAllPropertiesInBatch;
  }

  /**
   * Set to false if by default updates in JDBC batch should not include all properties.
   * <p>
   * This mode can be explicitly set per transaction.
   * </p>
   *
   * @see Transaction#setUpdateAllLoadedProperties(boolean)
   */
  public void setUpdateAllPropertiesInBatch(boolean updateAllPropertiesInBatch) {
    this.updateAllPropertiesInBatch = updateAllPropertiesInBatch;
  }

  /**
   * Return true if updates by default delete missing children when cascading save to a OneToMany or
   * ManyToMany. When not set this defaults to true.
   */
  public boolean isUpdatesDeleteMissingChildren() {
    return updatesDeleteMissingChildren;
  }

  /**
   * Set if updates by default delete missing children when cascading save to a OneToMany or
   * ManyToMany. When not set this defaults to true.
   */
  public void setUpdatesDeleteMissingChildren(boolean updatesDeleteMissingChildren) {
    this.updatesDeleteMissingChildren = updatesDeleteMissingChildren;
  }

  /**
   * Return true if the ebeanServer should collection query statistics by ObjectGraphNode.
   */
  public boolean isCollectQueryStatsByNode() {
    return collectQueryStatsByNode;
  }

  /**
   * Set to true to collection query execution statistics by ObjectGraphNode.
   * <p>
   * These statistics can be used to highlight code/query 'origin points' that result in lots of lazy loading.
   * </p>
   * <p>
   * It is considered safe/fine to have this set to true for production.
   * </p>
   * <p>
   * This information can be later retrieved via {@link MetaInfoManager}.
   * </p>
   *
   * @see MetaInfoManager
   */
  public void setCollectQueryStatsByNode(boolean collectQueryStatsByNode) {
    this.collectQueryStatsByNode = collectQueryStatsByNode;
  }

  /**
   * Return true if query plans should also collect their 'origins'. This means for a given query plan you
   * can identify the code/origin points where this query resulted from including lazy loading origins.
   */
  public boolean isCollectQueryOrigins() {
    return collectQueryOrigins;
  }

  /**
   * Set to true if query plans should collect their 'origin' points. This means for a given query plan you
   * can identify the code/origin points where this query resulted from including lazy loading origins.
   * <p>
   * This information can be later retrieved via {@link MetaInfoManager}.
   * </p>
   *
   * @see MetaInfoManager
   */
  public void setCollectQueryOrigins(boolean collectQueryOrigins) {
    this.collectQueryOrigins = collectQueryOrigins;
  }

  /**
   * Returns the resource directory.
   */
  public String getResourceDirectory() {
    return resourceDirectory;
  }

  /**
   * Sets the resource directory.
   */
  public void setResourceDirectory(String resourceDirectory) {
    this.resourceDirectory = resourceDirectory;
  }

  /**
   * Add a custom type mapping.
   * <p>
   * <pre>{@code
   *
   *   // set the default mapping for BigDecimal.class/decimal
   *   serverConfig.addCustomMapping(DbType.DECIMAL, "decimal(18,6)");
   *
   *   // set the default mapping for String.class/varchar but only for Postgres
   *   serverConfig.addCustomMapping(DbType.VARCHAR, "text", Platform.POSTGRES);
   *
   * }</pre>
   *
   * @param type             The DB type this mapping should apply to
   * @param columnDefinition The column definition that should be used
   * @param platform         Optionally specify the platform this mapping should apply to.
   */
  public void addCustomMapping(DbType type, String columnDefinition, Platform platform) {
    platformConfig.addCustomMapping(type, columnDefinition, platform);
  }

  /**
   * Add a custom type mapping that applies to all platforms.
   * <p>
   * <pre>{@code
   *
   *   // set the default mapping for BigDecimal/decimal
   *   serverConfig.addCustomMapping(DbType.DECIMAL, "decimal(18,6)");
   *
   *   // set the default mapping for String/varchar
   *   serverConfig.addCustomMapping(DbType.VARCHAR, "text");
   *
   * }</pre>
   *
   * @param type             The DB type this mapping should apply to
   * @param columnDefinition The column definition that should be used
   */
  public void addCustomMapping(DbType type, String columnDefinition) {
    platformConfig.addCustomMapping(type, columnDefinition);
  }

  /**
   * Register a BeanQueryAdapter instance.
   * <p>
   * Note alternatively you can use {@link #setQueryAdapters(List)} to set all
   * the BeanQueryAdapter instances.
   * </p>
   */
  public void add(BeanQueryAdapter beanQueryAdapter) {
    queryAdapters.add(beanQueryAdapter);
  }

  /**
   * Return the BeanQueryAdapter instances.
   */
  public List<BeanQueryAdapter> getQueryAdapters() {
    return queryAdapters;
  }

  /**
   * Register all the BeanQueryAdapter instances.
   * <p>
   * Note alternatively you can use {@link #add(BeanQueryAdapter)} to add
   * BeanQueryAdapter instances one at a time.
   * </p>
   */
  public void setQueryAdapters(List<BeanQueryAdapter> queryAdapters) {
    this.queryAdapters = queryAdapters;
  }

  /**
   * Return the custom IdGenerator instances.
   */
  public List<IdGenerator> getIdGenerators() {
    return idGenerators;
  }

  /**
   * Set the custom IdGenerator instances.
   */
  public void setIdGenerators(List<IdGenerator> idGenerators) {
    this.idGenerators = idGenerators;
  }

  /**
   * Register a customer IdGenerator instance.
   */
  public void add(IdGenerator idGenerator) {
    idGenerators.add(idGenerator);
  }

  /**
   * Register a BeanPersistController instance.
   * <p>
   * Note alternatively you can use {@link #setPersistControllers(List)} to set
   * all the BeanPersistController instances.
   * </p>
   */
  public void add(BeanPersistController beanPersistController) {
    persistControllers.add(beanPersistController);
  }

  /**
   * Register a BeanPostLoad instance.
   * <p>
   * Note alternatively you can use {@link #setPostLoaders(List)} to set
   * all the BeanPostLoad instances.
   * </p>
   */
  public void add(BeanPostLoad postLoad) {
    postLoaders.add(postLoad);
  }

  /**
   * Register a BeanPostConstructListener instance.
   * <p>
   * Note alternatively you can use {@link #setPostConstructListeners(List)} to set
   * all the BeanPostConstructListener instances.
   * </p>
   */
  public void add(BeanPostConstructListener listener) {
    postConstructListeners.add(listener);
  }

  /**
   * Return the list of BeanFindController instances.
   */
  public List<BeanFindController> getFindControllers() {
    return findControllers;
  }

  /**
   * Set the list of BeanFindController instances.
   */
  public void setFindControllers(List<BeanFindController> findControllers) {
    this.findControllers = findControllers;
  }

  /**
   * Return the list of BeanPostLoader instances.
   */
  public List<BeanPostLoad> getPostLoaders() {
    return postLoaders;
  }

  /**
   * Set the list of BeanPostLoader instances.
   */
  public void setPostLoaders(List<BeanPostLoad> postLoaders) {
    this.postLoaders = postLoaders;
  }

  /**
   * Return the list of BeanPostLoader instances.
   */
  public List<BeanPostConstructListener> getPostConstructListeners() {
    return postConstructListeners;
  }

  /**
   * Set the list of BeanPostLoader instances.
   */
  public void setPostConstructListeners(List<BeanPostConstructListener> listeners) {
    this.postConstructListeners = listeners;
  }

  /**
   * Return the BeanPersistController instances.
   */
  public List<BeanPersistController> getPersistControllers() {
    return persistControllers;
  }

  /**
   * Register all the BeanPersistController instances.
   * <p>
   * Note alternatively you can use {@link #add(BeanPersistController)} to add
   * BeanPersistController instances one at a time.
   * </p>
   */
  public void setPersistControllers(List<BeanPersistController> persistControllers) {
    this.persistControllers = persistControllers;
  }

  /**
   * Register a BeanPersistListener instance.
   * <p>
   * Note alternatively you can use {@link #setPersistListeners(List)} to set
   * all the BeanPersistListener instances.
   * </p>
   */
  public void add(BeanPersistListener beanPersistListener) {
    persistListeners.add(beanPersistListener);
  }

  /**
   * Return the BeanPersistListener instances.
   */
  public List<BeanPersistListener> getPersistListeners() {
    return persistListeners;
  }

  /**
   * Add a BulkTableEventListener
   */
  public void add(BulkTableEventListener bulkTableEventListener) {
    bulkTableEventListeners.add(bulkTableEventListener);
  }

  /**
   * Return the list of BulkTableEventListener instances.
   */
  public List<BulkTableEventListener> getBulkTableEventListeners() {
    return bulkTableEventListeners;
  }

  /**
   * Add a ServerConfigStartup.
   */
  public void addServerConfigStartup(ServerConfigStartup configStartupListener) {
    configStartupListeners.add(configStartupListener);
  }

  /**
   * Return the list of ServerConfigStartup instances.
   */
  public List<ServerConfigStartup> getServerConfigStartupListeners() {
    return configStartupListeners;
  }

  /**
   * Register all the BeanPersistListener instances.
   * <p>
   * Note alternatively you can use {@link #add(BeanPersistListener)} to add
   * BeanPersistListener instances one at a time.
   * </p>
   */
  public void setPersistListeners(List<BeanPersistListener> persistListeners) {
    this.persistListeners = persistListeners;
  }

  /**
   * Return the default PersistenceContextScope to be used if one is not explicitly set on a query.
   * <p/>
   * The PersistenceContextScope can specified on each query via {@link io.ebean
   * .Query#setPersistenceContextScope(io.ebean.PersistenceContextScope)}. If it
   * is not set on the query this default scope is used.
   *
   * @see Query#setPersistenceContextScope(PersistenceContextScope)
   */
  public PersistenceContextScope getPersistenceContextScope() {
    // if somehow null return TRANSACTION scope
    return persistenceContextScope == null ? PersistenceContextScope.TRANSACTION : persistenceContextScope;
  }

  /**
   * Set the PersistenceContext scope to be used if one is not explicitly set on a query.
   * <p/>
   * This defaults to {@link PersistenceContextScope#TRANSACTION}.
   * <p/>
   * The PersistenceContextScope can specified on each query via {@link io.ebean
   * .Query#setPersistenceContextScope(io.ebean.PersistenceContextScope)}. If it
   * is not set on the query this scope is used.
   *
   * @see Query#setPersistenceContextScope(PersistenceContextScope)
   */
  public void setPersistenceContextScope(PersistenceContextScope persistenceContextScope) {
    this.persistenceContextScope = persistenceContextScope;
  }

  /**
   * Return the ClassLoadConfig which is used to detect Joda, Java8 types etc and also
   * create new instances of plugins given a className.
   */
  public ClassLoadConfig getClassLoadConfig() {
    return classLoadConfig;
  }

  /**
   * Set the ClassLoadConfig which is used to detect Joda, Java8 types etc and also
   * create new instances of plugins given a className.
   */
  public void setClassLoadConfig(ClassLoadConfig classLoadConfig) {
    this.classLoadConfig = classLoadConfig;
  }

  /**
   * Return the service loader using the classLoader defined in ClassLoadConfig.
   */
  public <T> ServiceLoader<T> serviceLoad(Class<T> spiService) {

    return ServiceLoader.load(spiService, classLoadConfig.getClassLoader());
  }

  /**
   * Return the first service using the service loader (or null).
   */
  public <T> T service(Class<T> spiService) {
    ServiceLoader<T> load = serviceLoad(spiService);
    Iterator<T> serviceInstances = load.iterator();
    return serviceInstances.hasNext() ? serviceInstances.next() : null;
  }

  /**
   * Load settings from ebean.properties.
   */
  public void loadFromProperties() {
    this.properties = PropertiesLoader.load();
    configureFromProperties();
  }

  /**
   * Load the settings from the given properties
   */
  public void loadFromProperties(Properties properties) {
    // keep the properties used for configuration so that these are available for plugins
    this.properties = PropertiesLoader.eval(properties);
    configureFromProperties();
  }

  /**
   * Load the settings from the given properties
   */
  private void configureFromProperties() {
    List<AutoConfigure> autoConfigures = autoConfiguration();
    loadSettings(new PropertiesWrapper("ebean", name, properties, classLoadConfig));
    for (AutoConfigure autoConfigure : autoConfigures) {
      autoConfigure.postConfigure(this);
    }
  }

  /**
   * Use a 'plugin' to provide automatic configuration. Intended for automatic testing
   * configuration with Docker containers via ebean-test-config.
   */
  private List<AutoConfigure> autoConfiguration() {
    List<AutoConfigure> list = new ArrayList<>();
    for (AutoConfigure autoConfigure : serviceLoad(AutoConfigure.class)) {
      autoConfigure.preConfigure(this);
      list.add(autoConfigure);
    }
    return list;
  }

  /**
   * Deprecated - this does nothing now, we always try to read test configuration.
   * <p>
   * Load settings from test-ebean.properties and do nothing if the properties is not found.
   * <p>
   * This is typically used when test-ebean.properties is put into the test class path and used
   * to configure Ebean for running tests.
   * </p>
   */
  @Deprecated
  public void loadTestProperties() {
    // do nothing now ... as we always try to read test configuration and that should only
  }

  /**
   * Return the properties that we used for configuration and were set via a call to loadFromProperties().
   */
  public Properties getProperties() {
    return properties;
  }

  /**
   * loads the data source settings to preserve existing behaviour. IMHO, if someone has set the datasource config already,
   * they don't want the settings to be reloaded and reset. This allows a descending class to override this behaviour and prevent it
   * from happening.
   *
   * @param p - The defined property source passed to load settings
   */
  protected void loadDataSourceSettings(PropertiesWrapper p) {
    dataSourceConfig.loadSettings(p.properties, name);
    readOnlyDataSourceConfig.loadSettings(p.properties, name);
  }

  /**
   * This is broken out to allow overridden behaviour.
   */
  protected void loadDocStoreSettings(PropertiesWrapper p) {
    docStoreConfig.loadSettings(p);
  }

  /**
   * This is broken out to allow overridden behaviour.
   */
  protected void loadAutoTuneSettings(PropertiesWrapper p) {
    autoTuneConfig.loadSettings(p);
  }

  /**
   * Load the configuration settings from the properties file.
   */
  protected void loadSettings(PropertiesWrapper p) {

    profilingConfig.loadSettings(p, name);
    migrationConfig.loadSettings(p, name);
    platformConfig.loadSettings(p);
    if (platformConfig.isAllQuotedIdentifiers()) {
      adjustNamingConventionForAllQuoted();
    }
    namingConvention = createNamingConvention(p, namingConvention);
    if (namingConvention != null) {
      namingConvention.loadFromProperties(p);
    }
    if (autoTuneConfig == null) {
      autoTuneConfig = new AutoTuneConfig();
    }
    loadAutoTuneSettings(p);

    if (dataSourceConfig == null) {
      dataSourceConfig = new DataSourceConfig();
    }
    loadDataSourceSettings(p);

    if (docStoreConfig == null) {
      docStoreConfig = new DocStoreConfig();
    }
    loadDocStoreSettings(p);

    queryPlanTTLSeconds = p.getInt("queryPlanTTLSeconds", queryPlanTTLSeconds);
    slowQueryMillis = p.getLong("slowQueryMillis", slowQueryMillis);
    docStoreOnly = p.getBoolean("docStoreOnly", docStoreOnly);
    disableL2Cache = p.getBoolean("disableL2Cache", disableL2Cache);
    notifyL2CacheInForeground = p.getBoolean("notifyL2CacheInForeground", notifyL2CacheInForeground);
    explicitTransactionBeginMode = p.getBoolean("explicitTransactionBeginMode", explicitTransactionBeginMode);
    autoCommitMode = p.getBoolean("autoCommitMode", autoCommitMode);
    useJtaTransactionManager = p.getBoolean("useJtaTransactionManager", useJtaTransactionManager);
    useJavaxValidationNotNull = p.getBoolean("useJavaxValidationNotNull", useJavaxValidationNotNull);
    autoReadOnlyDataSource = p.getBoolean("autoReadOnlyDataSource", autoReadOnlyDataSource);

    backgroundExecutorSchedulePoolSize = p.getInt("backgroundExecutorSchedulePoolSize", backgroundExecutorSchedulePoolSize);
    backgroundExecutorShutdownSecs = p.getInt("backgroundExecutorShutdownSecs", backgroundExecutorShutdownSecs);
    disableClasspathSearch = p.getBoolean("disableClasspathSearch", disableClasspathSearch);
    currentUserProvider = p.createInstance(CurrentUserProvider.class, "currentUserProvider", currentUserProvider);
    databasePlatform = p.createInstance(DatabasePlatform.class, "databasePlatform", databasePlatform);
    encryptKeyManager = p.createInstance(EncryptKeyManager.class, "encryptKeyManager", encryptKeyManager);
    encryptDeployManager = p.createInstance(EncryptDeployManager.class, "encryptDeployManager", encryptDeployManager);
    encryptor = p.createInstance(Encryptor.class, "encryptor", encryptor);
    dbEncrypt = p.createInstance(DbEncrypt.class, "dbEncrypt", dbEncrypt);
    dbOffline = p.getBoolean("dbOffline", dbOffline);
    serverCachePlugin = p.createInstance(ServerCachePlugin.class, "serverCachePlugin", serverCachePlugin);

<<<<<<< HEAD
    String packagesProp = p.get("search.packages", p.get("packages", null));
    packages = getSearchList(packagesProp, packages);
=======
    if (packages != null) {
      String packagesProp = p.get("search.packages", p.get("packages", null));
      packages = getSearchList(packagesProp);
    }
>>>>>>> 5575273c

    collectQueryStatsByNode = p.getBoolean("collectQueryStatsByNode", collectQueryStatsByNode);
    collectQueryOrigins = p.getBoolean("collectQueryOrigins", collectQueryOrigins);

    skipCacheAfterWrite = p.getBoolean("skipCacheAfterWrite", skipCacheAfterWrite);
    updateAllPropertiesInBatch = p.getBoolean("updateAllPropertiesInBatch", updateAllPropertiesInBatch);
    updateChangesOnly = p.getBoolean("updateChangesOnly", updateChangesOnly);

    boolean defaultDeleteMissingChildren = p.getBoolean("defaultDeleteMissingChildren", updatesDeleteMissingChildren);
    updatesDeleteMissingChildren = p.getBoolean("updatesDeleteMissingChildren", defaultDeleteMissingChildren);

    if (p.get("batch.mode") != null || p.get("persistBatching") != null) {
      throw new IllegalArgumentException("Property 'batch.mode' or 'persistBatching' is being set but no longer used. Please change to use 'persistBatchMode'");
    }

    persistBatch = p.getEnum(PersistBatch.class, "persistBatch", persistBatch);
    persistBatchOnCascade = p.getEnum(PersistBatch.class, "persistBatchOnCascade", persistBatchOnCascade);

    int batchSize = p.getInt("batch.size", persistBatchSize);
    persistBatchSize = p.getInt("persistBatchSize", batchSize);

    persistenceContextScope = PersistenceContextScope.valueOf(p.get("persistenceContextScope", "TRANSACTION"));

    changeLogAsync = p.getBoolean("changeLogAsync", changeLogAsync);
    changeLogIncludeInserts = p.getBoolean("changeLogIncludeInserts", changeLogIncludeInserts);
    expressionEqualsWithNullAsNoop = p.getBoolean("expressionEqualsWithNullAsNoop", expressionEqualsWithNullAsNoop);
    expressionNativeIlike = p.getBoolean("expressionNativeIlike", expressionNativeIlike);

    dataTimeZone = p.get("dataTimeZone", dataTimeZone);
    asOfViewSuffix = p.get("asOfViewSuffix", asOfViewSuffix);
    asOfSysPeriod = p.get("asOfSysPeriod", asOfSysPeriod);
    historyTableSuffix = p.get("historyTableSuffix", historyTableSuffix);
    dataSourceJndiName = p.get("dataSourceJndiName", dataSourceJndiName);
    jdbcFetchSizeFindEach = p.getInt("jdbcFetchSizeFindEach", jdbcFetchSizeFindEach);
    jdbcFetchSizeFindList = p.getInt("jdbcFetchSizeFindList", jdbcFetchSizeFindList);
    databasePlatformName = p.get("databasePlatformName", databasePlatformName);
    defaultOrderById = p.getBoolean("defaultOrderById", defaultOrderById);

    uuidVersion = p.getEnum(UuidVersion.class, "uuidVersion", uuidVersion);
    uuidStateFile = p.get("uuidStateFile", uuidStateFile);

    localTimeWithNanos = p.getBoolean("localTimeWithNanos", localTimeWithNanos);
    jodaLocalTimeMode = p.get("jodaLocalTimeMode", jodaLocalTimeMode);

    lazyLoadBatchSize = p.getInt("lazyLoadBatchSize", lazyLoadBatchSize);
    queryBatchSize = p.getInt("queryBatchSize", queryBatchSize);

    jsonInclude = p.getEnum(JsonConfig.Include.class, "jsonInclude", jsonInclude);
    String jsonDateTimeFormat = p.get("jsonDateTime", null);
    if (jsonDateTimeFormat != null) {
      jsonDateTime = JsonConfig.DateTime.valueOf(jsonDateTimeFormat);
    } else {
      jsonDateTime = JsonConfig.DateTime.MILLIS;
    }

    ddlGenerate = p.getBoolean("ddl.generate", ddlGenerate);
    ddlRun = p.getBoolean("ddl.run", ddlRun);
    ddlCreateOnly = p.getBoolean("ddl.createOnly", ddlCreateOnly);
    ddlInitSql = p.get("ddl.initSql", ddlInitSql);
    ddlSeedSql = p.get("ddl.seedSql", ddlSeedSql);

    // read tenant-configuration from config:
    // tenant.mode = NONE | DB | SCHEMA | CATALOG | PARTITION
    String mode = p.get("tenant.mode");
    if (mode != null) {
      for (TenantMode value : TenantMode.values()) {
        if (value.name().equalsIgnoreCase(mode)) {
          tenantMode = value;
          break;
        }
      }
    }

    currentTenantProvider = p.createInstance(CurrentTenantProvider.class, "tenant.currentTenantProvider", currentTenantProvider);
    tenantCatalogProvider = p.createInstance(TenantCatalogProvider.class, "tenant.catalogProvider", tenantCatalogProvider);
    tenantSchemaProvider = p.createInstance(TenantSchemaProvider.class, "tenant.schemaProvider", tenantSchemaProvider);
    tenantPartitionColumn = p.get("tenant.partitionColumn", tenantPartitionColumn);
    classes = getClasses(p);

<<<<<<< HEAD
    String mappingsProp = p.get("mappingLocations", null);
    mappingLocations = getSearchList(mappingsProp, mappingLocations);
=======

    if (mappingLocations != null) {
      String mappingsProp = p.get("search.mappingsLocations", p.get("mappingsLocations", null));
      mappingLocations = getSearchList(mappingsProp);
    }
>>>>>>> 5575273c
  }

  private NamingConvention createNamingConvention(PropertiesWrapper properties, NamingConvention namingConvention) {
    NamingConvention nc = properties.createInstance(NamingConvention.class, "namingconvention", null);
    return (nc != null) ? nc : namingConvention;
  }

  /**
   * Build the list of classes from the comma delimited string.
   *
   * @param properties the properties
   * @return the classes
   */
  private List<Class<?>> getClasses(PropertiesWrapper properties) {

    String classNames = properties.get("classes", null);
    if (classNames == null) {
      return classes;
    }

    List<Class<?>> classes = new ArrayList<>();

    String[] split = StringHelper.splitNames(classNames);
    for (String cn : split) {
      if (!"class".equalsIgnoreCase(cn)) {
        try {
          classes.add(Class.forName(cn));
        } catch (ClassNotFoundException e) {
          String msg = "Error registering class [" + cn + "] from [" + classNames + "]";
          throw new RuntimeException(msg, e);
        }
      }
    }
    return classes;
  }

<<<<<<< HEAD
  private List<String> getSearchList(String searchNames, List<String> defaultValue) {
=======
  private List<String> getSearchList(String searchNames) {
>>>>>>> 5575273c

    if (searchNames != null) {
      String[] entries = StringHelper.splitNames(searchNames);

      List<String> hitList = new ArrayList<>(entries.length);
      Collections.addAll(hitList, entries);

      return hitList;
    } else {
      return defaultValue;
    }
  }

  /**
   * Return the PersistBatch mode to use for 'batchOnCascade' taking into account if the database
   * platform supports getGeneratedKeys in batch mode.
   */
  public PersistBatch appliedPersistBatchOnCascade() {

    if (persistBatchOnCascade == PersistBatch.INHERIT) {
      // use the platform default (ALL except SQL Server which has NONE)
      return databasePlatform.getPersistBatchOnCascade();
    }
    return persistBatchOnCascade;
  }

  /**
   * Return the Jackson ObjectMapper.
   * <p>
   * Note that this is not strongly typed as Jackson ObjectMapper is an optional dependency.
   * </p>
   */
  public Object getObjectMapper() {
    return objectMapper;
  }

  /**
   * Set the Jackson ObjectMapper.
   * <p>
   * Note that this is not strongly typed as Jackson ObjectMapper is an optional dependency.
   * </p>
   */
  public void setObjectMapper(Object objectMapper) {
    this.objectMapper = objectMapper;
  }

  /**
   * Return true if eq("someProperty", null) should to generate "1=1" rather than "is null" sql expression.
   */
  public boolean isExpressionEqualsWithNullAsNoop() {
    return expressionEqualsWithNullAsNoop;
  }

  /**
   * Set to true if you want eq("someProperty", null) to generate "1=1" rather than "is null" sql expression.
   * <p>
   * Setting this to true has the effect that eq(propertyName, value), ieq(propertyName, value) and
   * ne(propertyName, value) have no effect when the value is null. The expression factory adds a NoopExpression
   * which will add "1=1" into the SQL rather than "is null".
   * </p>
   */
  public void setExpressionEqualsWithNullAsNoop(boolean expressionEqualsWithNullAsNoop) {
    this.expressionEqualsWithNullAsNoop = expressionEqualsWithNullAsNoop;
  }

  /**
   * Return true if native ILIKE expression should be used if supported by the database platform (e.g. Postgres).
   */
  public boolean isExpressionNativeIlike() {
    return expressionNativeIlike;
  }

  /**
   * Set to true to use native ILIKE expression if supported by the database platform (e.g. Postgres).
   */
  public void setExpressionNativeIlike(boolean expressionNativeIlike) {
    this.expressionNativeIlike = expressionNativeIlike;
  }

  /**
   * Return true if L2 cache is disabled.
   */
  public boolean isDisableL2Cache() {
    return disableL2Cache;
  }

  /**
   * Set to true to disable L2 caching. Typically useful in performance testing.
   */
  public void setDisableL2Cache(boolean disableL2Cache) {
    this.disableL2Cache = disableL2Cache;
  }

  /**
   * Returns if we use javax.validation.constraints.NotNull
   */
  public boolean isUseJavaxValidationNotNull() {
    return useJavaxValidationNotNull;
  }

  /**
   * Controls if Ebean should ignore <code>&x64;javax.validation.contstraints.NotNull</code>
   * with respect to generating a <code>NOT NULL</code> column.
   * <p>
   * Normally when Ebean sees javax NotNull annotation it means that column is defined as NOT NULL.
   * Set this to <code>false</code> and the javax NotNull annotation is effectively ignored (and
   * we instead use Ebean's own NotNull annotation or JPA Column(nullable=false) annotation.
   */
  public void setUseJavaxValidationNotNull(boolean useJavaxValidationNotNull) {
    this.useJavaxValidationNotNull = useJavaxValidationNotNull;
  }

  /**
   * Return true if L2 cache notification should run in the foreground.
   */
  public boolean isNotifyL2CacheInForeground() {
    return notifyL2CacheInForeground;
  }

  /**
   * Set this to true to run L2 cache notification in the foreground.
   * <p>
   * In general we don't want to do that as when we use a distributed cache (like Ignite, Hazelcast etc)
   * we are making network calls and we prefer to do this in background and not impact the response time
   * of the executing transaction.
   * </p>
   */
  public void setNotifyL2CacheInForeground(boolean notifyL2CacheInForeground) {
    this.notifyL2CacheInForeground = notifyL2CacheInForeground;
  }

  /**
   * Return the query plan time to live.
   */
  public int getQueryPlanTTLSeconds() {
    return queryPlanTTLSeconds;
  }

  /**
   * Set the query plan time to live.
   */
  public void setQueryPlanTTLSeconds(int queryPlanTTLSeconds) {
    this.queryPlanTTLSeconds = queryPlanTTLSeconds;
  }

  /**
   * Run the DB migration against the DataSource.
   */
  public DataSource runDbMigration(DataSource dataSource) {
    if (migrationConfig.isRunMigration()) {
      MigrationRunner runner = migrationConfig.createRunner(getClassLoadConfig().getClassLoader(), properties);
      runner.run(dataSource);
    }
    return dataSource;
  }

  /**
   * Create a new PlatformConfig based of the one held but with overridden properties by reading
   * properties with the given path and prefix.
   * <p>
   * Typically used in Db Migration generation for many platform targets that might have different
   * configuration for IdType, UUID, quoted identifiers etc.
   * </p>
   *
   * @param propertiesPath The properties path used for loading and setting properties
   * @param platformPrefix The prefix used for loading and setting properties
   * @return A copy of the PlatformConfig with overridden properties
   */
  public PlatformConfig newPlatformConfig(String propertiesPath, String platformPrefix) {

    PropertiesWrapper p = new PropertiesWrapper(propertiesPath, platformPrefix, properties, classLoadConfig);

    PlatformConfig config = new PlatformConfig(platformConfig);
    config.loadSettings(p);
    return config;
  }

  /**
   * Add a mapping location to search for xml mapping via class path search.
   */
  public void addMappingLocation(String mappingLocation) {
    if (mappingLocations == null) {
      mappingLocations = new ArrayList<>();
    }
    mappingLocations.add(mappingLocation);
  }

  /**
   * Return mapping locations to search for xml mapping via class path search.
   */
  public List<String> getMappingLocations() {
    return mappingLocations;
  }

  /**
   * Set mapping locations to search for xml mapping via class path search.
   * <p>
   * This is only used if classes have not been explicitly specified.
   * </p>
   */
  public void setMappingLocations(List<String> mappingLocations) {
    this.mappingLocations = mappingLocations;
  }

  public enum UuidVersion {
    VERSION4,
    VERSION1,
    VERSION1RND
  }
}<|MERGE_RESOLUTION|>--- conflicted
+++ resolved
@@ -14,7 +14,14 @@
 import io.ebean.config.dbplatform.DbType;
 import io.ebean.config.dbplatform.IdType;
 import io.ebean.config.properties.PropertiesLoader;
-import io.ebean.event.*;
+import io.ebean.event.BeanFindController;
+import io.ebean.event.BeanPersistController;
+import io.ebean.event.BeanPersistListener;
+import io.ebean.event.BeanPostConstructListener;
+import io.ebean.event.BeanPostLoad;
+import io.ebean.event.BeanQueryAdapter;
+import io.ebean.event.BulkTableEventListener;
+import io.ebean.event.ServerConfigStartup;
 import io.ebean.event.changelog.ChangeLogListener;
 import io.ebean.event.changelog.ChangeLogPrepare;
 import io.ebean.event.changelog.ChangeLogRegister;
@@ -26,7 +33,14 @@
 import org.avaje.datasource.DataSourceConfig;
 
 import javax.sql.DataSource;
-import java.util.*;
+import java.util.ArrayList;
+import java.util.Collections;
+import java.util.HashMap;
+import java.util.Iterator;
+import java.util.List;
+import java.util.Map;
+import java.util.Properties;
+import java.util.ServiceLoader;
 
 /**
  * The configuration used for creating a EbeanServer.
@@ -475,8 +489,7 @@
   private boolean defaultOrderById = false;
 
   /**
-   * The mappingLocations for searching xml mapping. Only used when
-   * mappingLocations is empty/not explicitly specified.
+   * The mappingLocations for searching xml mapping.
    */
   private List<String> mappingLocations = new ArrayList<>();
 
@@ -2772,15 +2785,8 @@
     dbOffline = p.getBoolean("dbOffline", dbOffline);
     serverCachePlugin = p.createInstance(ServerCachePlugin.class, "serverCachePlugin", serverCachePlugin);
 
-<<<<<<< HEAD
     String packagesProp = p.get("search.packages", p.get("packages", null));
     packages = getSearchList(packagesProp, packages);
-=======
-    if (packages != null) {
-      String packagesProp = p.get("search.packages", p.get("packages", null));
-      packages = getSearchList(packagesProp);
-    }
->>>>>>> 5575273c
 
     collectQueryStatsByNode = p.getBoolean("collectQueryStatsByNode", collectQueryStatsByNode);
     collectQueryOrigins = p.getBoolean("collectQueryOrigins", collectQueryOrigins);
@@ -2860,16 +2866,8 @@
     tenantPartitionColumn = p.get("tenant.partitionColumn", tenantPartitionColumn);
     classes = getClasses(p);
 
-<<<<<<< HEAD
     String mappingsProp = p.get("mappingLocations", null);
     mappingLocations = getSearchList(mappingsProp, mappingLocations);
-=======
-
-    if (mappingLocations != null) {
-      String mappingsProp = p.get("search.mappingsLocations", p.get("mappingsLocations", null));
-      mappingLocations = getSearchList(mappingsProp);
-    }
->>>>>>> 5575273c
   }
 
   private NamingConvention createNamingConvention(PropertiesWrapper properties, NamingConvention namingConvention) {
@@ -2906,11 +2904,7 @@
     return classes;
   }
 
-<<<<<<< HEAD
   private List<String> getSearchList(String searchNames, List<String> defaultValue) {
-=======
-  private List<String> getSearchList(String searchNames) {
->>>>>>> 5575273c
 
     if (searchNames != null) {
       String[] entries = StringHelper.splitNames(searchNames);
