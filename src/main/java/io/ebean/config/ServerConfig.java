--- conflicted
+++ resolved
@@ -264,11 +264,6 @@
   private boolean useJtaTransactionManager;
 
   /**
-   * Should we dump leaking transactions?
-   */
-  private boolean dumpLeakingTransactions;
-
-  /**
    * The external transaction manager (like Spring).
    */
   private ExternalTransactionManager externalTransactionManager;
@@ -364,8 +359,6 @@
    * Default behaviour for updates when cascade save on a O2M or M2M to delete any missing children.
    */
   private boolean updatesDeleteMissingChildren = true;
-
-  private boolean autostart = true;
 
   /**
    * Should the server start all
@@ -482,13 +475,10 @@
   private boolean disableL2Cache;
 
 
-<<<<<<< HEAD
-=======
   /**
    * Should the javax.validation.constraints.NotNull enforce a notNull column in DB.
    * If set to false, use io.ebean.annotation.NotNull or Column(nullable=true).
    */
->>>>>>> 8041f9c6
   private boolean useJavaxValidationNotNull = true;
 
   /**
@@ -1215,20 +1205,6 @@
    */
   public void setUseJtaTransactionManager(boolean useJtaTransactionManager) {
     this.useJtaTransactionManager = useJtaTransactionManager;
-  }
-
-  /**
-   * Return if we should dump leaking transactions.
-   */
-  public boolean isDumpLeakingTransactions() {
-    return dumpLeakingTransactions;
-  }
-
-  /**
-   * Sets, if we should dump leaking transactions. Note that this may affect performance.
-   */
-  public void setDumpLeakingTransactions(boolean dumpLeakingTransactions) {
-    this.dumpLeakingTransactions = dumpLeakingTransactions;
   }
 
   /**
@@ -2829,11 +2805,7 @@
     explicitTransactionBeginMode = p.getBoolean("explicitTransactionBeginMode", explicitTransactionBeginMode);
     autoCommitMode = p.getBoolean("autoCommitMode", autoCommitMode);
     useJtaTransactionManager = p.getBoolean("useJtaTransactionManager", useJtaTransactionManager);
-<<<<<<< HEAD
-    dumpLeakingTransactions = p.getBoolean("dumpLeakingTransactions", dumpLeakingTransactions);
-=======
     useJavaxValidationNotNull = p.getBoolean("useJavaxValidationNotNull", useJavaxValidationNotNull);
->>>>>>> 8041f9c6
     autoReadOnlyDataSource = p.getBoolean("autoReadOnlyDataSource", autoReadOnlyDataSource);
 
     backgroundExecutorSchedulePoolSize = p.getInt("backgroundExecutorSchedulePoolSize", backgroundExecutorSchedulePoolSize);
@@ -2932,15 +2904,6 @@
     }
 
     currentTenantProvider = createInstance(p, CurrentTenantProvider.class, "tenant.currentTenantProvider", currentTenantProvider);
-<<<<<<< HEAD
-    // read tenantDataSourceProvider for TenantMode DB - fall back to default DefaultDataSourceProvider that returns
-    // current dataSource (e.g. for proper set up of SequenceGenerators)
-    tenantDataSourceProvider = createInstance(p, TenantDataSourceProvider.class, "tenant.dataSourceProvider", tenantDataSourceProvider);
-    if (tenantDataSourceProvider == null) {
-      tenantDataSourceProvider = new DefaultDataSourceProvider();
-    }
-=======
->>>>>>> 8041f9c6
     tenantCatalogProvider = createInstance(p, TenantCatalogProvider.class, "tenant.catalogProvider", tenantCatalogProvider);
     tenantSchemaProvider = createInstance(p, TenantSchemaProvider.class, "tenant.schemaProvider", tenantSchemaProvider);
     tenantPartitionColumn = p.get("tenant.partitionColumn", tenantPartitionColumn);
@@ -3084,23 +3047,12 @@
   }
 
   /**
-<<<<<<< HEAD
-   * Controlws when Ebean should generate a <code>NOT NULL</code> column.
-   * If an <code>io.ebean.annotation.NotNull</code> is present, Ebean generates
-   * <code>NOT NULL</code> columns
-   * If set to <code>true</code> (default) Ebean generates also
-   * <code>NOT NULL</code> columns when a <code>&x64;javax.validation.contstraints.NotNull</code>
-   * annotation is present (and it is in <code>Default</code> group.)
-   * If set to <code>false</code> the <code>&x64;javax.validation.contstraints.NotNull</code> is
-   * ignored
-=======
    * Controls if Ebean should ignore <code>&x64;javax.validation.contstraints.NotNull</code>
    * with respect to generating a <code>NOT NULL</code> column.
    * <p>
    * Normally when Ebean sees javax NotNull annotation it means that column is defined as NOT NULL.
    * Set this to <code>false</code> and the javax NotNull annotation is effectively ignored (and
    * we instead use Ebean's own NotNull annotation or JPA Column(nullable=false) annotation.
->>>>>>> 8041f9c6
    */
   public void setUseJavaxValidationNotNull(boolean useJavaxValidationNotNull) {
     this.useJavaxValidationNotNull = useJavaxValidationNotNull;
@@ -3150,94 +3102,9 @@
     return dataSource;
   }
 
-<<<<<<< HEAD
-  /**
-   * DefaultDatasourceProvider delegates just to {@link ServerConfig#getDataSource()}
-   */
-  private class DefaultDataSourceProvider implements TenantDataSourceProvider {
-
-    @Override
-    public void shutdown(boolean deregisterDriver) {
-    }
-
-    @Override
-    public DataSource dataSource(Object tenantId) {
-      return getDataSource();
-    }
-  }
-
-
-  /**
-   * Specify how UUID is stored.
-   */
-  public enum DbUuid {
-
-
-    /**
-     * Store using native UUID in H2 and Postgres and otherwise fallback to VARCHAR(40).
-     */
-    AUTO_VARCHAR(true, false, false),
-
-    /**
-     * Store using native UUID in H2 and Postgres and otherwise fallback to BINARY(16).
-     */
-    AUTO_BINARY(true, true, false),
-
-    /**
-     * Store using native UUID in H2 and Postgres and otherwise fallback to BINARY(16) with optimized packing.
-     */
-    AUTO_BINARY_OPTIMIZED(true, true, true),
-
-    /**
-     * Store using DB VARCHAR(40).
-     */
-    VARCHAR(false, false, false),
-
-    /**
-     * Store using DB BINARY(16).
-     */
-    BINARY(false, true, false),
-
-    /**
-     * Store using DB BINARY(16).
-     */
-    BINARY_OPTIMIZED(false, true, true);
-
-    boolean nativeType;
-    boolean binary;
-    boolean binaryOptimized;
-
-    DbUuid(boolean nativeType, boolean binary, boolean binaryOptimized) {
-      this.nativeType = nativeType;
-      this.binary = binary;
-      this.binaryOptimized = binaryOptimized;
-    }
-
-    /**
-     * Return true if native UUID type is preferred.
-     */
-    public boolean useNativeType() {
-      return nativeType;
-    }
-
-    /**
-     * Return true if BINARY(16) storage is preferred over VARCHAR(40).
-     */
-    public boolean useBinary() {
-      return binary;
-    }
-
-    /**
-     * Return true, if optimized packing should be used.
-     */
-    public boolean useBinaryOptimized() {
-      return binaryOptimized;
-    }
-=======
   public enum UuidVersion {
     VERSION4,
     VERSION1,
     VERSION1RND
->>>>>>> 8041f9c6
   }
 }