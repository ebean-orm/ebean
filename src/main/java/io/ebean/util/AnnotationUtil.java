--- conflicted
+++ resolved
@@ -40,7 +40,7 @@
       return null;
     }
     // check if directly present, if not, start search for meta-annotations.
-<<<<<<< HEAD
+
     Annotation[] anns = annotatedElement.getAnnotations();
     if (anns.length == 0) {
       return null; // no annotations present, so searching for meta annotations not required
@@ -54,21 +54,6 @@
       }
     }
 
-=======
-    Annotation[] anns = annotatedElement.getAnnotations(); 
-    if (anns.length == 0) { 
-      return null; // no annotations present, so searching for meta annotations not required
-    }
-
-    // As we need the anns array anyway, we iterate over this instead
-    // of using annotatedElement.getAnnotation(...) which is synchronized internally
-    for (Annotation ann : anns) {
-      if (ann.annotationType() == annotationType) {
-        return (A) ann;
-      }
-    }
-    
->>>>>>> 0a1747d8
     return findAnnotation(anns, annotationType, new HashSet<>());
 
   }
