package io.ebean.dbmigration.ddlgeneration.platform;

import io.ebean.config.DbConstraintNaming;
import io.ebean.config.ServerConfig;
import io.ebean.config.dbplatform.DatabasePlatform;
import io.ebean.config.dbplatform.DbDefaultValue;
import io.ebean.config.dbplatform.DbIdentity;
import io.ebean.config.dbplatform.IdType;
import io.ebean.dbmigration.ddlgeneration.BaseDdlHandler;
import io.ebean.dbmigration.ddlgeneration.DdlBuffer;
import io.ebean.dbmigration.ddlgeneration.DdlHandler;
import io.ebean.dbmigration.ddlgeneration.DdlWrite;
import io.ebean.dbmigration.ddlgeneration.platform.util.PlatformTypeConverter;
import io.ebean.dbmigration.ddlgeneration.platform.util.VowelRemover;
import io.ebean.dbmigration.migration.AddHistoryTable;
import io.ebean.dbmigration.migration.AlterColumn;
import io.ebean.dbmigration.migration.Column;
import io.ebean.dbmigration.migration.DropHistoryTable;
import io.ebean.dbmigration.migration.IdentityType;
import io.ebean.dbmigration.model.MTable;
import io.ebean.util.StringHelper;
import org.slf4j.Logger;
import org.slf4j.LoggerFactory;

import java.io.IOException;
import java.util.List;

/**
 * Controls the DDL generation for a specific database platform.
 */
public class PlatformDdl {

  private static final Logger logger = LoggerFactory.getLogger(PlatformDdl.class);

  protected final DatabasePlatform platform;

  protected PlatformHistoryDdl historyDdl = new NoHistorySupportDdl();

  /**
   * Converter for logical/standard types to platform specific types. (eg. clob -> text)
   */
  private final PlatformTypeConverter typeConverter;

  /**
   * For handling support of sequences and autoincrement.
   */
  private final DbIdentity dbIdentity;

  /**
   * Set to true if table and column comments are included inline with the create statements.
   */
  protected boolean inlineComments;

  /**
   * Default assumes if exists is supported.
   */
  protected String dropTableIfExists = "drop table if exists ";

  protected String dropTableCascade = "";

  /**
   * Default assumes if exists is supported.
   */
  protected String dropSequenceIfExists = "drop sequence if exists ";

  protected String foreignKeyRestrict = "on delete restrict on update restrict";

  protected String identitySuffix = " auto_increment";

  protected String alterTableIfExists = "";

  protected String dropConstraintIfExists = "drop constraint if exists";

  protected String dropIndexIfExists = "drop index if exists ";

  protected String alterColumn = "alter column";

  protected String dropConstraint = "drop constraint";

  protected String dropUniqueConstraint = "drop constraint";

  protected String addConstraint = "add constraint";

  protected String addColumn = "add column";

  protected String columnSetType = "";

  protected String columnSetDefault = "set default";

  protected String columnDropDefault = "drop default";

  protected String columnSetNotnull = "set not null";

  protected String columnSetNull = "set null";
  
  protected String updateNullWithDefault = "update ${table} set ${column} = ${default} where ${column} is null";

  protected String updateNullWithDefault = "update ${table} set ${column} = ${default} where ${column} is null";

  /**
   * Set false for MsSqlServer to allow multiple nulls for OneToOne mapping.
   */
  protected boolean inlineUniqueWhenNullable = true;

  protected DbConstraintNaming naming;

  /**
   * Generally not desired as then they are not named (used with SQLite).
   */
  protected boolean inlineForeignKeys;

  protected final DbDefaultValue dbDefaultValue;

  protected String fallbackArrayType = "varchar(1000)";

  public PlatformDdl(DatabasePlatform platform) {
    this.platform = platform;
    this.dbIdentity = platform.getDbIdentity();
    this.dbDefaultValue = platform.getDbDefaultValue();
    this.typeConverter = new PlatformTypeConverter(platform.getDbTypeMap());
  }

  /**
   * Set configuration options.
   */
  public void configure(ServerConfig serverConfig) {
    historyDdl.configure(serverConfig, this);
    naming = serverConfig.getConstraintNaming();
  }

  /**
   * Create a DdlHandler for the specific database platform.
   */
  public DdlHandler createDdlHandler(ServerConfig serverConfig) {
    return new BaseDdlHandler(serverConfig, this);
  }

  /**
   * Return the identity type to use given the support in the underlying database
   * platform for sequences and identity/autoincrement.
   */
  public IdType useIdentityType(IdentityType modelIdentityType) {

    return dbIdentity.useIdentityType(modelIdentityType);
  }

  /**
   * Modify and return the column definition for autoincrement or identity definition.
   */
  public String asIdentityColumn(String columnDefn) {
    return columnDefn + identitySuffix;
  }

  /**
   * Return true if the table and column comments are included inline.
   */
  public boolean isInlineComments() {
    return inlineComments;
  }

  /**
   * Return true if foreign key reference constraints need to inlined with create table.
   * Ideally we don't do this as then the constraints are not named. Do this for SQLite.
   */
  public boolean isInlineForeignKeys() {
    return inlineForeignKeys;
  }

  /**
   * Write all the table columns converting to platform types as necessary.
   */
  public void writeTableColumns(DdlBuffer apply, List<Column> columns, boolean useIdentity) throws IOException {
    for (int i = 0; i < columns.size(); i++) {
      apply.newLine();
      writeColumnDefinition(apply, columns.get(i), useIdentity);
      if (i < columns.size() - 1) {
        apply.append(",");
      }
    }
  }

  /**
   * Write the column definition to the create table statement.
   */
  protected void writeColumnDefinition(DdlBuffer buffer, Column column, boolean useIdentity) throws IOException {

    boolean identityColumn = useIdentity && isTrue(column.isPrimaryKey());
    String platformType = convert(column.getType(), identityColumn);

    buffer.append("  ");
    buffer.append(lowerColumnName(column.getName()), 29);
    buffer.append(platformType);
    if (!Boolean.TRUE.equals(column.isPrimaryKey())) {
      String defaultValue = convertDefaultValue(column.getDefaultValue());
      if (defaultValue != null) {
        buffer.append(" default ").append(defaultValue);
      }
    }
    if (isTrue(column.isNotnull()) || isTrue(column.isPrimaryKey())) {
      buffer.append(" not null");
    }

    // add check constraints later as we really want to give them a nice name
    // so that the database can potentially provide a nice SQL error
  }

  /**
   * Convert the DB column default literal to platform specific.
   */
  public String convertDefaultValue(String dbDefault) {
    return dbDefaultValue.convert(dbDefault);
  }

  /**
   * Return the drop foreign key clause.
   */
  public String alterTableDropForeignKey(String tableName, String fkName) {
    return "alter table " + alterTableIfExists + tableName + " " + dropConstraintIfExists + " " + maxConstraintName(fkName);
  }

  /**
   * Convert the standard type to the platform specific type.
   */
  public String convert(String type, boolean identity) {
    if (type.contains("[]")) {
      return convertArrayType(type);
    }
    String platformType = typeConverter.convert(type);
    return identity ? asIdentityColumn(platformType) : platformType;
  }

  /**
   * Convert the logical array type to a db platform specific type to support the array data.
   */
  protected String convertArrayType(String logicalArrayType) {
    if (logicalArrayType.endsWith("]")) {
      return fallbackArrayType;
    }
    int colonPos = logicalArrayType.lastIndexOf(']');
    return "varchar" + logicalArrayType.substring(colonPos + 1);
  }

  /**
   * Add history support to this table using the platform specific mechanism.
   */
  public void createWithHistory(DdlWrite writer, MTable table) throws IOException {
    historyDdl.createWithHistory(writer, table);
  }

  /**
   * Drop history support for a given table.
   */
  public void dropHistoryTable(DdlWrite writer, DropHistoryTable dropHistoryTable) throws IOException {
    historyDdl.dropHistoryTable(writer, dropHistoryTable);
  }

  /**
   * Add history support to an existing table.
   */
  public void addHistoryTable(DdlWrite writer, AddHistoryTable addHistoryTable) throws IOException {
    historyDdl.addHistoryTable(writer, addHistoryTable);
  }

  /**
   * Regenerate the history triggers (or function) due to a column being added/dropped/excluded or included.
   */
  public void regenerateHistoryTriggers(DdlWrite write, HistoryTableUpdate update) throws IOException {
    historyDdl.updateTriggers(write, update);
  }

  /**
   * Generate and return the create sequence DDL.
   */
  public String createSequence(String sequenceName, int initialValue, int allocationSize) {

    StringBuilder sb = new StringBuilder("create sequence ");
    sb.append(sequenceName);
    if (initialValue > 1) {
      sb.append(" start with ").append(initialValue);
    }
    if (allocationSize > 0 && allocationSize != 50) {
      // at this stage ignoring allocationSize 50 as this is the 'default' and
      // not consistent with the way Ebean batch fetches sequence values
      sb.append(" increment by ").append(allocationSize);
    }
    sb.append(";");
    return sb.toString();
  }

  /**
   * Return the drop sequence statement (potentially with if exists clause).
   */
  public String dropSequence(String sequenceName) {
    return dropSequenceIfExists + sequenceName;
  }

  /**
   * Return the drop table statement (potentially with if exists clause).
   */
  public String dropTable(String tableName) {
    return dropTableIfExists + tableName + dropTableCascade;
  }

  /**
   * Return the drop index statement.
   */
  public String dropIndex(String indexName, String tableName) {
    return dropIndexIfExists + maxConstraintName(indexName);
  }

  /**
   * Return the create index statement.
   */
  public String createIndex(String indexName, String tableName, String[] columns) {

    StringBuilder buffer = new StringBuilder();
    buffer.append("create index ").append(maxConstraintName(indexName)).append(" on ").append(tableName);
    appendColumns(columns, buffer);

    return buffer.toString();
  }

  /**
   * Return the foreign key constraint when used inline with create table.
   */
  public String tableInlineForeignKey(String[] columns, String refTable, String[] refColumns) {

    StringBuilder buffer = new StringBuilder(90);
    buffer.append("foreign key");
    appendColumns(columns, buffer);
    buffer.append(" references ").append(lowerTableName(refTable));
    appendColumns(refColumns, buffer);
    appendWithSpace(foreignKeyRestrict, buffer);
    return buffer.toString();
  }

  /**
   * Add foreign key.
   */
  public String alterTableAddForeignKey(String tableName, String fkName, String[] columns, String refTable, String[] refColumns) {

    StringBuilder buffer = new StringBuilder(90);
    buffer
      .append("alter table ").append(tableName)
      .append(" add constraint ").append(maxConstraintName(fkName))
      .append(" foreign key");
    appendColumns(columns, buffer);
    buffer
      .append(" references ")
      .append(lowerTableName(refTable));
    appendColumns(refColumns, buffer);
    appendWithSpace(foreignKeyRestrict, buffer);

    return buffer.toString();
  }

  /**
   * Drop a unique constraint from the table (Sometimes this is an index).
   */
  public String alterTableDropUniqueConstraint(String tableName, String uniqueConstraintName) {
    return "alter table " + tableName + " " + dropUniqueConstraint + " " + maxConstraintName(uniqueConstraintName);
  }

  /**
   * Drop a unique constraint from the table.
   */
  public String alterTableDropConstraint(String tableName, String constraintName) {
    return "alter table " + tableName + " " + dropConstraint + " " + maxConstraintName(constraintName);
  }

  /**
   * Add a unique constraint to the table.
   * <p>
   * Overridden by MsSqlServer for specific null handling on unique constraints.
   */
<<<<<<< HEAD
  public String alterTableAddUniqueConstraint(String tableName, String uqName, String[] columns, String[] nullableColumns) {
=======
  public String alterTableAddUniqueConstraint(String tableName, String uqName, String[] columns, boolean notNull) {
>>>>>>> 764f5ce4

    StringBuilder buffer = new StringBuilder(90);
    buffer.append("alter table ").append(tableName).append(" add constraint ").append(maxConstraintName(uqName)).append(" unique ");
    appendColumns(columns, buffer);
    return buffer.toString();
  }

  public void alterTableAddColumn(DdlBuffer buffer, String tableName, Column column, boolean onHistoryTable, String defaultValue) throws IOException {

    String convertedType = convert(column.getType(), false);
<<<<<<< HEAD
    
=======

>>>>>>> 764f5ce4
    buffer.append("alter table ").append(tableName)
      .append(" ").append(addColumn).append(" ").append(column.getName())
      .append(" ").append(convertedType);

    if (!onHistoryTable) {

      if (defaultValue != null) {
        buffer.append(" default ");
        buffer.append(defaultValue);
      }
      
      if (isTrue(column.isNotnull())) {
        buffer.append(" not null");
      }
<<<<<<< HEAD
      buffer.endOfStatement();
      
=======

      if (defaultValue != null) {
        if (typeContainsDefault(convertedType)) {
          logger.error("Cannot set default value for '" + tableName + "." + column.getName() + "'");
        } else {
          buffer.append(" default ");
          buffer.append(defaultValue);
        }
      }
      buffer.endOfStatement();

>>>>>>> 764f5ce4
      // check constraints cannot be added in one statement for h2
      if (!StringHelper.isNull(column.getCheckConstraint())) {
        String ddl = alterTableAddCheckConstraint(tableName, column.getCheckConstraintName(), column.getCheckConstraint());
        buffer.append(ddl).endOfStatement();
      }
    } else {
      buffer.endOfStatement();
    }
<<<<<<< HEAD
    
=======

>>>>>>> 764f5ce4
  }
  
  public void alterTableDropColumn(DdlBuffer buffer, String tableName, String columnName) throws IOException {
    buffer.append("alter table ").append(tableName).append(" drop column ").append(columnName)
    .endOfStatement();
  }

  /**
   * Return true if unique constraints for nullable columns can be inlined as normal.
   * Returns false for MsSqlServer & DB2 due to it's not possible to to put a constraint
   * on a nullable column
   */
  public boolean isInlineUniqueWhenNullable() {
    return inlineUniqueWhenNullable;
  }

  /**
   * Alter a column type.
   * <p>
   * Note that that MySql and SQL Server instead use alterColumnBaseAttributes()
   * </p>
   */
  public String alterColumnType(String tableName, String columnName, String type) {

    return "alter table " + tableName + " " + alterColumn + " " + columnName + " " + columnSetType + convert(type, false);
  }

  /**
   * Alter a column adding or removing the not null constraint.
   * <p>
   * Note that that MySql and SQL Server instead use alterColumnBaseAttributes()
   * </p>
   */
  public String alterColumnNotnull(String tableName, String columnName, boolean notnull) {

    String suffix = notnull ? columnSetNotnull : columnSetNull;
    return "alter table " + tableName + " " + alterColumn + " " + columnName + " " + suffix;
  }

  /**
   * Alter table adding the check constraint.
   */
  public String alterTableAddCheckConstraint(String tableName, String checkConstraintName, String checkConstraint) {

<<<<<<< HEAD
    return "alter table " + tableName + " " + addConstraint + " " + maxConstraintName(checkConstraintName) + " " + checkConstraint;
=======
    return "alter table " + tableName + " " + addConstraint + " " + checkConstraintName + " " + checkConstraint;
>>>>>>> 764f5ce4
  }

  /**
   * Alter column setting the default value.
   */
  public String alterColumnDefaultValue(String tableName, String columnName, String defaultValue) {
<<<<<<< HEAD
    String suffix = DdlHelp.isDropDefault(defaultValue) ? columnDropDefault : columnSetDefault + " " + convertDefaultValue(defaultValue);
=======
    String suffix = DdlHelp.isDropDefault(defaultValue) ? columnDropDefault : columnSetDefault + " " + defaultValue;
>>>>>>> 764f5ce4
    return "alter table " + tableName + " " + alterColumn + " " + columnName + " " + suffix;
  }

  /**
   * Alter column setting both the type and not null constraint.
   * <p>
   * Used by MySql and SQL Server as these require both column attributes to be set together.
   * </p>
   */
  public String alterColumnBaseAttributes(AlterColumn alter) {
    // by default do nothing, only used by mysql and sql server as they can only
    // modify the column with the full column definition
    return null;
  }

  protected void appendColumns(String[] columns, StringBuilder buffer) {
    buffer.append(" (");
    for (int i = 0; i < columns.length; i++) {
      if (i > 0) {
        buffer.append(",");
      }
      buffer.append(lowerColumnName(columns[i].trim()));
    }
    buffer.append(")");
  }

  protected void appendWithSpace(String content, StringBuilder buffer) {
    if (content != null && !content.isEmpty()) {
      buffer.append(" ").append(content);
    }
  }

  /**
   * Convert the table to lower case.
   * <p>
   * Override as desired. Generally lower case with underscore is a good cross database
   * choice for column/table names.
   */
  protected String lowerTableName(String name) {
    return naming.lowerTableName(name);
  }

  /**
   * Convert the column name to lower case.
   * <p>
   * Override as desired. Generally lower case with underscore is a good cross database
   * choice for column/table names.
   */
  protected String lowerColumnName(String name) {
    return naming.lowerColumnName(name);
  }

  public DatabasePlatform getPlatform() {
    return platform;
  }
<<<<<<< HEAD
  
=======

>>>>>>> 764f5ce4
  public String getUpdateNullWithDefault() {
    return updateNullWithDefault;
  }

  /**
   * Null safe Boolean true test.
   */
  protected boolean isTrue(Boolean value) {
    return Boolean.TRUE.equals(value);
  }

  /**
   * Add an inline table comment to the create table statement.
   */
  public void inlineTableComment(DdlBuffer apply, String tableComment) throws IOException {
    // do nothing by default (MySql only)
  }

  /**
   * Add table comment as a separate statement (from the create table statement).
   */
  public void addTableComment(DdlBuffer apply, String tableName, String tableComment) throws IOException {
    if (DdlHelp.isDropComment(tableComment)) {
      tableComment = "";
    }
    apply.append(String.format("comment on table %s is '%s'", tableName, tableComment)).endOfStatement();
  }
  
  /**
   * Add column comment as a separate statement.
   */
  public void addColumnComment(DdlBuffer apply, String table, String column, String comment) throws IOException {
    if (DdlHelp.isDropComment(comment)) {
      comment = "";
    }
    apply.append(String.format("comment on column %s.%s is '%s'", table, column, comment)).endOfStatement();
  }
  
  /**
   * Use this to generate a preamble (stored procedures)
   */
  public void generatePreamble(DdlWrite write) throws IOException {

  }
  
  /**
   * Use this to generate extra triggers. Will be added at the end of script
   */
  public void generateExtra(DdlWrite write) throws IOException {

  }

  protected String maxConstraintName(String name) {
    if (name.length() > platform.getMaxConstraintNameLength()) {
      int hash = name.hashCode() & 0x7FFFFFFF;
      name = VowelRemover.trim(name, 4);
      if (name.length() > platform.getMaxConstraintNameLength()) {
        return name.substring(0, platform.getMaxConstraintNameLength()-7) + "_" + Integer.toString(hash, 36);
      }
    }
    return name;
  }
}<|MERGE_RESOLUTION|>--- conflicted
+++ resolved
@@ -19,8 +19,6 @@
 import io.ebean.dbmigration.migration.IdentityType;
 import io.ebean.dbmigration.model.MTable;
 import io.ebean.util.StringHelper;
-import org.slf4j.Logger;
-import org.slf4j.LoggerFactory;
 
 import java.io.IOException;
 import java.util.List;
@@ -30,8 +28,6 @@
  */
 public class PlatformDdl {
 
-  private static final Logger logger = LoggerFactory.getLogger(PlatformDdl.class);
-
   protected final DatabasePlatform platform;
 
   protected PlatformHistoryDdl historyDdl = new NoHistorySupportDdl();
@@ -92,8 +88,6 @@
   protected String columnSetNotnull = "set not null";
 
   protected String columnSetNull = "set null";
-  
-  protected String updateNullWithDefault = "update ${table} set ${column} = ${default} where ${column} is null";
 
   protected String updateNullWithDefault = "update ${table} set ${column} = ${default} where ${column} is null";
 
@@ -373,11 +367,7 @@
    * <p>
    * Overridden by MsSqlServer for specific null handling on unique constraints.
    */
-<<<<<<< HEAD
   public String alterTableAddUniqueConstraint(String tableName, String uqName, String[] columns, String[] nullableColumns) {
-=======
-  public String alterTableAddUniqueConstraint(String tableName, String uqName, String[] columns, boolean notNull) {
->>>>>>> 764f5ce4
 
     StringBuilder buffer = new StringBuilder(90);
     buffer.append("alter table ").append(tableName).append(" add constraint ").append(maxConstraintName(uqName)).append(" unique ");
@@ -388,11 +378,7 @@
   public void alterTableAddColumn(DdlBuffer buffer, String tableName, Column column, boolean onHistoryTable, String defaultValue) throws IOException {
 
     String convertedType = convert(column.getType(), false);
-<<<<<<< HEAD
-    
-=======
-
->>>>>>> 764f5ce4
+
     buffer.append("alter table ").append(tableName)
       .append(" ").append(addColumn).append(" ").append(column.getName())
       .append(" ").append(convertedType);
@@ -407,22 +393,8 @@
       if (isTrue(column.isNotnull())) {
         buffer.append(" not null");
       }
-<<<<<<< HEAD
       buffer.endOfStatement();
-      
-=======
-
-      if (defaultValue != null) {
-        if (typeContainsDefault(convertedType)) {
-          logger.error("Cannot set default value for '" + tableName + "." + column.getName() + "'");
-        } else {
-          buffer.append(" default ");
-          buffer.append(defaultValue);
-        }
-      }
-      buffer.endOfStatement();
-
->>>>>>> 764f5ce4
+
       // check constraints cannot be added in one statement for h2
       if (!StringHelper.isNull(column.getCheckConstraint())) {
         String ddl = alterTableAddCheckConstraint(tableName, column.getCheckConstraintName(), column.getCheckConstraint());
@@ -431,11 +403,7 @@
     } else {
       buffer.endOfStatement();
     }
-<<<<<<< HEAD
-    
-=======
-
->>>>>>> 764f5ce4
+
   }
   
   public void alterTableDropColumn(DdlBuffer buffer, String tableName, String columnName) throws IOException {
@@ -480,22 +448,14 @@
    */
   public String alterTableAddCheckConstraint(String tableName, String checkConstraintName, String checkConstraint) {
 
-<<<<<<< HEAD
     return "alter table " + tableName + " " + addConstraint + " " + maxConstraintName(checkConstraintName) + " " + checkConstraint;
-=======
-    return "alter table " + tableName + " " + addConstraint + " " + checkConstraintName + " " + checkConstraint;
->>>>>>> 764f5ce4
   }
 
   /**
    * Alter column setting the default value.
    */
   public String alterColumnDefaultValue(String tableName, String columnName, String defaultValue) {
-<<<<<<< HEAD
     String suffix = DdlHelp.isDropDefault(defaultValue) ? columnDropDefault : columnSetDefault + " " + convertDefaultValue(defaultValue);
-=======
-    String suffix = DdlHelp.isDropDefault(defaultValue) ? columnDropDefault : columnSetDefault + " " + defaultValue;
->>>>>>> 764f5ce4
     return "alter table " + tableName + " " + alterColumn + " " + columnName + " " + suffix;
   }
 
@@ -551,11 +511,7 @@
   public DatabasePlatform getPlatform() {
     return platform;
   }
-<<<<<<< HEAD
-  
-=======
-
->>>>>>> 764f5ce4
+
   public String getUpdateNullWithDefault() {
     return updateNullWithDefault;
   }
