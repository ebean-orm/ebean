package io.ebean.dbmigration.migration;

import javax.xml.bind.annotation.XmlRegistry;


/**
 * This object contains factory methods for each
 * Java content interface and Java element interface
 * generated in the io.ebean.dbmigration.migration package.
 * <p>An ObjectFactory allows you to programatically
 * construct new instances of the Java representation
 * for XML content. The Java representation of XML
 * content can consist of schema derived interfaces
 * and classes representing the binding of schema
 * type definitions, element declarations and model
 * groups.  Factory methods for each of these are
 * provided in this class.
 */
@XmlRegistry
public class ObjectFactory {


  /**
   * Create a new ObjectFactory that can be used to create new instances of schema derived classes for package: io.ebean.dbmigration.migration
   */
  public ObjectFactory() {
  }

  /**
   * Create an instance of {@link Rollback }
   */
  public Rollback createRollback() {
    return new Rollback();
  }

  /**
   * Create an instance of {@link AddColumn }
   */
  public AddColumn createAddColumn() {
    return new AddColumn();
  }

  /**
   * Create an instance of {@link Column }
   */
  public Column createColumn() {
    return new Column();
  }

  /**
   * Create an instance of {@link CreateTable }
   */
  public CreateTable createCreateTable() {
    return new CreateTable();
  }

  /**
   * Create an instance of {@link UniqueConstraint }
   */
  public UniqueConstraint createUniqueConstraint() {
    return new UniqueConstraint();
  }

  /**
   * Create an instance of {@link ForeignKey }
   */
  public ForeignKey createForeignKey() {
    return new ForeignKey();
  }

  /**
   * Create an instance of {@link Apply }
   */
  public Apply createApply() {
    return new Apply();
  }

  /**
   * Create an instance of {@link Configuration }
   */
  public Configuration createConfiguration() {
    return new Configuration();
  }

  /**
   * Create an instance of {@link DefaultTablespace }
   */
  public DefaultTablespace createDefaultTablespace() {
    return new DefaultTablespace();
  }

  /**
   * Create an instance of {@link AddTableComment }
   */
  public AddTableComment createAddTableComment() {
    return new AddTableComment();
  }

  /**
   * Create an instance of {@link RenameTable }
   */
  public RenameTable createRenameTable() {
    return new RenameTable();
  }

  /**
   * Create an instance of {@link DropHistoryTable }
   */
  public DropHistoryTable createDropHistoryTable() {
    return new DropHistoryTable();
  }

  /**
   * Create an instance of {@link AlterColumn }
   */
  public AlterColumn createAlterColumn() {
    return new AlterColumn();
  }

  /**
   * Create an instance of {@link DropColumn }
   */
  public DropColumn createDropColumn() {
    return new DropColumn();
  }

  /**
   * Create an instance of {@link CreateIndex }
   */
  public CreateIndex createCreateIndex() {
    return new CreateIndex();
  }

  /**
   * Create an instance of {@link ChangeSet }
   */
  public ChangeSet createChangeSet() {
    return new ChangeSet();
  }

  /**
   * Create an instance of {@link Sql }
   */
  public Sql createSql() {
    return new Sql();
  }

  /**
   * Create an instance of {@link DropTable }
   */
  public DropTable createDropTable() {
    return new DropTable();
  }

  /**
   * Create an instance of {@link AddHistoryTable }
   */
  public AddHistoryTable createAddHistoryTable() {
    return new AddHistoryTable();
  }

  /**
   * Create an instance of {@link RenameColumn }
   */
  public RenameColumn createRenameColumn() {
    return new RenameColumn();
  }

  /**
   * Create an instance of {@link DropIndex }
   */
  public DropIndex createDropIndex() {
    return new DropIndex();
  }

  /**
   * Create an instance of {@link AlterHistoryTable }
   */
  public AlterHistoryTable createAlterHistoryTable() {
    return new AlterHistoryTable();
  }

  /**
   * Create an instance of {@link Migration }
   */
  public Migration createMigration() {
    return new Migration();
  }
  
  /**
   * Create an instance of {@link DdlScript }
   */
  public DdlScript createDdlScript() {
    return new DdlScript();
  }
  
<<<<<<< HEAD
  /**
   * Create an instance of {@link CompoundUniqueConstraint }
   */
  public AddUniqueConstraint createCompoundUniqueConstraint() {
    return new AddUniqueConstraint();
  }
=======
>>>>>>> 764f5ce4

  /**
   * Create an instance of {@link AddUniqueConstraint }
   */
  public AlterForeignKey createAlterForeignKey() {
    return new AlterForeignKey();
  }
}<|MERGE_RESOLUTION|>--- conflicted
+++ resolved
@@ -186,23 +186,20 @@
   public Migration createMigration() {
     return new Migration();
   }
-  
+
   /**
    * Create an instance of {@link DdlScript }
    */
   public DdlScript createDdlScript() {
     return new DdlScript();
   }
-  
-<<<<<<< HEAD
+
   /**
    * Create an instance of {@link CompoundUniqueConstraint }
    */
   public AddUniqueConstraint createCompoundUniqueConstraint() {
     return new AddUniqueConstraint();
   }
-=======
->>>>>>> 764f5ce4
 
   /**
    * Create an instance of {@link AddUniqueConstraint }
