--- conflicted
+++ resolved
@@ -53,11 +53,7 @@
 })
 @XmlRootElement(name = "alterColumn")
 public class AlterColumn {
-<<<<<<< HEAD
-  
-=======
-
->>>>>>> 764f5ce4
+
   @XmlElement(required = false)
   protected List<DdlScript> before;
   @XmlElement(required = false)
