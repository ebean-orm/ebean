package io.ebean.dbmigration.model;

import io.ebean.dbmigration.ddlgeneration.platform.DdlHelp;
import io.ebean.dbmigration.migration.AddColumn;
import io.ebean.dbmigration.migration.AddHistoryTable;
import io.ebean.dbmigration.migration.AddTableComment;
import io.ebean.dbmigration.migration.AlterColumn;
import io.ebean.dbmigration.migration.Column;
import io.ebean.dbmigration.migration.CreateTable;
import io.ebean.dbmigration.migration.DropColumn;
import io.ebean.dbmigration.migration.DropHistoryTable;
import io.ebean.dbmigration.migration.DropTable;
import io.ebean.dbmigration.migration.ForeignKey;
import io.ebean.dbmigration.migration.IdentityType;
import io.ebean.dbmigration.migration.UniqueConstraint;
import io.ebean.util.StringHelper;
import org.slf4j.Logger;
import org.slf4j.LoggerFactory;

import java.math.BigInteger;
import java.util.ArrayList;
import java.util.Collection;
import java.util.HashSet;
import java.util.LinkedHashMap;
import java.util.List;
import java.util.Map;
import java.util.Set;

/**
 * Holds the logical model for a given Table and everything associated to it.
 * <p>
 * This effectively represents a table, its columns and all associated
 * constraints, foreign keys and indexes.
 * </p>
 * <p>
 * Migrations can be applied to this such that it represents the state
 * of a given table after various migrations have been applied.
 * </p>
 * <p>
 * This table model can also be derived from the EbeanServer bean descriptor
 * and associated properties.
 * </p>
 */
public class MTable {

  private static final Logger logger = LoggerFactory.getLogger(MTable.class);

  /**
   * Table name.
   */
  private final String name;

  /**
   * The associated draft table.
   */
  private MTable draftTable;

  /**
   * Marked true for draft tables. These need to have their FK references adjusted
   * after all the draft tables have been identified.
   */
  private boolean draft;

  /**
   * Primary key name.
   */
  private String pkName;

  /**
   * Table comment.
   */
  private String comment;

  /**
   * Tablespace to use.
   */
  private String tablespace;

  /**
   * Tablespace to use for indexes on this table.
   */
  private String indexTablespace;

  /**
   * If set then this overrides the platform default so for UUID generated values
   * or DB's supporting both sequences and autoincrement.
   */
  private IdentityType identityType;

  /**
   * DB sequence name.
   */
  private String sequenceName;
  private int sequenceInitial;
  private int sequenceAllocate;

  /**
   * If set to true this table should has history support.
   */
  private boolean withHistory;

  /**
   * The columns on the table.
   */
  private Map<String, MColumn> columns = new LinkedHashMap<>();

  /**
   * Compound unique constraints.
   */
  private List<MCompoundUniqueConstraint> uniqueConstraints = new ArrayList<>();

  /**
   * Compound foreign keys.
   */
  private List<MCompoundForeignKey> compoundKeys = new ArrayList<>();

  /**
   * Column name for the 'When created' column. This can be used for the initial effective start date when adding
   * history to an existing table and maps to a @WhenCreated or @CreatedTimestamp column.
   */
  private String whenCreatedColumn;

  /**
   * Temporary - holds addColumn settings.
   */
  private AddColumn addColumn;

  private List<String> droppedColumns = new ArrayList<>();

  /**
   * Create a copy of this table structure as a 'draft' table.
   * <p>
   * Note that both tables contain @DraftOnly MColumns and these are filtered out
   * later when creating the CreateTable object.
   */
  public MTable createDraftTable() {

    draftTable = new MTable(name + "_draft");
    draftTable.draft = true;
    draftTable.whenCreatedColumn = whenCreatedColumn;
    // compoundKeys
    // compoundUniqueConstraints
    draftTable.identityType = identityType;

    for (MColumn col : allColumns()) {
      draftTable.addColumn(col.copyForDraft());
    }

    return draftTable;
  }

  /**
   * Construct for migration.
   */
  public MTable(CreateTable createTable) {
    this.name = createTable.getName();
    this.pkName = createTable.getPkName();
    this.comment = createTable.getComment();
    this.tablespace = createTable.getTablespace();
    this.indexTablespace = createTable.getIndexTablespace();
    this.withHistory = Boolean.TRUE.equals(createTable.isWithHistory());
    this.draft = Boolean.TRUE.equals(createTable.isDraft());
    this.sequenceName = createTable.getSequenceName();
    this.sequenceInitial = toInt(createTable.getSequenceInitial());
    this.sequenceAllocate = toInt(createTable.getSequenceAllocate());
    List<Column> cols = createTable.getColumn();
    for (Column column : cols) {
      addColumn(column);
    }
    List<UniqueConstraint> uqConstraints = createTable.getUniqueConstraint();
    for (UniqueConstraint uq : uqConstraints) {
      MCompoundUniqueConstraint mUq = new MCompoundUniqueConstraint(
          StringHelper.splitNames(uq.getColumnNames()), uq.isOneToOne(), uq.getName());
      mUq.setNullableColumns(StringHelper.splitNames(uq.getNullableColumns()));
      uniqueConstraints.add(mUq);
    }
    
    for (ForeignKey fk : createTable.getForeignKey()) {
      if (DdlHelp.isDropForeignKey(fk.getColumnNames())) {
        removeForeignKey(fk.getName());
      } else {
        addForeignKey(fk.getName(), fk.getRefTableName(), fk.getIndexName(), fk.getColumnNames(), fk.getRefColumnNames());
      }
    }
  }


  public void addForeignKey(String name, String refTableName, String indexName, String columnNames,
      String refColumnNames) {
    MCompoundForeignKey foreignKey = new MCompoundForeignKey(name, refTableName, indexName);
    String[] cols = StringHelper.splitNames(columnNames);
    String[] refCols = StringHelper.splitNames(refColumnNames);
    for (int i = 0; i < cols.length && i < refCols.length; i++) {
      foreignKey.addColumnPair(cols[i], refCols[i]);
    }
    addForeignKey(foreignKey);
    
  }

  /**
   * Construct typically from EbeanServer meta data.
   */
  public MTable(String name) {
    this.name = name;
  }

  /**
   * Return the DropTable migration for this table.
   */
  public DropTable dropTable() {
    DropTable dropTable = new DropTable();
    dropTable.setName(name);
    // we must add pk col name & sequence name, as we have to delete the sequence also.
    if (identityType != IdentityType.GENERATOR && identityType != IdentityType.EXTERNAL) {
      String pkCol = null;
      for (MColumn column : columns.values()) {
        if (column.isPrimaryKey()) {
          if (pkCol == null) {
            pkCol = column.getName();
          } else { // multiple pk cols -> no sequence
            pkCol = null;
            break;
          }
        }
      }
      if (pkCol != null) {
        dropTable.setSequenceCol(pkCol);
        dropTable.setSequenceName(sequenceName);
      }
    }
    return dropTable;
  }

  /**
   * Return the CreateTable migration for this table.
   */
  public CreateTable createTable() {

    CreateTable createTable = new CreateTable();
    createTable.setName(name);
    createTable.setPkName(pkName);
    createTable.setComment(comment);
    createTable.setTablespace(tablespace);
    createTable.setIndexTablespace(indexTablespace);
    createTable.setSequenceName(sequenceName);
    createTable.setSequenceInitial(toBigInteger(sequenceInitial));
    createTable.setSequenceAllocate(toBigInteger(sequenceAllocate));
    createTable.setIdentityType(identityType);
    if (withHistory) {
      createTable.setWithHistory(Boolean.TRUE);
    }
    if (draft) {
      createTable.setDraft(Boolean.TRUE);
    }

    for (MColumn column : allColumns()) {
      // filter out draftOnly columns from the base table
      if (draft || !column.isDraftOnly()) {
        createTable.getColumn().add(column.createColumn());
      }
    }

    for (MCompoundForeignKey compoundKey : compoundKeys) {
      createTable.getForeignKey().add(compoundKey.createForeignKey());
    }

    for (MCompoundUniqueConstraint constraint : uniqueConstraints) {
      UniqueConstraint uq = constraint.getUniqueConstraint();
      createTable.getUniqueConstraint().add(uq);
    }

    return createTable;
  }

  /**
   * Compare to another version of the same table to perform a diff.
   */
  public void compare(ModelDiff modelDiff, MTable newTable) {

    if (withHistory != newTable.withHistory) {
      if (withHistory) {
        DropHistoryTable dropHistoryTable = new DropHistoryTable();
        dropHistoryTable.setBaseTable(name);
        modelDiff.addDropHistoryTable(dropHistoryTable);

      } else {
        AddHistoryTable addHistoryTable = new AddHistoryTable();
        addHistoryTable.setBaseTable(name);
        modelDiff.addAddHistoryTable(addHistoryTable);
      }
    }

    compareColumns(modelDiff, newTable);

    if (MColumn.different(comment, newTable.comment)) {
      AddTableComment addTableComment = new AddTableComment();
      addTableComment.setName(name);
      if (newTable.comment == null) {
        addTableComment.setComment(DdlHelp.DROP_COMMENT);
      } else {
        addTableComment.setComment(newTable.comment);
      }
      modelDiff.addTableComment(addTableComment);
    }
    
    
    compareCompoundKeys(modelDiff, newTable);
    compareUniqueKeys(modelDiff, newTable);
  }

  private void compareColumns(ModelDiff modelDiff, MTable newTable) {
    addColumn = null;

    Map<String, MColumn> newColumnMap = newTable.getColumns();

    // compare newColumns to existing columns (look for new and diff columns)
    for (MColumn newColumn : newColumnMap.values()) {
      MColumn localColumn = getColumn(newColumn.getName());
      if (localColumn == null) {
        // can ignore if draftOnly column and non-draft table
        if (!newColumn.isDraftOnly() || draft) {
          diffNewColumn(newColumn);
        }
      } else {
        localColumn.compare(modelDiff, this, newColumn);
      }
    }

    // compare existing columns (look for dropped columns)
    for (MColumn existingColumn : allColumns()) {
      MColumn newColumn = newColumnMap.get(existingColumn.getName());
      if (newColumn == null) {
        diffDropColumn(modelDiff, existingColumn);
      } else if (newColumn.isDraftOnly() && !draft) {
        // effectively a drop column (draft only column on a non-draft table)
        logger.trace("... drop column {} from table {} as now draftOnly", newColumn.getName(), name);
        diffDropColumn(modelDiff, existingColumn);
      }
    }

    if (addColumn != null) {
      modelDiff.addAddColumn(addColumn);
    }
<<<<<<< HEAD
    
  }

  
  private void compareCompoundKeys(ModelDiff modelDiff, MTable newTable) {
    List<MCompoundForeignKey> newKeys = new ArrayList<>(newTable.getCompoundKeys());
    List<MCompoundForeignKey> currentKeys = new ArrayList<>(getCompoundKeys());
    
    // remove keys that have not changed
    currentKeys.removeAll(newTable.getCompoundKeys());
    newKeys.removeAll(getCompoundKeys());
    
    for (MCompoundForeignKey currentKey : currentKeys) {
      modelDiff.addAlterForeignKey(currentKey.dropForeignKey(name));
    }
    
    for (MCompoundForeignKey newKey : newKeys) {
      modelDiff.addAlterForeignKey(newKey.addForeignKey(name));
    }
  }
  
  private void compareUniqueKeys(ModelDiff modelDiff, MTable newTable) {
    List<MCompoundUniqueConstraint> newKeys = new ArrayList<>(newTable.getUniqueConstraints());
    List<MCompoundUniqueConstraint> currentKeys = new ArrayList<>(getUniqueConstraints());
    
    // remove keys that have not changed
    currentKeys.removeAll(newTable.getUniqueConstraints());
    newKeys.removeAll(getUniqueConstraints());
    
    for (MCompoundUniqueConstraint currentKey: currentKeys) {
      modelDiff.addUniqueConstraint(currentKey.dropUniqueConstraint(name));
    }
    for (MCompoundUniqueConstraint newKey: newKeys) {
      modelDiff.addUniqueConstraint(newKey.addUniqueConstraint(name));
=======

    if (MColumn.different(comment, newTable.comment)) {
      AddTableComment addTableComment = new AddTableComment();
      addTableComment.setName(name);
      if (newTable.comment == null) {
        addTableComment.setComment(DdlHelp.DROP_COMMENT);
      } else {
        addTableComment.setComment(newTable.comment);
      }
      modelDiff.addTableComment(addTableComment);
>>>>>>> 764f5ce4
    }
  }

  /**
   * Apply AddColumn migration.
   */
  public void apply(AddColumn addColumn) {
    checkTableName(addColumn.getTableName());
    for (Column column : addColumn.getColumn()) {
      addColumn(column);
    }
  }

  /**
   * Apply AddColumn migration.
   */
  public void apply(AlterColumn alterColumn) {
    checkTableName(alterColumn.getTableName());
    String columnName = alterColumn.getColumnName();
    MColumn existingColumn = getColumn(columnName);
    if (existingColumn == null) {
      throw new IllegalStateException("Column [" + columnName + "] does not exist for AlterColumn change?");
    }
    existingColumn.apply(alterColumn);
  }

  /**
   * Apply DropColumn migration.
   */
  public void apply(DropColumn dropColumn) {
    checkTableName(dropColumn.getTableName());
    MColumn removed = columns.remove(dropColumn.getColumnName());
    if (removed == null) {
      throw new IllegalStateException("Column [" + dropColumn.getColumnName() + "] does not exist for DropColumn change on table [" + dropColumn.getTableName() + "]?");
    }
  }

  public String getName() {
    return name;
  }

  /**
   * Return true if this table is a 'Draft' table.
   */
  public boolean isDraft() {
    return draft;
  }

  public void setPkName(String pkName) {
    this.pkName = pkName;
  }

  public String getComment() {
    return comment;
  }

  public void setComment(String comment) {
    this.comment = comment;
  }

  public String getTablespace() {
    return tablespace;
  }

  public String getIndexTablespace() {
    return indexTablespace;
  }

  public boolean isWithHistory() {
    return withHistory;
  }

  public MTable setWithHistory(boolean withHistory) {
    this.withHistory = withHistory;
    return this;
  }

  public List<String> allHistoryColumns(boolean includeDropped) {

    List<String> columnNames = new ArrayList<>(columns.size());
    for (MColumn column : columns.values()) {
      if (column.isIncludeInHistory()) {
        columnNames.add(column.getName());
      }
    }
    if (includeDropped && !droppedColumns.isEmpty()) {
      columnNames.addAll(droppedColumns);
    }
    return columnNames;
  }

  /**
   * Return all the columns (excluding columns marked as dropped).
   */
  public Collection<MColumn> allColumns() {

    return columns.values();
  }

  /**
   * Return the column by name.
   */
  public MColumn getColumn(String name) {
    return columns.get(name);
  }

  private Map<String, MColumn> getColumns() {
    return columns;
  }

  public List<MCompoundUniqueConstraint> getUniqueConstraints() {
    return uniqueConstraints;
  }

  public List<MCompoundForeignKey> getCompoundKeys() {
    return compoundKeys;
  }

  public void setSequenceName(String sequenceName) {
    this.sequenceName = sequenceName;
  }

  public void setSequenceInitial(int sequenceInitial) {
    this.sequenceInitial = sequenceInitial;
  }

  public void setSequenceAllocate(int sequenceAllocate) {
    this.sequenceAllocate = sequenceAllocate;
  }

  public void setWhenCreatedColumn(String whenCreatedColumn) {
    this.whenCreatedColumn = whenCreatedColumn;
  }

  public String getWhenCreatedColumn() {
    return whenCreatedColumn;
  }

  /**
   * Set the identity type to use for this table.
   * <p>
   * If set then this overrides the platform default so for UUID generated values
   * or DB's supporting both sequences and autoincrement.
   */
  public void setIdentityType(IdentityType identityType) {
    this.identityType = identityType;
  }

  /**
   * Return the list of columns that make the primary key.
   */
  public List<MColumn> primaryKeyColumns() {
    List<MColumn> pk = new ArrayList<>(3);
    for (MColumn column : allColumns()) {
      if (column.isPrimaryKey()) {
        pk.add(column);
      }
    }
    return pk;
  }

  private void checkTableName(String tableName) {
    if (!name.equals(tableName)) {
      throw new IllegalArgumentException("addColumn tableName [" + tableName + "] does not match [" + name + "]");
    }
  }

  /**
   * Add a column via migration data.
   */
  private void addColumn(Column column) {
    columns.put(column.getName(), new MColumn(column));
  }

  /**
   * Add a model column (typically from EbeanServer meta data).
   */
  public void addColumn(MColumn column) {
    columns.put(column.getName(), column);
  }

  /**
   * Add a unique constraint.
   */
  public void addUniqueConstraint(String[] columns, boolean oneToOne, String constraintName) {
    uniqueConstraints.add(new MCompoundUniqueConstraint(columns, oneToOne, constraintName));
  }

  /**
   * Add a unique constraint.
   */
  public void addUniqueConstraint(List<MColumn> columns, boolean oneToOne, String constraintName) {
    String[] cols = new String[columns.size()];
    for (int i = 0; i < columns.size(); i++) {
      cols[i] = columns.get(i).getName();
    }
    addUniqueConstraint(cols, oneToOne, constraintName);
  }

  /**
   * Add a compound foreign key.
   */
  public void addForeignKey(MCompoundForeignKey compoundKey) {
    compoundKeys.add(compoundKey);
  }

  /**
   * Add a column checking if it already exists and if so return the existing column.
   * Sometimes the case for a primaryKey that is also a foreign key.
   */
  public MColumn addColumn(String dbCol, String columnDefn, boolean notnull) {

    MColumn existingColumn = getColumn(dbCol);
    if (existingColumn != null) {
      if (notnull) {
        existingColumn.setNotnull(true);
      }
      return existingColumn;
    }

    MColumn newCol = new MColumn(dbCol, columnDefn, notnull);
    addColumn(newCol);
    return newCol;
  }

  /**
   * Add a 'new column' to the AddColumn migration object.
   */
  private void diffNewColumn(MColumn newColumn) {

    if (addColumn == null) {
      addColumn = new AddColumn();
      addColumn.setTableName(name);
      if (withHistory) {
        // These addColumns need to occur on the history
        // table as well as the base table
        addColumn.setWithHistory(Boolean.TRUE);
      }
    }

    addColumn.getColumn().add(newColumn.createColumn());
  }

  /**
   * Add a 'drop column' to the diff.
   */
  private void diffDropColumn(ModelDiff modelDiff, MColumn existingColumn) {

    DropColumn dropColumn = new DropColumn();
    dropColumn.setTableName(name);
    dropColumn.setColumnName(existingColumn.getName());
    if (withHistory && !existingColumn.isHistoryExclude()) {
      // These dropColumns should occur on the history
      // table as well as the base table
      dropColumn.setWithHistory(Boolean.TRUE);
    }

    modelDiff.addDropColumn(dropColumn);
  }

  /**
   * Register a pending un-applied drop column.
   * <p>
   * This means this column still needs to be included in history views/triggers etc even
   * though it is not part of the current model.
   */
  public void registerPendingDropColumn(String columnName) {
    droppedColumns.add(columnName);
  }

  private int toInt(BigInteger value) {
    return (value == null) ? 0 : value.intValue();
  }

  private BigInteger toBigInteger(int value) {
    return (value == 0) ? null : BigInteger.valueOf(value);
  }

  /**
   * Check if there are duplicate foreign keys.
   * <p>
   * This can occur when an ManyToMany relates back to itself.
   * </p>
   */
  public void checkDuplicateForeignKeys() {

    if (hasDuplicateForeignKeys()) {
      int counter = 1;
      for (MCompoundForeignKey fk : compoundKeys) {
        fk.addNameSuffix(counter++);
      }
    }
  }

  /**
   * Return true if the foreign key names are not unique.
   */
  private boolean hasDuplicateForeignKeys() {
    Set<String> fkNames = new HashSet<>();
    for (MCompoundForeignKey fk : compoundKeys) {
      if (!fkNames.add(fk.getName())) {
        return true;
      }
    }
    return false;
  }

  /**
   * Adjust the references (FK) if it should relate to a draft table.
   */
  public void adjustReferences(ModelContainer modelContainer) {

    Collection<MColumn> cols = allColumns();
    for (MColumn col : cols) {
      String references = col.getReferences();
      if (references != null) {
        String baseTable = extractBaseTable(references);
        MTable refBaseTable = modelContainer.getTable(baseTable);
        if (refBaseTable.draftTable != null) {
          // change references to another associated 'draft' table
          String newReferences = deriveReferences(references, refBaseTable.draftTable.getName());
          col.setReferences(newReferences);
        }
      }
    }
  }

  /**
   * Return the base table name from references (table.column).
   */
  private String extractBaseTable(String references) {
    int lastDot = references.lastIndexOf('.');
    return references.substring(0, lastDot);
  }

  /**
   * Return the new references using the given draftTableName.
   * (The referenced column is the same as before).
   */
  private String deriveReferences(String references, String draftTableName) {
    int lastDot = references.lastIndexOf('.');
    return draftTableName + "." + references.substring(lastDot + 1);
  }

  /**
   * This method adds information which columns are nullable or not to the compound indices.
   */
  public void updateCompoundIndices() {
    for (MCompoundUniqueConstraint uniq : uniqueConstraints) {
      List<String> nullableColumns = new ArrayList<>();
      for (String columnName : uniq.getColumns()) {
        MColumn col = getColumn(columnName);
        if (col == null) {
          throw new IllegalStateException("Column '" + columnName + "' not found in table " + getName());
        }
        if (!col.isNotnull()) {
          nullableColumns.add(columnName);
        }
      }
      uniq.setNullableColumns(nullableColumns.toArray(new String[nullableColumns.size()]));
    }
  }

  public void removeForeignKey(String name) {
    compoundKeys.removeIf(fk -> fk.getName().equals(name));
  }

}<|MERGE_RESOLUTION|>--- conflicted
+++ resolved
@@ -341,8 +341,6 @@
     if (addColumn != null) {
       modelDiff.addAddColumn(addColumn);
     }
-<<<<<<< HEAD
-    
   }
 
   
@@ -376,18 +374,6 @@
     }
     for (MCompoundUniqueConstraint newKey: newKeys) {
       modelDiff.addUniqueConstraint(newKey.addUniqueConstraint(name));
-=======
-
-    if (MColumn.different(comment, newTable.comment)) {
-      AddTableComment addTableComment = new AddTableComment();
-      addTableComment.setName(name);
-      if (newTable.comment == null) {
-        addTableComment.setComment(DdlHelp.DROP_COMMENT);
-      } else {
-        addTableComment.setComment(newTable.comment);
-      }
-      modelDiff.addTableComment(addTableComment);
->>>>>>> 764f5ce4
     }
   }
 
