package io.ebean;

import java.sql.ResultSet;
import java.sql.SQLException;

/**
 * Builds RawSql instances from a SQL string and column mappings.
 * <p>
 * Note that RawSql can also be defined in ebean-orm.xml files and be used as a
 * named query.
 * </p>
 *
 * @see RawSql
 */
public interface RawSqlBuilder {

  /**
   * Create and return a RawSql object based on the resultSet and list of properties the columns in
   * the resultSet map to.
   * <p>
   * The properties listed in the propertyNames must be in the same order as the columns in the
   * resultSet.
   */
  static RawSql resultSet(ResultSet resultSet, String... propertyNames) {
    return XServiceProvider.rawSql().resultSet(resultSet, propertyNames);
  }

  /**
<<<<<<< HEAD
   * Create and return a SqlRow based on the resultSet and the dbTrueValue.
   * @throws SQLException
   */
  static SqlRow sqlRow(ResultSet resultSet, final String dbTrueValue) throws SQLException {
    return XServiceProvider.rawSql().sqlRow(resultSet, dbTrueValue);

=======
   * Create and return a SqlRow based on the resultSet with dbTrueValue and binaryOptimizedUUID options.
   */
  static SqlRow sqlRow(ResultSet resultSet, final String dbTrueValue, boolean binaryOptimizedUUID) throws SQLException {
    return XServiceProvider.rawSql().sqlRow(resultSet, dbTrueValue, binaryOptimizedUUID);
>>>>>>> 8041f9c6
  }

  /**
   * Return an unparsed RawSqlBuilder. Unlike a parsed one this query can not be
   * modified - so no additional WHERE or HAVING expressions can be added to
   * this query.
   */
  static RawSqlBuilder unparsed(String sql) {
    return XServiceProvider.rawSql().unparsed(sql);
  }

  /**
   * Return a RawSqlBuilder parsing the sql.
   * <p>
   * The sql statement will be parsed so that Ebean can determine where it can
   * insert additional WHERE or HAVING expressions.
   * </p>
   * <p>
   * Additionally the selected columns are parsed to determine the column
   * ordering. This also means additional checks can be made with the column
   * mapping - specifically we can check that all columns are mapped and that
   * correct column names are entered into the mapping.
   * </p>
   */
  static RawSqlBuilder parse(String sql) {
    return XServiceProvider.rawSql().parsed(sql);
  }

  /**
   * Set the mapping of a DB Column to a bean property.
   * <p>
   * For Unparsed SQL the columnMapping MUST be defined in the same order that
   * the columns appear in the SQL statement.
   * </p>
   *
   * @param dbColumn     the DB column that we are mapping to a bean property
   * @param propertyName the bean property that we are mapping the DB column to.
   */
  RawSqlBuilder columnMapping(String dbColumn, String propertyName);

  /**
   * Ignore this DB column. It is not mapped to any bean property.
   */
  RawSqlBuilder columnMappingIgnore(String dbColumn);

  /**
   * Modify any column mappings with the given table alias to have the path prefix.
   * <p>
   * For example modify all mappings with table alias "c" to have the path prefix "customer".
   * </p>
   * <p>
   * For the "Root type" you don't need to specify a tableAliasMapping.
   * </p>
   */
  RawSqlBuilder tableAliasMapping(String tableAlias, String path);

  /**
   * Create the immutable RawSql object. Do this after all the column mapping
   * has been defined.
   */
  RawSql create();

}<|MERGE_RESOLUTION|>--- conflicted
+++ resolved
@@ -26,19 +26,10 @@
   }
 
   /**
-<<<<<<< HEAD
-   * Create and return a SqlRow based on the resultSet and the dbTrueValue.
-   * @throws SQLException
-   */
-  static SqlRow sqlRow(ResultSet resultSet, final String dbTrueValue) throws SQLException {
-    return XServiceProvider.rawSql().sqlRow(resultSet, dbTrueValue);
-
-=======
    * Create and return a SqlRow based on the resultSet with dbTrueValue and binaryOptimizedUUID options.
    */
   static SqlRow sqlRow(ResultSet resultSet, final String dbTrueValue, boolean binaryOptimizedUUID) throws SQLException {
     return XServiceProvider.rawSql().sqlRow(resultSet, dbTrueValue, binaryOptimizedUUID);
->>>>>>> 8041f9c6
   }
 
   /**
