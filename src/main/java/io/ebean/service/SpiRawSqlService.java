--- conflicted
+++ resolved
@@ -29,16 +29,10 @@
 
   /**
    * Create based on a JDBC ResultSet.
-<<<<<<< HEAD
-   * @throws SQLException 
-   */
-  SqlRow sqlRow(ResultSet resultSet, String dbTrueValue) throws SQLException;
-=======
    *
    * @param resultSet           The ResultSet row to read as a SqlRow
    * @param dbTrueValue         The DB true value
    * @param binaryOptimizedUUID Flag set to true if the UUID value is stored as optimised binary(16)
    */
   SqlRow sqlRow(ResultSet resultSet, String dbTrueValue, boolean binaryOptimizedUUID) throws SQLException;
->>>>>>> 8041f9c6
 }