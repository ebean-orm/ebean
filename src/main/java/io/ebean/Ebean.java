package io.ebean;

import io.ebean.annotation.TxIsolation;
import io.ebean.cache.ServerCacheManager;
import io.ebean.config.ServerConfig;
import io.ebean.plugin.Property;
import io.ebean.text.csv.CsvReader;
import io.ebean.text.json.JsonContext;
import org.slf4j.Logger;
import org.slf4j.LoggerFactory;

import javax.annotation.Nonnull;
import javax.annotation.Nullable;
import javax.persistence.OptimisticLockException;
import javax.persistence.PersistenceException;
import java.util.Collection;
import java.util.HashMap;
import java.util.List;
import java.util.Map;
import java.util.Set;
import java.util.concurrent.Callable;
import java.util.concurrent.ConcurrentHashMap;

/**
 * This Ebean object is effectively a singleton that holds a map of registered
 * {@link EbeanServer}s. It additionally provides a convenient way to use the
 * 'default' EbeanServer.
 * <p>
 * If you are using a Dependency Injection framework such as
 * <strong>Spring</strong> or <strong>Guice</strong> you will probably
 * <strong>NOT</strong> use this Ebean singleton object. Instead you will
 * configure and construct EbeanServer instances using {@link ServerConfig} and
 * {@link EbeanServerFactory} and inject those EbeanServer instances into your
 * data access objects.
 * </p>
 * <p>
 * In documentation "Ebean singleton" refers to this object.
 * </p>
 * <ul>
 * <li>There is one EbeanServer per Database (javax.sql.DataSource).</li>
 * <li>EbeanServers can be 'registered' with the Ebean singleton (put into its
 * map). Registered EbeanServer's can later be retrieved via
 * {@link #getServer(String)}.</li>
 * <li>One EbeanServer can be referred to as the 'default' EbeanServer. For
 * convenience, the Ebean singleton (this object) provides methods such as
 * {@link #find(Class)} that proxy through to the 'default' EbeanServer. This
 * can be useful for applications that use a single database.</li>
 * </ul>
 * <p>
 * For developer convenience Ebean has static methods that proxy through to the
 * methods on the <em>'default'</em> EbeanServer. These methods are provided for
 * developers who are mostly using a single database. Many developers will be
 * able to use the methods on Ebean rather than get a EbeanServer.
 * </p>
 * <p>
 * EbeanServers can be created and used without ever needing or using the Ebean
 * singleton. Refer to {@link ServerConfig#setRegister(boolean)}.
 * </p>
 * <p>
 * You can either programmatically create/register EbeanServers via
 * {@link EbeanServerFactory} or they can automatically be created and
 * registered when you first use the Ebean singleton. When EbeanServers are
 * created automatically they are configured using information in the
 * ebean.properties file.
 * </p>
 * <pre>{@code
 *
 *   // fetch shipped orders (and also their customer)
 *   List<Order> list = Ebean.find(Order.class)
 * 	  .fetch("customer")
 * 	  .where()
 * 	  .eq("status.code", Order.Status.SHIPPED)
 * 	  .findList();
 *
 *   // read/use the order list ...
 *   for (Order order : list) {
 * 	   Customer customer = order.getCustomer();
 * 	   ...
 *   }
 *
 * }</pre>
 * <pre>{@code
 *
 *   // fetch order 10, modify and save
 *   Order order = Ebean.find(Order.class, 10);
 *
 *   OrderStatus shipped = Ebean.getReference(OrderStatus.class,"SHIPPED");
 *   order.setStatus(shipped);
 *   order.setShippedDate(shippedDate);
 *   ...
 *
 *   // implicitly creates a transaction and commits
 *   Ebean.save(order);
 *
 * }</pre>
 * <p>
 * When you have multiple databases and need access to a specific one the
 * {@link #getServer(String)} method provides access to the EbeanServer for that
 * specific database.
 * </p>
 * <pre>{@code
 *
 *   // Get access to the Human Resources EbeanServer/Database
 *   EbeanServer hrDb = Ebean.getServer("hr");
 *
 *   // fetch contact 3 from the HR database
 *   Contact contact = hrDb.find(Contact.class, 3);
 *
 *   contact.setName("I'm going to change");
 *   ...
 *
 *   // save the contact back to the HR database
 *   hrDb.save(contact);
 *
 * }</pre>
 */
public final class Ebean {
  private static final Logger logger = LoggerFactory.getLogger(Ebean.class);
<<<<<<< HEAD
  static {
    EbeanVersion.getVersion(); // initalizes the version class and logs the version.
  }
 
=======

  static {
    EbeanVersion.getVersion(); // initalizes the version class and logs the version.
  }

>>>>>>> 8041f9c6
  /**
   * Manages creation and cache of EbeanServers.
   */
  private static final Ebean.ServerManager serverMgr = new Ebean.ServerManager();

  /**
   * Helper class for managing fast and safe access and creation of
   * EbeanServers.
   */
  private static final class ServerManager {

    /**
     * Cache for fast concurrent read access.
     */
    private final ConcurrentHashMap<String, EbeanServer> concMap = new ConcurrentHashMap<>();

    /**
     * Cache for synchronized read, creation and put. Protected by the monitor object.
     */
    private final HashMap<String, EbeanServer> syncMap = new HashMap<>();

    private final Object monitor = new Object();

    /**
     * The 'default' EbeanServer.
     */
    private EbeanServer defaultServer;

    private ServerManager() {

      try {
        if (!PrimaryServer.isSkip()) {
          // look to see if there is a default server defined
          String defaultName = PrimaryServer.getDefaultServerName();
          logger.debug("defaultName:{}", defaultName);
          if (defaultName != null && !defaultName.trim().isEmpty()) {
            defaultServer = getWithCreate(defaultName.trim());
          }
        }
      } catch (Throwable e) {
        logger.error("Error trying to create the default EbeanServer", e);
        throw new RuntimeException(e);
      }
    }

    private EbeanServer getDefaultServer() {
      if (defaultServer == null) {
        String msg = "The default EbeanServer has not been defined?";
        msg += " This is normally set via the ebean.datasource.default property.";
        msg += " Otherwise it should be registered programmatically via registerServer()";
        throw new PersistenceException(msg);
      }
      return defaultServer;
    }

    private EbeanServer get(String name) {
      if (name == null || name.isEmpty()) {
        return defaultServer;
      }
      // non-synchronized read
      EbeanServer server = concMap.get(name);
      if (server != null) {
        return server;
      }
      // synchronized read, create and put
      return getWithCreate(name);
    }

    /**
     * Synchronized read, create and put of EbeanServers.
     */
    private EbeanServer getWithCreate(String name) {

      synchronized (monitor) {

        EbeanServer server = syncMap.get(name);
        if (server == null) {
          // register when creating server this way
          server = EbeanServerFactory.create(name);
          register(server, false);
        }
        return server;
      }
    }

    /**
     * Register a server so we can get it by its name.
     */
    private void register(EbeanServer server, boolean isDefaultServer) {
      registerWithName(server.getName(), server, isDefaultServer);
    }

    private void registerWithName(String name, EbeanServer server, boolean isDefaultServer) {
      synchronized (monitor) {
        concMap.put(name, server);
        syncMap.put(name, server);
        if (isDefaultServer) {
          defaultServer = server;
        }
      }
    }

  }

  private Ebean() {
  }

  /**
   * Get the EbeanServer for a given DataSource. If name is null this will
   * return the 'default' EbeanServer.
   * <p>
   * This is provided to access EbeanServer for databases other than the
   * 'default' database. EbeanServer also provides more control over
   * transactions and the ability to use transactions created externally to
   * Ebean.
   * </p>
   * <pre>{@code
   * // use the "hr" database
   * EbeanServer hrDatabase = Ebean.getServer("hr");
   *
   * Person person = hrDatabase.find(Person.class, 10);
   * }</pre>
   *
   * @param name the name of the server, can use null for the 'default server'
   */
  public static EbeanServer getServer(String name) {
    return serverMgr.get(name);
  }

  /**
   * Returns the default EbeanServer.
   * <p>
   * This is equivalent to <code>Ebean.getServer(null);</code>
   * </p>
   */
  public static EbeanServer getDefaultServer() {
    return serverMgr.getDefaultServer();
  }

  /**
   * Return the ExpressionFactory from the default server.
   * <p>
   * The ExpressionFactory is used internally by the query and ExpressionList to
   * build the WHERE and HAVING clauses. Alternatively you can use the
   * ExpressionFactory directly to create expressions to add to the query where
   * clause.
   * </p>
   * <p>
   * Alternatively you can use the {@link Expr} as a shortcut to the
   * ExpressionFactory of the 'Default' EbeanServer.
   * </p>
   * <p>
   * You generally need to the an ExpressionFactory (or {@link Expr}) to build
   * an expression that uses OR like Expression e = Expr.or(..., ...);
   * </p>
   */
  public static ExpressionFactory getExpressionFactory() {
    return serverMgr.getDefaultServer().getExpressionFactory();
  }

  /**
   * Register the server with this Ebean singleton. Specify if the registered
   * server is the primary/default server.
   */
  public static void register(EbeanServer server, boolean defaultServer) {
    serverMgr.register(server, defaultServer);
  }

  /**
   * Backdoor for registering a mock implementation of EbeanServer as the default server.
   */
  protected static EbeanServer mock(String name, EbeanServer server, boolean defaultServer) {
    EbeanServer originalPrimaryServer = serverMgr.defaultServer;
    serverMgr.registerWithName(name, server, defaultServer);
    return originalPrimaryServer;
  }

  /**
   * Return the next identity value for a given bean type.
   * <p>
   * This will only work when a IdGenerator is on this bean type such as a DB
   * sequence or UUID.
   * </p>
   * <p>
   * For DB's supporting getGeneratedKeys and sequences such as Oracle10 you do
   * not need to use this method generally. It is made available for more
   * complex cases where it is useful to get an ID prior to some processing.
   * </p>
   */
  public static Object nextId(Class<?> beanType) {
    return serverMgr.getDefaultServer().nextId(beanType);
  }

  /**
   * Start a transaction with 'REQUIRED' semantics.
   * <p>
   * With REQUIRED semantics if an active transaction already exists that transaction will be used.
   * </p>
   * <p>
   * The transaction is stored in a ThreadLocal variable and typically you only
   * need to use the returned Transaction <em>IF</em> you wish to do things like
   * use batch mode, change the transaction isolation level, use savepoints or
   * log comments to the transaction log.
   * </p>
   * <p>
   * Example of using a transaction to span multiple calls to find(), save()
   * etc.
   * </p>
   * <pre>{@code
   *
   *   // start a transaction (stored in a ThreadLocal)
   *   Ebean.beginTransaction();
   *   try {
   * 	   Order order = Ebean.find(Order.class,10); ...
   *
   * 	   Ebean.save(order);
   *
   * 	   Ebean.commitTransaction();
   *
   *   } finally {
   * 	   // rollback if we didn't commit
   * 	   // i.e. an exception occurred before commitTransaction().
   * 	   Ebean.endTransaction();
   *   }
   *
   * }</pre>
   * <p>
   * If you want to externalise the transaction management then you should be
   * able to do this via EbeanServer. Specifically with EbeanServer you can pass
   * the transaction to the various find() and save() execute() methods. This
   * gives you the ability to create the transactions yourself externally from
   * Ebean and pass those transactions through to the various methods available
   * on EbeanServer.
   * </p>
   */
  public static Transaction beginTransaction() {
    return serverMgr.getDefaultServer().beginTransaction();
  }

  /**
   * Start a transaction additionally specifying the isolation level.
   *
   * @param isolation the Transaction isolation level
   */
  public static Transaction beginTransaction(TxIsolation isolation) {
    return serverMgr.getDefaultServer().beginTransaction(isolation);
  }

  /**
   * Start a transaction typically specifying REQUIRES_NEW or REQUIRED semantics.
   * <p>
   * Note that this provides an try finally alternative to using {@link #executeCall(TxScope, Callable)} or
   * {@link #execute(TxScope, Runnable)}.
   * </p>
   * <p>
   * <h3>REQUIRES_NEW example:</h3>
   * <pre>{@code
   * // Start a new transaction. If there is a current transaction
   * // suspend it until this transaction ends
   * Transaction txn = Ebean.beginTransaction(TxScope.requiresNew());
   * try {
   *
   *   ...
   *
   *   // commit the transaction
   *   txn.commit();
   *
   * } finally {
   *   // end this transaction which:
   *   //  A) will rollback transaction if it has not been committed already
   *   //  B) will restore a previously suspended transaction
   *   txn.end();
   * }
   *
   * }</pre>
   * <h3>REQUIRED example:</h3>
   * <pre>{@code
   *
   * // start a new transaction if there is not a current transaction
   * Transaction txn = Ebean.beginTransaction(TxScope.required());
   * try {
   *
   *   ...
   *
   *   // commit the transaction if it was created or
   *   // do nothing if there was already a current transaction
   *   txn.commit();
   *
   * } finally {
   *   // end this transaction which will rollback the transaction
   *   // if it was created for this try finally scope and has not
   *   // already been committed
   *   txn.end();
   * }
   *
   * }</pre>
   */
  public static Transaction beginTransaction(TxScope scope) {
    return serverMgr.getDefaultServer().beginTransaction(scope);
  }

  /**
   * Returns the current transaction or null if there is no current transaction
   * in scope.
   */
  public static Transaction currentTransaction() {
    return serverMgr.getDefaultServer().currentTransaction();
  }

  /**
   * The batch will be flushing automatically but you can use this to explicitly
   * flush the batch if you like.
   * <p>
   * Flushing occurs automatically when:
   * </p>
   * <ul>
   * <li>the batch size is reached</li>
   * <li>A query is executed on the same transaction</li>
   * <li>UpdateSql or CallableSql are mixed with bean save and delete</li>
   * <li>Transaction commit occurs</li>
   * <li>A getter method is called on a batched bean</li>
   * </ul>
   */
  public static void flush() {
    currentTransaction().flush();
  }

  /**
   * Register a TransactionCallback on the currently active transaction.
   * <p/>
   * If there is no currently active transaction then a PersistenceException is thrown.
   *
   * @param transactionCallback the transaction callback to be registered with the current transaction
   * @throws PersistenceException if there is no currently active transaction
   */
  public static void register(TransactionCallback transactionCallback) throws PersistenceException {
    serverMgr.getDefaultServer().register(transactionCallback);
  }

  /**
   * Commit the current transaction.
   */
  public static void commitTransaction() {
    serverMgr.getDefaultServer().commitTransaction();
  }

  /**
   * Rollback the current transaction.
   */
  public static void rollbackTransaction() {
    serverMgr.getDefaultServer().rollbackTransaction();
  }

  /**
   * If the current transaction has already been committed do nothing otherwise
   * rollback the transaction.
   * <p>
   * Useful to put in a finally block to ensure the transaction is ended, rather
   * than a rollbackTransaction() in each catch block.
   * </p>
   * <p>
   * Code example:
   * </p>
   * <pre>{@code
   *   Ebean.beginTransaction();
   *   try {
   *     // do some fetching and or persisting
   *
   *     // commit at the end
   *     Ebean.commitTransaction();
   *
   *   } finally {
   *     // if commit didn't occur then rollback the transaction
   *     Ebean.endTransaction();
   *   }
   * }</pre>
   */
  public static void endTransaction() {
    serverMgr.getDefaultServer().endTransaction();
  }

  /**
   * Mark the current transaction as rollback only.
   */
  public static void setRollbackOnly() {
    serverMgr.getDefaultServer().currentTransaction().setRollbackOnly();
  }

  /**
   * Return a map of the differences between two objects of the same type.
   * <p>
   * When null is passed in for b, then the 'OldValues' of a is used for the
   * difference comparison.
   * </p>
   */
  public static Map<String, ValuePair> diff(Object a, Object b) {
    return serverMgr.getDefaultServer().diff(a, b);
  }

  /**
   * Either Insert or Update the bean depending on its state.
   * <p>
   * If there is no current transaction one will be created and committed for
   * you automatically.
   * </p>
   * <p>
   * Save can cascade along relationships. For this to happen you need to
   * specify a cascade of CascadeType.ALL or CascadeType.PERSIST on the
   * OneToMany, OneToOne or ManyToMany annotation.
   * </p>
   * <p>
   * In this example below the details property has a CascadeType.ALL set so
   * saving an order will also save all its details.
   * </p>
   * <pre>{@code
   *   public class Order { ...
   *
   * 	   @OneToMany(cascade=CascadeType.ALL, mappedBy="order")
   * 	   List<OrderDetail> details;
   * 	   ...
   *   }
   * }</pre>
   * <p>
   * When a save cascades via a OneToMany or ManyToMany Ebean will automatically
   * set the 'parent' object to the 'detail' object. In the example below in
   * saving the order and cascade saving the order details the 'parent' order
   * will be set against each order detail when it is saved.
   * </p>
   */
  public static void save(Object bean) throws OptimisticLockException {
    serverMgr.getDefaultServer().save(bean);
  }

  /**
   * Insert the bean. This is useful when you set the Id property on a bean and
   * want to explicitly insert it.
   */
  public static void insert(Object bean) {
    serverMgr.getDefaultServer().insert(bean);
  }

  /**
   * Insert a collection of beans.
   */
  public static void insertAll(Collection<?> beans) {
    serverMgr.getDefaultServer().insertAll(beans);
  }

  /**
   * Marks the entity bean as dirty.
   * <p>
   * This is used so that when a bean that is otherwise unmodified is updated with the version
   * property updated.
   * <p>
   * An unmodified bean that is saved or updated is normally skipped and this marks the bean as
   * dirty so that it is not skipped.
   * <pre>{@code
   *
   *   Customer customer = Ebean.find(Customer, id);
   *
   *   // mark the bean as dirty so that a save() or update() will
   *   // increment the version property
   *   Ebean.markAsDirty(customer);
   *   Ebean.save(customer);
   *
   * }</pre>
   */
  public static void markAsDirty(Object bean) throws OptimisticLockException {
    serverMgr.getDefaultServer().markAsDirty(bean);
  }

  /**
   * Saves the bean using an update. If you know you are updating a bean then it is preferrable to
   * use this update() method rather than save().
   * <p>
   * <b>Stateless updates:</b> Note that the bean does not have to be previously fetched to call
   * update().You can create a new instance and set some of its properties programmatically for via
   * JSON/XML marshalling etc. This is described as a 'stateless update'.
   * </p>
   * <p>
   * <b>Optimistic Locking: </b> Note that if the version property is not set when update() is
   * called then no optimistic locking is performed (internally ConcurrencyMode.NONE is used).
   * </p>
   * <p>
   * <b>{@link ServerConfig#setUpdatesDeleteMissingChildren(boolean)}: </b> When cascade saving to a
   * OneToMany or ManyToMany the updatesDeleteMissingChildren setting controls if any other children
   * that are in the database but are not in the collection are deleted.
   * </p>
   * <p>
   * <b>{@link ServerConfig#setUpdateChangesOnly(boolean)}: </b> The updateChangesOnly setting
   * controls if only the changed properties are included in the update or if all the loaded
   * properties are included instead.
   * </p>
   * <pre>{@code
   *
   *   // A 'stateless update' example
   *   Customer customer = new Customer();
   *   customer.setId(7);
   *   customer.setName("ModifiedNameNoOCC");
   *   ebeanServer.update(customer);
   *
   * }</pre>
   *
   * @see ServerConfig#setUpdatesDeleteMissingChildren(boolean)
   * @see ServerConfig#setUpdateChangesOnly(boolean)
   */
  public static void update(Object bean) throws OptimisticLockException {
    serverMgr.getDefaultServer().update(bean);
  }

  /**
   * Update the beans in the collection.
   */
  public static void updateAll(Collection<?> beans) throws OptimisticLockException {
    serverMgr.getDefaultServer().updateAll(beans);
  }

  /**
   * Save all the beans from a Collection.
   */
  public static int saveAll(Collection<?> beans) throws OptimisticLockException {
    return serverMgr.getDefaultServer().saveAll(beans);
  }

  /**
   * This method checks the uniqueness of a bean. I.e. if the save will work. It will return the
   * properties that violates an unique / primary key. This may be done in an UI save action to
   * validate if the user has entered correct values.
   * <p>
   * Note: This method queries the DB for uniqueness of all indices, so do not use it in a batch update.
   * <p>
   * Note: This checks only the root bean!
   * <p>
   * <pre>{@code
   *
   *   // there is a unique constraint on title
   *
   *   Document doc = new Document();
   *   doc.setTitle("One flew over the cuckoo's nest");
   *   doc.setBody("clashes with doc1");
   *
   *   Set<Property> properties = server().checkUniqueness(doc);
   *
   *   if (properties.isEmpty()) {
   *     // it is unique ... carry on
   *
   *   } else {
   *     // build a user friendly message
   *     // to return message back to user
   *
   *     String uniqueProperties = properties.toString();
   *
   *     StringBuilder msg = new StringBuilder();
   *
   *     properties.forEach((it)-> {
   *       Object propertyValue = it.getVal(doc);
   *       String propertyName = it.getName();
   *       msg.append(" property["+propertyName+"] value["+propertyValue+"]");
   *     });
   *
   *     // uniqueProperties > [title]
   *     //       custom msg > property[title] value[One flew over the cuckoo's nest]
   *
   *  }
   *
   * }</pre>
   *
   * @param bean The entity bean to check uniqueness on
   * @return a set of Properties if constraint validation was detected or empty list.
   */
  @Nonnull
  public static Set<Property> checkUniqueness(Object bean) {
    return serverMgr.getDefaultServer().checkUniqueness(bean);
  }

  /**
   * Same as {@link #checkUniqueness(Object)}. but with given transaction.
   */
  @Nonnull
  public static Set<Property> checkUniqueness(Object bean, Transaction transaction) {
    return serverMgr.getDefaultServer().checkUniqueness(bean, transaction);
  }

  /**
   * Delete the bean.
   * <p>
   * This will return true if the bean was deleted successfully or JDBC batch is being used.
   * </p>
   * <p>
   * If there is no current transaction one will be created and committed for
   * you automatically.
   * </p>
   * <p>
   * If the bean is configured with <code>@SoftDelete</code> then this will perform a soft
   * delete rather than a hard/permanent delete.
   * </p>
   * <p>
   * If the Bean does not have a version property (or loaded version property) and
   * the bean does not exist then this returns false indicating that nothing was
   * deleted. Note that, if JDBC batch mode is used then this always returns true.
   * </p>
   */
  public static boolean delete(Object bean) throws OptimisticLockException {
    return serverMgr.getDefaultServer().delete(bean);
  }

  /**
   * Delete the bean in permanent fashion (will not use soft delete).
   */
  public static boolean deletePermanent(Object bean) throws OptimisticLockException {
    return serverMgr.getDefaultServer().deletePermanent(bean);
  }

  /**
   * Delete the bean given its type and id.
   */
  public static int delete(Class<?> beanType, Object id) {
    return serverMgr.getDefaultServer().delete(beanType, id);
  }

  /**
   * Delete permanent the bean given its type and id.
   */
  public static int deletePermanent(Class<?> beanType, Object id) {
    return serverMgr.getDefaultServer().deletePermanent(beanType, id);
  }

  /**
   * Delete several beans given their type and id values.
   */
  public static int deleteAll(Class<?> beanType, Collection<?> ids) {
    return serverMgr.getDefaultServer().deleteAll(beanType, ids);
  }

  /**
   * Delete permanent several beans given their type and id values.
   */
  public static int deleteAllPermanent(Class<?> beanType, Collection<?> ids) {
    return serverMgr.getDefaultServer().deleteAllPermanent(beanType, ids);
  }

  /**
   * Delete all the beans in the Collection.
   */
  public static int deleteAll(Collection<?> beans) throws OptimisticLockException {
    return serverMgr.getDefaultServer().deleteAll(beans);
  }

  /**
   * Delete permanent all the beans in the Collection (will not use soft delete).
   */
  public static int deleteAllPermanent(Collection<?> beans) throws OptimisticLockException {
    return serverMgr.getDefaultServer().deleteAllPermanent(beans);
  }

  /**
   * Refresh the values of a bean.
   * <p>
   * Note that this resets OneToMany and ManyToMany properties so that if they
   * are accessed a lazy load will refresh the many property.
   * </p>
   */
  public static void refresh(Object bean) {
    serverMgr.getDefaultServer().refresh(bean);
  }

  /**
   * Refresh a 'many' property of a bean.
   * <pre>{@code
   *
   *   Order order = ...;
   *   ...
   *   // refresh the order details...
   *   Ebean.refreshMany(order, "details");
   *
   * }</pre>
   *
   * @param bean             the entity bean containing the List Set or Map to refresh.
   * @param manyPropertyName the property name of the List Set or Map to refresh.
   */
  public static void refreshMany(Object bean, String manyPropertyName) {
    serverMgr.getDefaultServer().refreshMany(bean, manyPropertyName);
  }

  /**
   * Get a reference object.
   * <p>
   * This is sometimes described as a proxy (with lazy loading).
   * </p>
   * <pre>{@code
   *
   *   Product product = Ebean.getReference(Product.class, 1);
   *
   *   // You can get the id without causing a fetch/lazy load
   *   Integer productId = product.getId();
   *
   *   // If you try to get any other property a fetch/lazy loading will occur
   *   // This will cause a query to execute...
   *   String name = product.getName();
   *
   * }</pre>
   *
   * @param beanType the type of entity bean
   * @param id       the id value
   */
  public static <T> T getReference(Class<T> beanType, Object id) {
    return serverMgr.getDefaultServer().getReference(beanType, id);
  }

  /**
   * Sort the list using the sortByClause which can contain a comma delimited
   * list of property names and keywords asc, desc, nullsHigh and nullsLow.
   * <ul>
   * <li>asc - ascending order (which is the default)</li>
   * <li>desc - Descending order</li>
   * <li>nullsHigh - Treat null values as high/large values (which is the
   * default)</li>
   * <li>nullsLow- Treat null values as low/very small values</li>
   * </ul>
   * <p>
   * If you leave off any keywords the defaults are ascending order and treating
   * nulls as high values.
   * </p>
   * <p>
   * Note that the sorting uses a Comparator and Collections.sort(); and does
   * not invoke a DB query.
   * </p>
   * <pre>{@code
   *
   *   // find orders and their customers
   *   List<Order> list = Ebean.find(Order.class)
   *     .fetch("customer")
   *     .orderBy("id")
   *     .findList();
   *
   *   // sort by customer name ascending, then by order shipDate
   *   // ... then by the order status descending
   *   Ebean.sort(list, "customer.name, shipDate, status desc");
   *
   *   // sort by customer name descending (with nulls low)
   *   // ... then by the order id
   *   Ebean.sort(list, "customer.name desc nullsLow, id");
   *
   * }</pre>
   *
   * @param list         the list of entity beans
   * @param sortByClause the properties to sort the list by
   */
  public static <T> void sort(List<T> list, String sortByClause) {
    serverMgr.getDefaultServer().sort(list, sortByClause);
  }

  /**
   * Find a bean using its unique id. This will not use caching.
   * <pre>{@code
   *
   *   // Fetch order 1
   *   Order order = Ebean.find(Order.class, 1);
   *
   * }</pre>
   * <p>
   * If you want more control over the query then you can use createQuery() and
   * Query.findOne();
   * </p>
   * <pre>{@code
   *
   *   // ... additionally fetching customer, customer shipping address,
   *   // order details, and the product associated with each order detail.
   *   // note: only product id and name is fetch (its a "partial object").
   *   // note: all other objects use "*" and have all their properties fetched.
   *
   *   Query<Order> query = Ebean.find(Order.class)
   *     .setId(1)
   *     .fetch("customer")
   *     .fetch("customer.shippingAddress")
   *     .fetch("details")
   *     .query();
   *
   *   // fetch associated products but only fetch their product id and name
   *   query.fetch("details.product", "name");
   *
   *   // traverse the object graph...
   *
   *   Order order = query.findOne();
   *
   *   Customer customer = order.getCustomer();
   *   Address shippingAddress = customer.getShippingAddress();
   *   List<OrderDetail> details = order.getDetails();
   *   OrderDetail detail0 = details.get(0);
   *   Product product = detail0.getProduct();
   *   String productName = product.getName();
   *
   * }</pre>
   *
   * @param beanType the type of entity bean to fetch
   * @param id       the id value
   */
  @Nullable
  public static <T> T find(Class<T> beanType, Object id) {
    return serverMgr.getDefaultServer().find(beanType, id);
  }

  /**
   * Create a SqlQuery for executing native sql
   * query statements.
   * <p>
   * Note that you can use raw SQL with entity beans, refer to the SqlSelect
   * annotation for examples.
   * </p>
   */
  public static SqlQuery createSqlQuery(String sql) {
    return serverMgr.getDefaultServer().createSqlQuery(sql);
  }

  /**
   * Create a sql update for executing native dml statements.
   * <p>
   * Use this to execute a Insert Update or Delete statement. The statement will
   * be native to the database and contain database table and column names.
   * </p>
   * <p>
   * See {@link SqlUpdate} for example usage.
   * </p>
   */
  public static SqlUpdate createSqlUpdate(String sql) {
    return serverMgr.getDefaultServer().createSqlUpdate(sql);
  }

  /**
   * Create a CallableSql to execute a given stored procedure.
   *
   * @see CallableSql
   */
  public static CallableSql createCallableSql(String sql) {
    return serverMgr.getDefaultServer().createCallableSql(sql);
  }

  /**
   * Create a orm update where you will supply the insert/update or delete
   * statement (rather than using a named one that is already defined using the
   * &#064;NamedUpdates annotation).
   * <p>
   * The orm update differs from the sql update in that it you can use the bean
   * name and bean property names rather than table and column names.
   * </p>
   * <p>
   * An example:
   * </p>
   * <pre>{@code
   *
   *   // The bean name and properties - "topic","postCount" and "id"
   *
   *   // will be converted into their associated table and column names
   *   String updStatement = "update topic set postCount = :pc where id = :id";
   *
   *   Update<Topic> update = Ebean.createUpdate(Topic.class, updStatement);
   *
   *   update.set("pc", 9);
   *   update.set("id", 3);
   *
   *   int rows = update.execute();
   *   System.out.println("rows updated:" + rows);
   *
   * }</pre>
   */
  public static <T> Update<T> createUpdate(Class<T> beanType, String ormUpdate) {

    return serverMgr.getDefaultServer().createUpdate(beanType, ormUpdate);
  }

  /**
   * Create a CsvReader for a given beanType.
   */
  public static <T> CsvReader<T> createCsvReader(Class<T> beanType) {

    return serverMgr.getDefaultServer().createCsvReader(beanType);
  }

  /**
   * Create a named query.
   * <p>
   * For RawSql the named query is expected to be in ebean.xml.
   * </p>
   *
   * @param beanType   The type of entity bean
   * @param namedQuery The name of the query
   * @param <T>        The type of entity bean
   * @return The query
   */
  public static <T> Query<T> createNamedQuery(Class<T> beanType, String namedQuery) {
    return serverMgr.getDefaultServer().createNamedQuery(beanType, namedQuery);
  }

  /**
   * Create a query for a type of entity bean.
   * <p>
   * You can use the methods on the Query object to specify fetch paths,
   * predicates, order by, limits etc.
   * </p>
   * <p>
   * You then use findList(), findSet(), findMap() and findOne() to execute
   * the query and return the collection or bean.
   * </p>
   * <p>
   * Note that a query executed by {@link Query#findList()}
   * {@link Query#findSet()} etc will execute against the same EbeanServer from
   * which is was created.
   * </p>
   *
   * @param beanType the class of entity to be fetched
   * @return A ORM Query object for this beanType
   */
  public static <T> Query<T> createQuery(Class<T> beanType) {

    return serverMgr.getDefaultServer().createQuery(beanType);
  }

  /**
   * Parse the Ebean query language statement returning the query which can then
   * be modified (add expressions, change order by clause, change maxRows, change
   * fetch and select paths etc).
   * <p>
   * <h3>Example</h3>
   * <pre>{@code
   *
   *   // Find order additionally fetching the customer, details and details.product name.
   *
   *   String eql = "fetch customer fetch details fetch details.product (name) where id = :orderId ";
   *
   *   Query<Order> query = Ebean.createQuery(Order.class, eql);
   *   query.setParameter("orderId", 2);
   *
   *   Order order = query.findOne();
   *
   *   // This is the same as:
   *
   *   Order order = Ebean.find(Order.class)
   *     .fetch("customer")
   *     .fetch("details")
   *     .fetch("detail.product", "name")
   *     .setId(2)
   *     .findOne();
   *
   * }</pre>
   *
   * @param beanType The type of bean to fetch
   * @param eql      The Ebean query
   * @param <T>      The type of the entity bean
   * @return The query with expressions defined as per the parsed query statement
   */
  public static <T> Query<T> createQuery(Class<T> beanType, String eql) {

    return serverMgr.getDefaultServer().createQuery(beanType, eql);
  }

  /**
   * Create a query for a type of entity bean.
   * <p>
   * This is actually the same as {@link #createQuery(Class)}. The reason it
   * exists is that people used to JPA will probably be looking for a
   * createQuery method (the same as entityManager).
   * </p>
   *
   * @param beanType the type of entity bean to find
   * @return A ORM Query object for this beanType
   */
  public static <T> Query<T> find(Class<T> beanType) {

    return serverMgr.getDefaultServer().find(beanType);
  }

  /**
   * Create a query using native SQL.
   * <p>
   * The native SQL can contain named parameters or positioned parameters.
   * </p>
   * <pre>{@code
   *
   *   String sql = "select c.id, c.name from customer c where c.name like ? order by c.name";
   *
   *   Query<Customer> query = ebeanServer.findNative(Customer.class, sql);
   *   query.setParameter(1, "Rob%");
   *
   *   List<Customer> customers = query.findList();
   *
   * }</pre>
   *
   * @param beanType  The type of entity bean to fetch
   * @param nativeSql The SQL that can contain named or positioned parameters
   * @return The query to set parameters and execute
   */
  public static <T> Query<T> findNative(Class<T> beanType, String nativeSql) {
    return serverMgr.getDefaultServer().findNative(beanType, nativeSql);
  }

  /**
   * Create an Update query to perform a bulk update.
   * <p>
   * <pre>{@code
   *
   *  int rows = Ebean.update(Customer.class)
   *      .set("status", Customer.Status.ACTIVE)
   *      .set("updtime", new Timestamp(System.currentTimeMillis()))
   *      .where()
   *        .gt("id", 1000)
   *        .update();
   *
   * }</pre>
   *
   * @param beanType The type of entity bean to update
   * @param <T>      The type of entity bean
   * @return The update query to use
   */
  public static <T> UpdateQuery<T> update(Class<T> beanType) {
    return serverMgr.getDefaultServer().update(beanType);
  }

  /**
   * Create a filter for sorting and filtering lists of entities locally without
   * going back to the database.
   * <p>
   * This produces and returns a new list with the sort and filters applied.
   * </p>
   * <p>
   * Refer to {@link Filter} for an example of its use.
   * </p>
   */
  public static <T> Filter<T> filter(Class<T> beanType) {
    return serverMgr.getDefaultServer().filter(beanType);
  }

  /**
   * Execute a Sql Update Delete or Insert statement. This returns the number of
   * rows that where updated, deleted or inserted. If is executed in batch then
   * this returns -1. You can get the actual rowCount after commit() from
   * updateSql.getRowCount().
   * <p>
   * If you wish to execute a Sql Select natively then you should use the
   * FindByNativeSql object.
   * </p>
   * <p>
   * Note that the table modification information is automatically deduced and
   * you do not need to call the Ebean.externalModification() method when you
   * use this method.
   * </p>
   * <p>
   * Example:
   * </p>
   * <pre>{@code
   *
   *   // example that uses 'named' parameters
   *   String s = "UPDATE f_topic set post_count = :count where id = :id"
   *
   *   SqlUpdate update = Ebean.createSqlUpdate(s);
   *
   *   update.setParameter("id", 1);
   *   update.setParameter("count", 50);
   *
   *   int modifiedCount = Ebean.execute(update);
   *
   *   String msg = "There where " + modifiedCount + "rows updated";
   *
   * }</pre>
   *
   * @param sqlUpdate the update sql potentially with bind values
   * @return the number of rows updated or deleted. -1 if executed in batch.
   * @see SqlUpdate
   * @see CallableSql
   * @see Ebean#execute(CallableSql)
   */
  public static int execute(SqlUpdate sqlUpdate) {
    return serverMgr.getDefaultServer().execute(sqlUpdate);
  }

  /**
   * For making calls to stored procedures.
   * <p>
   * Example:
   * </p>
   * <pre>{@code
   *
   *   String sql = "{call sp_order_modify(?,?,?)}";
   *
   *   CallableSql cs = Ebean.createCallableSql(sql);
   *   cs.setParameter(1, 27);
   *   cs.setParameter(2, "SHIPPED");
   *   cs.registerOut(3, Types.INTEGER);
   *
   *   Ebean.execute(cs);
   *
   *   // read the out parameter
   *   Integer returnValue = (Integer) cs.getObject(3);
   *
   * }</pre>
   *
   * @see CallableSql
   * @see Ebean#execute(SqlUpdate)
   */
  public static int execute(CallableSql callableSql) {
    return serverMgr.getDefaultServer().execute(callableSql);
  }

  /**
   * Execute a TxRunnable in a Transaction with an explicit scope.
   * <p>
   * The scope can control the transaction type, isolation and rollback
   * semantics.
   * </p>
   * <pre>{@code
   *
   *   // set specific transactional scope settings
   *   TxScope scope = TxScope.requiresNew().setIsolation(TxIsolation.SERIALIZABLE);
   *
   *   Ebean.execute(scope, new TxRunnable() {
   * 	   public void run() {
   * 		   User u1 = Ebean.find(User.class, 1);
   * 		   ...
   * 	   }
   *   });
   *
   * }</pre>
   */
  public static void execute(TxScope scope, Runnable r) {
    serverMgr.getDefaultServer().execute(scope, r);
  }

  /**
   * Execute a Runnable in a Transaction with the default scope.
   * <p>
   * The default scope runs with REQUIRED and by default will rollback on any
   * exception (checked or runtime).
   * </p>
   * <pre>{@code
   *
   *   Ebean.execute(() -> {
   *
   *       User u1 = Ebean.find(User.class, 1);
   *       User u2 = Ebean.find(User.class, 2);
   *
   *       u1.setName("u1 mod");
   *       u2.setName("u2 mod");
   *
   *       Ebean.save(u1);
   *       Ebean.save(u2);
   *
   *   });
   *
   * }</pre>
   */
  public static void execute(Runnable r) {
    serverMgr.getDefaultServer().execute(r);
  }

  /**
   * Execute a Callable in a Transaction with an explicit scope.
   * <p>
   * The scope can control the transaction type, isolation and rollback
   * semantics.
   * </p>
   * <pre>{@code
   *
   *   // set specific transactional scope settings
   *   TxScope scope = TxScope.requiresNew().setIsolation(TxIsolation.SERIALIZABLE);
   *
   *   Ebean.executeCall(scope, new Callable<String>() {
   * 	   public String call() {
   * 		   User u1 = Ebean.find(User.class, 1);
   * 		   ...
   * 		   return u1.getEmail();
   * 	   }
   *   });
   *
   * }</pre>
   */
  public static <T> T executeCall(TxScope scope, Callable<T> c) {
    return serverMgr.getDefaultServer().executeCall(scope, c);
  }

  /**
   * Execute a Callable in a Transaction with the default scope.
   * <p>
   * The default scope runs with REQUIRED and by default will rollback on any
   * exception (checked or runtime).
   * </p>
   * <p>
   * This is basically the same as TxRunnable except that it returns an Object
   * (and you specify the return type via generics).
   * </p>
   * <pre>{@code
   *
   *   Ebean.executeCall(() -> {
   *
   *       User u1 = Ebean.find(User.class, 1);
   *       User u2 = Ebean.find(User.class, 2);
   *
   *       u1.setName("u1 mod");
   *       u2.setName("u2 mod");
   *
   *       Ebean.save(u1);
   *       Ebean.save(u2);
   *
   *       return u1.getEmail();
   *
   *   });
   *
   * }</pre>
   */
  public static <T> T executeCall(Callable<T> c) {
    return serverMgr.getDefaultServer().executeCall(c);
  }

  /**
   * Inform Ebean that tables have been modified externally. These could be the
   * result of from calling a stored procedure, other JDBC calls or external
   * programs including other frameworks.
   * <p>
   * If you use Ebean.execute(UpdateSql) then the table modification information
   * is automatically deduced and you do not need to call this method yourself.
   * </p>
   * <p>
   * This information is used to invalidate objects out of the cache and
   * potentially text indexes. This information is also automatically broadcast
   * across the cluster.
   * </p>
   * <p>
   * If there is a transaction then this information is placed into the current
   * transactions event information. When the transaction is committed this
   * information is registered (with the transaction manager). If this
   * transaction is rolled back then none of the transaction event information
   * registers including the information you put in via this method.
   * </p>
   * <p>
   * If there is NO current transaction when you call this method then this
   * information is registered immediately (with the transaction manager).
   * </p>
   *
   * @param tableName the name of the table that was modified
   * @param inserts   true if rows where inserted into the table
   * @param updates   true if rows on the table where updated
   * @param deletes   true if rows on the table where deleted
   */
  public static void externalModification(String tableName, boolean inserts, boolean updates, boolean deletes) {

    serverMgr.getDefaultServer().externalModification(tableName, inserts, updates, deletes);
  }

  /**
   * Return the BeanState for a given entity bean.
   * <p>
   * This will return null if the bean is not an enhanced entity bean.
   * </p>
   */
  public static BeanState getBeanState(Object bean) {
    return serverMgr.getDefaultServer().getBeanState(bean);
  }

  /**
   * Return the manager of the server cache ("L2" cache).
   */
  public static ServerCacheManager getServerCacheManager() {
    return serverMgr.getDefaultServer().getServerCacheManager();
  }

  /**
   * Return the BackgroundExecutor service for asynchronous processing of
   * queries.
   */
  public static BackgroundExecutor getBackgroundExecutor() {
    return serverMgr.getDefaultServer().getBackgroundExecutor();
  }

  /**
   * Return the JsonContext for reading/writing JSON.
   */
  public static JsonContext json() {
    return serverMgr.getDefaultServer().json();
  }

}<|MERGE_RESOLUTION|>--- conflicted
+++ resolved
@@ -116,18 +116,11 @@
  */
 public final class Ebean {
   private static final Logger logger = LoggerFactory.getLogger(Ebean.class);
-<<<<<<< HEAD
+
   static {
     EbeanVersion.getVersion(); // initalizes the version class and logs the version.
   }
- 
-=======
-
-  static {
-    EbeanVersion.getVersion(); // initalizes the version class and logs the version.
-  }
-
->>>>>>> 8041f9c6
+
   /**
    * Manages creation and cache of EbeanServers.
    */
