package io.ebeaninternal.dbmigration.migrationreader;


import io.ebeaninternal.dbmigration.migration.Migration;

import javax.xml.bind.JAXBContext;
import javax.xml.bind.JAXBException;
import javax.xml.bind.Unmarshaller;
import java.io.File;
import java.io.FileInputStream;
import java.io.IOException;
import java.io.InputStream;

/**
 * Reads a migration xml document returning the Migration.
 */
public class MigrationXmlReader {

  private MigrationXmlReader() {
  }

  /**
   * Read and return a Migration from an xml document at the given resource path.
   */
  public static Migration read(String resourcePath) {

    try (InputStream is = MigrationXmlReader.class.getResourceAsStream(resourcePath)) {
<<<<<<< HEAD

      if (is == null) {
        throw new IllegalArgumentException("No resource found for path [" + resourcePath + "]");
      }

      return read(is);
    } catch (IOException e) {
      throw new RuntimeException("Could not read resource: " + resourcePath, e);
=======
      if (is == null) {
        throw new IllegalArgumentException("No resource found for path [" + resourcePath + "]");
      }
      return read(is);
    } catch (IOException e) {
      throw new IllegalArgumentException("Failed to auto close resource " + resourcePath, e);
>>>>>>> 57759854
    }
  }

  /**
   * Read and return a Migration from a migration xml file.
   */
  public static Migration read(File migrationFile) {

    try (FileInputStream is = new FileInputStream(migrationFile)) {
      return read(is);
    } catch (IOException e) {
      throw new RuntimeException("Could not read resource: " + migrationFile, e);
    }
  }

  /**
   * Read and return a Migration from an xml document.
   */
  public static Migration read(InputStream is) throws IOException {

    try {
      JAXBContext jaxbContext = JAXBContext.newInstance(Migration.class);
      Unmarshaller unmarshaller = jaxbContext.createUnmarshaller();
      return (Migration) unmarshaller.unmarshal(is);

    } catch (JAXBException e) {
      throw new IOException(e);
    }
  }

}<|MERGE_RESOLUTION|>--- conflicted
+++ resolved
@@ -25,23 +25,12 @@
   public static Migration read(String resourcePath) {
 
     try (InputStream is = MigrationXmlReader.class.getResourceAsStream(resourcePath)) {
-<<<<<<< HEAD
-
-      if (is == null) {
-        throw new IllegalArgumentException("No resource found for path [" + resourcePath + "]");
-      }
-
-      return read(is);
-    } catch (IOException e) {
-      throw new RuntimeException("Could not read resource: " + resourcePath, e);
-=======
       if (is == null) {
         throw new IllegalArgumentException("No resource found for path [" + resourcePath + "]");
       }
       return read(is);
     } catch (IOException e) {
       throw new IllegalArgumentException("Failed to auto close resource " + resourcePath, e);
->>>>>>> 57759854
     }
   }
 
@@ -53,14 +42,14 @@
     try (FileInputStream is = new FileInputStream(migrationFile)) {
       return read(is);
     } catch (IOException e) {
-      throw new RuntimeException("Could not read resource: " + migrationFile, e);
+      throw new RuntimeException(e);
     }
   }
 
   /**
    * Read and return a Migration from an xml document.
    */
-  public static Migration read(InputStream is) throws IOException {
+  public static Migration read(InputStream is) {
 
     try {
       JAXBContext jaxbContext = JAXBContext.newInstance(Migration.class);
@@ -68,7 +57,7 @@
       return (Migration) unmarshaller.unmarshal(is);
 
     } catch (JAXBException e) {
-      throw new IOException(e);
+      throw new RuntimeException(e);
     }
   }
 
