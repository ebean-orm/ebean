package io.ebeaninternal.dbmigration.migration;

import javax.xml.bind.annotation.XmlRegistry;


/**
 * This object contains factory methods for each
 * Java content interface and Java element interface
 * generated in the io.ebean.dbmigration.migration package.
 * <p>An ObjectFactory allows you to programatically
 * construct new instances of the Java representation
 * for XML content. The Java representation of XML
 * content can consist of schema derived interfaces
 * and classes representing the binding of schema
 * type definitions, element declarations and model
 * groups.  Factory methods for each of these are
 * provided in this class.
 */
@XmlRegistry
public class ObjectFactory {


  /**
   * Create a new ObjectFactory that can be used to create new instances of schema derived classes for package: io.ebean.dbmigration.migration
   */
  public ObjectFactory() {
  }

  /**
   * Create an instance of {@link Rollback }
   */
  public Rollback createRollback() {
    return new Rollback();
  }

  /**
   * Create an instance of {@link AddColumn }
   */
  public AddColumn createAddColumn() {
    return new AddColumn();
  }

  /**
   * Create an instance of {@link Column }
   */
  public Column createColumn() {
    return new Column();
  }

  /**
   * Create an instance of {@link CreateTable }
   */
  public CreateTable createCreateTable() {
    return new CreateTable();
  }

  /**
   * Create an instance of {@link UniqueConstraint }
   */
  public UniqueConstraint createUniqueConstraint() {
    return new UniqueConstraint();
  }

  /**
   * Create an instance of {@link ForeignKey }
   */
  public ForeignKey createForeignKey() {
    return new ForeignKey();
  }

  /**
   * Create an instance of {@link Apply }
   */
  public Apply createApply() {
    return new Apply();
  }

  /**
   * Create an instance of {@link Configuration }
   */
  public Configuration createConfiguration() {
    return new Configuration();
  }

  /**
   * Create an instance of {@link DefaultTablespace }
   */
  public DefaultTablespace createDefaultTablespace() {
    return new DefaultTablespace();
  }

  /**
   * Create an instance of {@link AddTableComment }
   */
  public AddTableComment createAddTableComment() {
    return new AddTableComment();
  }

  /**
   * Create an instance of {@link RenameTable }
   */
  public RenameTable createRenameTable() {
    return new RenameTable();
  }

  /**
   * Create an instance of {@link DropHistoryTable }
   */
  public DropHistoryTable createDropHistoryTable() {
    return new DropHistoryTable();
  }

  /**
   * Create an instance of {@link AlterColumn }
   */
  public AlterColumn createAlterColumn() {
    return new AlterColumn();
  }

  /**
   * Create an instance of {@link DropColumn }
   */
  public DropColumn createDropColumn() {
    return new DropColumn();
  }

  /**
   * Create an instance of {@link CreateIndex }
   */
  public CreateIndex createCreateIndex() {
    return new CreateIndex();
  }

  /**
   * Create an instance of {@link ChangeSet }
   */
  public ChangeSet createChangeSet() {
    return new ChangeSet();
  }

  /**
   * Create an instance of {@link Sql }
   */
  public Sql createSql() {
    return new Sql();
  }

  /**
   * Create an instance of {@link DropTable }
   */
  public DropTable createDropTable() {
    return new DropTable();
  }

  /**
   * Create an instance of {@link AddHistoryTable }
   */
  public AddHistoryTable createAddHistoryTable() {
    return new AddHistoryTable();
  }

  /**
   * Create an instance of {@link RenameColumn }
   */
  public RenameColumn createRenameColumn() {
    return new RenameColumn();
  }

  /**
   * Create an instance of {@link DropIndex }
   */
  public DropIndex createDropIndex() {
    return new DropIndex();
  }

  /**
   * Create an instance of {@link AlterHistoryTable }
   */
  public AlterHistoryTable createAlterHistoryTable() {
    return new AlterHistoryTable();
  }

  /**
   * Create an instance of {@link Migration }
   */
  public Migration createMigration() {
    return new Migration();
  }

  /**
   * Create an instance of {@link DdlScript }
   */
  public DdlScript createDdlScript() {
    return new DdlScript();
  }

  /**
<<<<<<< HEAD
   * Create an instance of {@link CompoundUniqueConstraint }
   */
  public AddUniqueConstraint createCompoundUniqueConstraint() {
=======
   * Create an instance of {@link AddUniqueConstraint }
   */
  public AddUniqueConstraint createAddUniqueConstraint() {
>>>>>>> 8041f9c6
    return new AddUniqueConstraint();
  }

  /**
   * Create an instance of {@link AddUniqueConstraint }
   */
  public AlterForeignKey createAlterForeignKey() {
    return new AlterForeignKey();
  }
}<|MERGE_RESOLUTION|>--- conflicted
+++ resolved
@@ -195,15 +195,9 @@
   }
 
   /**
-<<<<<<< HEAD
-   * Create an instance of {@link CompoundUniqueConstraint }
-   */
-  public AddUniqueConstraint createCompoundUniqueConstraint() {
-=======
    * Create an instance of {@link AddUniqueConstraint }
    */
   public AddUniqueConstraint createAddUniqueConstraint() {
->>>>>>> 8041f9c6
     return new AddUniqueConstraint();
   }
 
