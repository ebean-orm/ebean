package io.ebeaninternal.dbmigration.ddlgeneration;

import io.ebeaninternal.dbmigration.migration.AddColumn;
import io.ebeaninternal.dbmigration.migration.AddHistoryTable;
import io.ebeaninternal.dbmigration.migration.AddTableComment;
import io.ebeaninternal.dbmigration.migration.AddUniqueConstraint;
import io.ebeaninternal.dbmigration.migration.AlterColumn;
import io.ebeaninternal.dbmigration.migration.AlterForeignKey;
import io.ebeaninternal.dbmigration.migration.ChangeSet;
import io.ebeaninternal.dbmigration.migration.CreateIndex;
import io.ebeaninternal.dbmigration.migration.CreateTable;
import io.ebeaninternal.dbmigration.migration.DropColumn;
import io.ebeaninternal.dbmigration.migration.DropHistoryTable;
import io.ebeaninternal.dbmigration.migration.DropIndex;
import io.ebeaninternal.dbmigration.migration.DropTable;

import java.io.IOException;

/**
 * DDL generation interface.
 */
public interface DdlHandler {

  void generate(DdlWrite writer, ChangeSet changeSet) throws IOException;

  void generate(DdlWrite writer, CreateTable createTable) throws IOException;

  void generate(DdlWrite writer, DropTable dropTable) throws IOException;

  void generate(DdlWrite writer, AddTableComment addTableComment) throws IOException;

  void generate(DdlWrite writer, AddColumn addColumn) throws IOException;

  void generate(DdlWrite writer, DropColumn dropColumn) throws IOException;

  void generate(DdlWrite writer, AlterColumn alterColumn) throws IOException;

  void generate(DdlWrite writer, AddHistoryTable addHistoryTable) throws IOException;

  void generate(DdlWrite writer, DropHistoryTable dropHistoryTable) throws IOException;

  void generate(DdlWrite writer, CreateIndex createIndex) throws IOException;

  void generate(DdlWrite writer, DropIndex dropIndex) throws IOException;

  void generate(DdlWrite writer, AddUniqueConstraint constraint) throws IOException;
<<<<<<< HEAD
  
  void generate(DdlWrite writer, AlterForeignKey alterForeignKey) throws IOException;
  
  void generatePreamble(DdlWrite write) throws IOException;
  
  void generateExtra(DdlWrite write) throws IOException;
=======

  void generate(DdlWrite writer, AlterForeignKey alterForeignKey) throws IOException;

  void generateProlog(DdlWrite write) throws IOException;

  void generateEpilog(DdlWrite write) throws IOException;
>>>>>>> 8041f9c6
}<|MERGE_RESOLUTION|>--- conflicted
+++ resolved
@@ -44,19 +44,10 @@
   void generate(DdlWrite writer, DropIndex dropIndex) throws IOException;
 
   void generate(DdlWrite writer, AddUniqueConstraint constraint) throws IOException;
-<<<<<<< HEAD
-  
-  void generate(DdlWrite writer, AlterForeignKey alterForeignKey) throws IOException;
-  
-  void generatePreamble(DdlWrite write) throws IOException;
-  
-  void generateExtra(DdlWrite write) throws IOException;
-=======
 
   void generate(DdlWrite writer, AlterForeignKey alterForeignKey) throws IOException;
 
   void generateProlog(DdlWrite write) throws IOException;
 
   void generateEpilog(DdlWrite write) throws IOException;
->>>>>>> 8041f9c6
 }