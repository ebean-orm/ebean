--- conflicted
+++ resolved
@@ -43,13 +43,10 @@
 
   void generate(DdlWrite writer, DropIndex dropIndex) throws IOException;
 
-<<<<<<< HEAD
   void generate(DdlWrite writer, AddUniqueConstraint constraint) throws IOException;
-  
+
   void generate(DdlWrite writer, AlterForeignKey alterForeignKey) throws IOException;
-  
-=======
->>>>>>> 91cb5a23
+
   void generateProlog(DdlWrite write) throws IOException;
 
   void generateEpilog(DdlWrite write) throws IOException;
