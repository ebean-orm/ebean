package io.ebeaninternal.dbmigration.ddlgeneration.platform;

import io.ebean.annotation.ConstraintMode;
import io.ebean.config.DbConstraintNaming;
import io.ebean.config.ServerConfig;
import io.ebean.config.dbplatform.DatabasePlatform;
import io.ebean.config.dbplatform.DbDefaultValue;
import io.ebean.config.dbplatform.DbIdentity;
import io.ebean.config.dbplatform.IdType;
import io.ebean.util.StringHelper;
import io.ebeaninternal.dbmigration.ddlgeneration.BaseDdlHandler;
import io.ebeaninternal.dbmigration.ddlgeneration.DdlBuffer;
import io.ebeaninternal.dbmigration.ddlgeneration.DdlHandler;
import io.ebeaninternal.dbmigration.ddlgeneration.DdlWrite;
import io.ebeaninternal.dbmigration.ddlgeneration.platform.util.PlatformTypeConverter;
import io.ebeaninternal.dbmigration.ddlgeneration.platform.util.VowelRemover;
import io.ebeaninternal.dbmigration.migration.AddHistoryTable;
import io.ebeaninternal.dbmigration.migration.AlterColumn;
import io.ebeaninternal.dbmigration.migration.Column;
import io.ebeaninternal.dbmigration.migration.DropHistoryTable;
import io.ebeaninternal.dbmigration.migration.IdentityType;
import io.ebeaninternal.dbmigration.model.MTable;
import org.slf4j.Logger;
import org.slf4j.LoggerFactory;

import java.io.IOException;
import java.util.List;

/**
 * Controls the DDL generation for a specific database platform.
 */
public class PlatformDdl {

  private static final Logger logger = LoggerFactory.getLogger(PlatformDdl.class);

  protected final DatabasePlatform platform;

  protected PlatformHistoryDdl historyDdl = new NoHistorySupportDdl();

  /**
   * Converter for logical/standard types to platform specific types. (eg. clob -> text)
   */
  private final PlatformTypeConverter typeConverter;

  /**
   * For handling support of sequences and autoincrement.
   */
  private final DbIdentity dbIdentity;

  /**
   * Set to true if table and column comments are included inline with the create statements.
   */
  protected boolean inlineComments;

  /**
   * Default assumes if exists is supported.
   */
  protected String dropTableIfExists = "drop table if exists ";

  protected String dropTableCascade = "";

  /**
   * Default assumes if exists is supported.
   */
  protected String dropSequenceIfExists = "drop sequence if exists ";

  protected String foreignKeyOnDelete = "on delete";
  protected String foreignKeyOnUpdate = "on update";

  protected String identitySuffix = " auto_increment";

  protected String alterTableIfExists = "";

  protected String dropConstraintIfExists = "drop constraint if exists";

  protected String dropIndexIfExists = "drop index if exists ";

  protected String alterColumn = "alter column";

  protected String dropConstraint = "drop constraint";

  protected String dropUniqueConstraint = "drop constraint";

  protected String addConstraint = "add constraint";

  protected String addColumn = "add column";

  protected String columnSetType = "";

  protected String columnSetDefault = "set default";

  protected String columnDropDefault = "drop default";

  protected String columnSetNotnull = "set not null";

  protected String columnSetNull = "set null";

  protected String updateNullWithDefault = "update ${table} set ${column} = ${default} where ${column} is null";

  /**
   * Set false for MsSqlServer to allow multiple nulls for OneToOne mapping.
   */
  protected boolean inlineUniqueWhenNullable = true;

  protected DbConstraintNaming naming;

  /**
   * Generally not desired as then they are not named (used with SQLite).
   */
  protected boolean inlineForeignKeys;

  protected final DbDefaultValue dbDefaultValue;

  protected String fallbackArrayType = "varchar(1000)";

  public PlatformDdl(DatabasePlatform platform) {
    this.platform = platform;
    this.dbIdentity = platform.getDbIdentity();
    this.dbDefaultValue = platform.getDbDefaultValue();
    this.typeConverter = new PlatformTypeConverter(platform.getDbTypeMap());
  }

  /**
   * Set configuration options.
   */
  public void configure(ServerConfig serverConfig) {
    historyDdl.configure(serverConfig, this);
    naming = serverConfig.getConstraintNaming();
  }

  /**
   * Create a DdlHandler for the specific database platform.
   */
  public DdlHandler createDdlHandler(ServerConfig serverConfig) {
    return new BaseDdlHandler(serverConfig, this);
  }

  /**
   * Return the identity type to use given the support in the underlying database
   * platform for sequences and identity/autoincrement.
   */
  public IdType useIdentityType(IdentityType modelIdentity) {

    if (modelIdentity == null) {
      // use the default
      return dbIdentity.getIdType();
    }
    return identityType(modelIdentity, dbIdentity.getIdType(), dbIdentity.isSupportsSequence(), dbIdentity.isSupportsIdentity());
  }

  /**
   * Determine the id type to use based on requested identityType and
   * the support for that in the database platform.
   */
  private IdType identityType(IdentityType modelIdentity, IdType platformIdType, boolean supportsSequence, boolean supportsIdentity) {

    switch (modelIdentity) {
      case GENERATOR:
        return IdType.GENERATOR;
      case EXTERNAL:
        return IdType.EXTERNAL;
      case SEQUENCE:
        return supportsSequence ? IdType.SEQUENCE : platformIdType;
      case IDENTITY:
        return supportsIdentity ? IdType.IDENTITY : platformIdType;
      default:
        return platformIdType;
    }
  }

  /**
   * Modify and return the column definition for autoincrement or identity definition.
   */
  public String asIdentityColumn(String columnDefn) {
    return columnDefn + identitySuffix;
  }

  /**
   * Return true if the table and column comments are included inline.
   */
  public boolean isInlineComments() {
    return inlineComments;
  }

  /**
   * Return true if foreign key reference constraints need to inlined with create table.
   * Ideally we don't do this as then the constraints are not named. Do this for SQLite.
   */
  public boolean isInlineForeignKeys() {
    return inlineForeignKeys;
  }

  /**
   * Write all the table columns converting to platform types as necessary.
   */
  public void writeTableColumns(DdlBuffer apply, List<Column> columns, boolean useIdentity) throws IOException {
    for (int i = 0; i < columns.size(); i++) {
      apply.newLine();
      writeColumnDefinition(apply, columns.get(i), useIdentity);
      if (i < columns.size() - 1) {
        apply.append(",");
      }
    }
  }

  /**
   * Write the column definition to the create table statement.
   */
  protected void writeColumnDefinition(DdlBuffer buffer, Column column, boolean useIdentity) throws IOException {

    boolean identityColumn = useIdentity && isTrue(column.isPrimaryKey());
    String platformType = convert(column.getType(), identityColumn);

    buffer.append("  ");
    buffer.append(lowerColumnName(column.getName()), 29);
    buffer.append(platformType);
    if (!Boolean.TRUE.equals(column.isPrimaryKey())) {
      String defaultValue = convertDefaultValue(column.getDefaultValue());
      if (defaultValue != null) {
        buffer.append(" default ").append(defaultValue);
      }
    }
    if (isTrue(column.isNotnull()) || isTrue(column.isPrimaryKey())) {
      buffer.append(" not null");
    }

    // add check constraints later as we really want to give them a nice name
    // so that the database can potentially provide a nice SQL error
  }

  /**
   * Convert the DB column default literal to platform specific.
   */
  public String convertDefaultValue(String dbDefault) {
    return dbDefaultValue.convert(dbDefault);
  }

  /**
   * Return the drop foreign key clause.
   */
  public String alterTableDropForeignKey(String tableName, String fkName) {
    return "alter table " + alterTableIfExists + tableName + " " + dropConstraintIfExists + " " + maxConstraintName(fkName);
  }

  /**
   * Convert the standard type to the platform specific type.
   */
  public String convert(String type, boolean identity) {
    if (type.contains("[]")) {
      return convertArrayType(type);
    }
    String platformType = typeConverter.convert(type);
    return identity ? asIdentityColumn(platformType) : platformType;
  }

  /**
   * Convert the logical array type to a db platform specific type to support the array data.
   */
  protected String convertArrayType(String logicalArrayType) {
    if (logicalArrayType.endsWith("]")) {
      return fallbackArrayType;
    }
    int colonPos = logicalArrayType.lastIndexOf(']');
    return "varchar" + logicalArrayType.substring(colonPos + 1);
  }

  /**
   * Add history support to this table using the platform specific mechanism.
   */
  public void createWithHistory(DdlWrite writer, MTable table) throws IOException {
    historyDdl.createWithHistory(writer, table);
  }

  /**
   * Drop history support for a given table.
   */
  public void dropHistoryTable(DdlWrite writer, DropHistoryTable dropHistoryTable) throws IOException {
    historyDdl.dropHistoryTable(writer, dropHistoryTable);
  }

  /**
   * Add history support to an existing table.
   */
  public void addHistoryTable(DdlWrite writer, AddHistoryTable addHistoryTable) throws IOException {
    historyDdl.addHistoryTable(writer, addHistoryTable);
  }

  /**
   * Regenerate the history triggers (or function) due to a column being added/dropped/excluded or included.
   */
  public void regenerateHistoryTriggers(DdlWrite write, HistoryTableUpdate update) throws IOException {
    historyDdl.updateTriggers(write, update);
  }

  /**
   * Generate and return the create sequence DDL.
   */
  public String createSequence(String sequenceName, int initialValue, int allocationSize) {

    StringBuilder sb = new StringBuilder("create sequence ");
    sb.append(sequenceName);
    if (initialValue > 1) {
      sb.append(" start with ").append(initialValue);
    }
    if (allocationSize > 1) {
      sb.append(" increment by ").append(allocationSize);
    }
    sb.append(";");
    return sb.toString();
  }

  /**
   * Return the drop sequence statement (potentially with if exists clause).
   */
  public String dropSequence(String sequenceName) {
    return dropSequenceIfExists + sequenceName;
  }

  /**
   * Return the drop table statement (potentially with if exists clause).
   */
  public String dropTable(String tableName) {
    return dropTableIfExists + tableName + dropTableCascade;
  }

  /**
   * Return the drop index statement.
   */
  public String dropIndex(String indexName, String tableName) {
    return dropIndexIfExists + maxConstraintName(indexName);
  }

  /**
   * Return the create index statement.
   */
  public String createIndex(String indexName, String tableName, String[] columns) {

    StringBuilder buffer = new StringBuilder();
    buffer.append("create index ").append(maxConstraintName(indexName)).append(" on ").append(tableName);
    appendColumns(columns, buffer);

    return buffer.toString();
  }

  /**
   * Return the foreign key constraint when used inline with create table.
   */
  public String tableInlineForeignKey(WriteForeignKey request) {

    StringBuilder buffer = new StringBuilder(90);
    buffer.append("foreign key");
    appendColumns(request.cols(), buffer);
    buffer.append(" references ").append(lowerTableName(request.refTable()));
    appendColumns(request.refCols(), buffer);
    appendForeignKeySuffix(request, buffer);
    return buffer.toString();
  }

  /**
   * Add foreign key.
   */
  public String alterTableAddForeignKey(WriteForeignKey request) {

    StringBuilder buffer = new StringBuilder(90);
    buffer
      .append("alter table ").append(lowerTableName(request.table()))
      .append(" add constraint ").append(maxConstraintName(request.fkName()))
      .append(" foreign key");
    appendColumns(request.cols(), buffer);
    buffer
      .append(" references ")
      .append(lowerTableName(request.refTable()));
    appendColumns(request.refCols(), buffer);
    appendForeignKeySuffix(request, buffer);
    return buffer.toString();
  }

  protected void appendForeignKeySuffix(WriteForeignKey request, StringBuilder buffer) {
    appendForeignKeyOnDelete(buffer, withDefault(request.onDelete()));
    appendForeignKeyOnUpdate(buffer, withDefault(request.onDelete()));
  }

  protected ConstraintMode withDefault(ConstraintMode mode) {
    return (mode == null) ? ConstraintMode.RESTRICT : mode;
  }

  protected void appendForeignKeyOnDelete(StringBuilder buffer, ConstraintMode mode) {
    appendForeignKeyMode(buffer, foreignKeyOnDelete, mode);
  }

  protected void appendForeignKeyOnUpdate(StringBuilder buffer, ConstraintMode mode) {
    appendForeignKeyMode(buffer, foreignKeyOnUpdate, mode);
  }

  protected void appendForeignKeyMode(StringBuilder buffer, String onMode, ConstraintMode mode) {
    buffer.append(" ").append(onMode).append(" ").append(translate(mode));
  }

  protected String translate(ConstraintMode mode) {
    switch(mode) {
      case SET_NULL: return "set null";
      case SET_DEFAULT: return "set default";
      case RESTRICT: return "restrict";
      case CASCADE: return "cascade";
      default:
        throw new IllegalStateException("Unknown mode "+mode);
    }
  }

  /**
   * Drop a unique constraint from the table (Sometimes this is an index).
   */
  public String alterTableDropUniqueConstraint(String tableName, String uniqueConstraintName) {
    return "alter table " + tableName + " " + dropUniqueConstraint + " " + maxConstraintName(uniqueConstraintName);
  }

  /**
   * Drop a unique constraint from the table.
   */
  public String alterTableDropConstraint(String tableName, String constraintName) {
    return "alter table " + tableName + " " + dropConstraint + " " + maxConstraintName(constraintName);
  }

  /**
   * Add a unique constraint to the table.
   * <p>
   * Overridden by MsSqlServer for specific null handling on unique constraints.
   */
  public String alterTableAddUniqueConstraint(String tableName, String uqName, String[] columns, String[] nullableColumns) {

    StringBuilder buffer = new StringBuilder(90);
    buffer.append("alter table ").append(tableName).append(" add constraint ").append(maxConstraintName(uqName)).append(" unique ");
    appendColumns(columns, buffer);
    return buffer.toString();
  }

  public void alterTableAddColumn(DdlBuffer buffer, String tableName, Column column, boolean onHistoryTable, String defaultValue) throws IOException {

    String convertedType = convert(column.getType(), false);

    buffer.append("alter table ").append(tableName)
      .append(" ").append(addColumn).append(" ").append(column.getName())
      .append(" ").append(convertedType);

    if (!onHistoryTable) {

      if (defaultValue != null) {
        buffer.append(" default ");
        buffer.append(defaultValue);
      }

      if (isTrue(column.isNotnull())) {
        buffer.append(" not null");
      }
      buffer.endOfStatement();

      // check constraints cannot be added in one statement for h2
      if (!StringHelper.isNull(column.getCheckConstraint())) {
        String ddl = alterTableAddCheckConstraint(tableName, column.getCheckConstraintName(), column.getCheckConstraint());
        buffer.append(ddl).endOfStatement();
      }
    } else {
      buffer.endOfStatement();
    }

  }

  public void alterTableDropColumn(DdlBuffer buffer, String tableName, String columnName) throws IOException {
    buffer.append("alter table ").append(tableName).append(" drop column ").append(columnName)
    .endOfStatement();
  }

  /**
   * Return true if unique constraints for nullable columns can be inlined as normal.
   * Returns false for MsSqlServer & DB2 due to it's not possible to to put a constraint
   * on a nullable column
   */
  public boolean isInlineUniqueWhenNullable() {
    return inlineUniqueWhenNullable;
  }

  /**
   * Alter a column type.
   * <p>
   * Note that that MySql and SQL Server instead use alterColumnBaseAttributes()
   * </p>
   */
  public String alterColumnType(String tableName, String columnName, String type) {

    return "alter table " + tableName + " " + alterColumn + " " + columnName + " " + columnSetType + convert(type, false);
  }

  /**
   * Alter a column adding or removing the not null constraint.
   * <p>
   * Note that that MySql and SQL Server instead use alterColumnBaseAttributes()
   * </p>
   */
  public String alterColumnNotnull(String tableName, String columnName, boolean notnull) {

    String suffix = notnull ? columnSetNotnull : columnSetNull;
    return "alter table " + tableName + " " + alterColumn + " " + columnName + " " + suffix;
  }

  /**
   * Alter table adding the check constraint.
   */
  public String alterTableAddCheckConstraint(String tableName, String checkConstraintName, String checkConstraint) {

    return "alter table " + tableName + " " + addConstraint + " " + maxConstraintName(checkConstraintName) + " " + checkConstraint;
  }

  /**
   * Alter column setting the default value.
   */
  public String alterColumnDefaultValue(String tableName, String columnName, String defaultValue) {
    String suffix = DdlHelp.isDropDefault(defaultValue) ? columnDropDefault : columnSetDefault + " " + convertDefaultValue(defaultValue);
    return "alter table " + tableName + " " + alterColumn + " " + columnName + " " + suffix;
  }

  /**
   * Alter column setting both the type and not null constraint.
   * <p>
   * Used by MySql and SQL Server as these require both column attributes to be set together.
   * </p>
   */
  public String alterColumnBaseAttributes(AlterColumn alter) {
    // by default do nothing, only used by mysql and sql server as they can only
    // modify the column with the full column definition
    return null;
  }

  protected void appendColumns(String[] columns, StringBuilder buffer) {
    buffer.append(" (");
    for (int i = 0; i < columns.length; i++) {
      if (i > 0) {
        buffer.append(",");
      }
      buffer.append(lowerColumnName(columns[i].trim()));
    }
    buffer.append(")");
  }

  protected void appendWithSpace(String content, StringBuilder buffer) {
    if (content != null && !content.isEmpty()) {
      buffer.append(" ").append(content);
    }
  }

  /**
   * Convert the table to lower case.
   * <p>
   * Override as desired. Generally lower case with underscore is a good cross database
   * choice for column/table names.
   */
  protected String lowerTableName(String name) {
    return naming.lowerTableName(name);
  }

  /**
   * Convert the column name to lower case.
   * <p>
   * Override as desired. Generally lower case with underscore is a good cross database
   * choice for column/table names.
   */
  protected String lowerColumnName(String name) {
    return naming.lowerColumnName(name);
  }

  public DatabasePlatform getPlatform() {
    return platform;
  }

  public String getUpdateNullWithDefault() {
    return updateNullWithDefault;
  }

  /**
   * Null safe Boolean true test.
   */
  protected boolean isTrue(Boolean value) {
    return Boolean.TRUE.equals(value);
  }

  /**
   * Add an inline table comment to the create table statement.
   */
  public void inlineTableComment(DdlBuffer apply, String tableComment) throws IOException {
    // do nothing by default (MySql only)
  }

  /**
   * Add table comment as a separate statement (from the create table statement).
   */
  public void addTableComment(DdlBuffer apply, String tableName, String tableComment) throws IOException {
    if (DdlHelp.isDropComment(tableComment)) {
      tableComment = "";
    }
    apply.append(String.format("comment on table %s is '%s'", tableName, tableComment)).endOfStatement();
  }

  /**
   * Add column comment as a separate statement.
   */
  public void addColumnComment(DdlBuffer apply, String table, String column, String comment) throws IOException {
    if (DdlHelp.isDropComment(comment)) {
      comment = "";
    }
    apply.append(String.format("comment on column %s.%s is '%s'", table, column, comment)).endOfStatement();
  }

  /**
   * Use this to generate a prolog for each script (stored procedures)
   */
  public void generateProlog(DdlWrite write) throws IOException {

  }

  /**
   * Use this to generate an epilog. Will be added at the end of script
   */
  public void generateEpilog(DdlWrite write) throws IOException {

  }

<<<<<<< HEAD
=======
  /**
   * Shortens the given name to the maximum constraint name length of the platform in a deterministic way.
   *
   * First, all vowels are removed, If the string is still to long, 31 bits are taken from the hash code
   * of the string and base36 encoded (10 digits and 26 chars) string.
   *
   * As 36^6 > 31^2, the resulting string is never longer as 6 chars.
   */
>>>>>>> 392eb274
  protected String maxConstraintName(String name) {
    if (name.length() > platform.getMaxConstraintNameLength()) {
      int hash = name.hashCode() & 0x7FFFFFFF;
      name = VowelRemover.trim(name, 4);
      if (name.length() > platform.getMaxConstraintNameLength()) {
        return name.substring(0, platform.getMaxConstraintNameLength()-7) + "_" + Integer.toString(hash, 36);
      }
    }
    return name;
  }
}<|MERGE_RESOLUTION|>--- conflicted
+++ resolved
@@ -623,8 +623,6 @@
 
   }
 
-<<<<<<< HEAD
-=======
   /**
    * Shortens the given name to the maximum constraint name length of the platform in a deterministic way.
    *
@@ -633,7 +631,6 @@
    *
    * As 36^6 > 31^2, the resulting string is never longer as 6 chars.
    */
->>>>>>> 392eb274
   protected String maxConstraintName(String name) {
     if (name.length() > platform.getMaxConstraintNameLength()) {
       int hash = name.hashCode() & 0x7FFFFFFF;
