--- conflicted
+++ resolved
@@ -62,7 +62,6 @@
     return "IF EXISTS (SELECT name FROM sys.indexes WHERE object_id = OBJECT_ID('" + tableName + "','U') AND name = '"
         + maxConstraintName(indexName) + "') drop index " + maxConstraintName(indexName) + " ON " + tableName;
   }
-
   /**
    * MsSqlServer specific null handling on unique constraints.
    */
@@ -100,7 +99,6 @@
     sb.append(super.alterTableDropConstraint(tableName, constraintName));
     return sb.toString();
   }
-
   /**
    * Drop a unique constraint from the table (Sometimes this is an index).
    */
@@ -145,8 +143,8 @@
       sb.append("DECLARE @Tmp nvarchar(200);");
       sb.append("select @Tmp = t1.name  from sys.default_constraints t1\n");
       sb.append("  join sys.columns t2 on t1.object_id = t2.default_object_id\n");
-      sb.append("  where t1.parent_object_id = OBJECT_ID('").append(tableName).append("') and t2.name = '")
-          .append(columnName).append("';\n");
+      sb.append("  where t1.parent_object_id = OBJECT_ID('").append(tableName)
+        .append("') and t2.name = '").append(columnName).append("';\n");
       sb.append("if @Tmp is not null EXEC('alter table ").append(tableName).append(" drop constraint ' + @Tmp)$$");
     } else {
       sb.append("alter table ").append(tableName);
@@ -225,30 +223,20 @@
     super.alterTableDropColumn(buffer, tableName, columnName);
   }
 
-<<<<<<< HEAD
-  @Override
-  public void generatePreamble(DdlWrite write) throws IOException {
-    super.generatePreamble(write);
-=======
   /**
    * This writes the multi value datatypes needed for {@link MultiValueBind}
    */
   @Override
   public void generateProlog(DdlWrite write) throws IOException {
     super.generateProlog(write);
->>>>>>> 8041f9c6
 
     generateTVPDefinitions(write, "bigint");
     generateTVPDefinitions(write, "float");
     generateTVPDefinitions(write, "bit");
     generateTVPDefinitions(write, "date");
     generateTVPDefinitions(write, "time");
-<<<<<<< HEAD
-    generateTVPDefinitions(write, "datetime2");
-=======
     //generateTVPDefinitions(write, "datetime2");
     generateTVPDefinitions(write, "uniqueidentifier");
->>>>>>> 8041f9c6
     generateTVPDefinitions(write, "nvarchar(max)");
 
   }
@@ -258,10 +246,6 @@
     String name = pos == -1 ? definition : definition.substring(0, pos);
 
     dropTVP(write.dropAll(), name);
-<<<<<<< HEAD
-    dropTVP(write.apply(), name);
-=======
->>>>>>> 8041f9c6
     createTVP(write.apply(), name, definition);
   }
 
@@ -271,12 +255,8 @@
   }
 
   private void createTVP(DdlBuffer ddl, String name, String definition) throws IOException {
-<<<<<<< HEAD
-    ddl.append("create type ebean_").append(name).append("_tvp as table (c1 ").append(definition).append(")")
-=======
     ddl.append("if not exists (select name  from sys.types where name = 'ebean_").append(name)
     .append("_tvp') create type ebean_").append(name).append("_tvp as table (c1 ").append(definition).append(")")
->>>>>>> 8041f9c6
         .endOfStatement();
   }
 
