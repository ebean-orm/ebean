--- conflicted
+++ resolved
@@ -1,6 +1,5 @@
 package io.ebeaninternal.dbmigration.ddlgeneration.platform;
 
-import io.ebean.EbeanVersion;
 import io.ebean.config.DbConstraintNaming;
 import io.ebean.config.NamingConvention;
 import io.ebean.config.ServerConfig;
@@ -31,8 +30,6 @@
 
 import java.io.IOException;
 import java.math.BigInteger;
-import java.time.ZonedDateTime;
-import java.time.format.DateTimeFormatter;
 import java.util.ArrayList;
 import java.util.Arrays;
 import java.util.Collections;
@@ -78,8 +75,6 @@
    * columns have been added, removed, included or excluded.
    */
   protected Map<String, HistoryTableUpdate> regenerateHistoryTriggers = new LinkedHashMap<>();
-
-  private String ddlHeader;
 
   private boolean strictMode;
 
@@ -201,7 +196,6 @@
     this.historyTableSuffix = serverConfig.getHistoryTableSuffix();
     this.platformDdl = platformDdl;
     this.platformDdl.configure(serverConfig);
-    this.ddlHeader = serverConfig.getMigrationConfig().getDdlHeader();
     this.strictMode = serverConfig.getMigrationConfig().isStrictMode();
     DbHistorySupport hist = platformDdl.getPlatform().getHistorySupport();
     this.sql2011History = hist != null && hist.isStandardsBased();
@@ -348,13 +342,8 @@
 
     for (UniqueConstraint constraint : externalCompoundUnique) {
       String uqName = constraint.getName();
-<<<<<<< HEAD
-      String[] columnNames = StringHelper.splitNames(constraint.getColumnNames());
-      String[] nullableColumns = StringHelper.splitNames(constraint.getNullableColumns());
-=======
       String[] columnNames = SplitColumns.split(constraint.getColumnNames());
       String[] nullableColumns = SplitColumns.split(constraint.getNullableColumns());
->>>>>>> 8041f9c6
       write.apply()
         .append(platformDdl.alterTableAddUniqueConstraint(tableName, uqName, columnNames, nullableColumns))
         .endOfStatement();
@@ -411,15 +400,7 @@
 
     List<ForeignKey> foreignKey = createTable.getForeignKey();
     for (ForeignKey key : foreignKey) {
-<<<<<<< HEAD
-      String refTableName = key.getRefTableName();
-      String[] cols = StringHelper.splitNames(key.getColumnNames());
-      String[] refColumns = StringHelper.splitNames(key.getRefColumnNames());
-
-      String fkConstraint = platformDdl.tableInlineForeignKey(cols, refTableName, refColumns);
-=======
       String fkConstraint = platformDdl.tableInlineForeignKey(new WriteForeignKey(null, key));
->>>>>>> 8041f9c6
       write.apply().append(",").newLine().append("  ").append(fkConstraint);
     }
   }
@@ -444,17 +425,7 @@
 
     List<ForeignKey> foreignKey = createTable.getForeignKey();
     for (ForeignKey key : foreignKey) {
-<<<<<<< HEAD
-
-      String refTableName = key.getRefTableName();
-      String fkName = key.getName();
-      String[] cols = StringHelper.splitNames(key.getColumnNames());
-      String[] refColumns = StringHelper.splitNames(key.getRefColumnNames());
-
-      writeForeignKey(write, fkName, tableName, cols, refTableName, refColumns, key.getIndexName());
-=======
       writeForeignKey(write, new WriteForeignKey(tableName, key));
->>>>>>> 8041f9c6
     }
   }
 
@@ -556,11 +527,7 @@
     for (UniqueConstraint uniqueConstraint : uniqueConstraints) {
        if (inlineUniqueWhenNull) {
         String uqName = uniqueConstraint.getName();
-<<<<<<< HEAD
-        String[] columns = StringHelper.splitNames(uniqueConstraint.getColumnNames());
-=======
         String[] columns = SplitColumns.split(uniqueConstraint.getColumnNames());
->>>>>>> 8041f9c6
         apply.append(",").newLine();
         apply.append("  constraint ").append(uqName).append(" unique");
         appendColumns(columns, apply);
@@ -658,11 +625,7 @@
   @Override
   public void generate(DdlWrite writer, CreateIndex createIndex) throws IOException {
 
-<<<<<<< HEAD
-    String[] cols = StringHelper.splitNames(createIndex.getColumns());
-=======
     String[] cols = SplitColumns.split(createIndex.getColumns());
->>>>>>> 8041f9c6
     writer.apply()
       .append(platformDdl.createIndex(createIndex.getIndexName(), createIndex.getTableName(), cols))
       .endOfStatement();
@@ -688,13 +651,8 @@
         writer.apply().append(ddl).endOfStatement();
       }
     } else {
-<<<<<<< HEAD
-      String[] cols = StringHelper.splitNames(constraint.getColumnNames());
-      String[] nullableColumns = StringHelper.splitNames(constraint.getNullableColumns());
-=======
       String[] cols = SplitColumns.split(constraint.getColumnNames());
       String[] nullableColumns = SplitColumns.split(constraint.getNullableColumns());
->>>>>>> 8041f9c6
       String ddl = platformDdl.alterTableAddUniqueConstraint(constraint.getTableName(), constraint.getConstraintName(), cols, nullableColumns);
       if (hasValue(ddl)) {
         writer.apply().append(ddl).endOfStatement();
@@ -705,34 +663,16 @@
   @Override
   public void generate(DdlWrite writer, AlterForeignKey alterForeignKey) throws IOException {
     if (DdlHelp.isDropForeignKey(alterForeignKey.getColumnNames())) {
-<<<<<<< HEAD
-
-      String ddl = platformDdl.alterTableDropForeignKey(alterForeignKey.getTableName(),
-          alterForeignKey.getName());
-=======
       String ddl = platformDdl.alterTableDropForeignKey(alterForeignKey.getTableName(), alterForeignKey.getName());
->>>>>>> 8041f9c6
       if (hasValue(ddl)) {
         writer.apply().append(ddl).endOfStatement();
       }
     } else {
-<<<<<<< HEAD
-      String ddl = platformDdl.alterTableAddForeignKey(alterForeignKey.getTableName(),
-          alterForeignKey.getName(),
-          StringHelper.splitNames(alterForeignKey.getColumnNames()),
-          alterForeignKey.getRefTableName(),
-          StringHelper.splitNames(alterForeignKey.getRefColumnNames()));
-=======
       String ddl = platformDdl.alterTableAddForeignKey(new WriteForeignKey(alterForeignKey));
->>>>>>> 8041f9c6
       if (hasValue(ddl)) {
         writer.apply().append(ddl).endOfStatement();
       }
     }
-<<<<<<< HEAD
-
-=======
->>>>>>> 8041f9c6
   }
 
   /**
@@ -752,28 +692,10 @@
   }
 
   @Override
-<<<<<<< HEAD
-  public void generatePreamble(DdlWrite write) throws IOException {
-    writePreamble(write.apply());
-    // dropAllForeignKey is the first that is written to file.
-    writePreamble(write.dropAllForeignKeys());
-    platformDdl.generatePreamble(write);
-  }
-
-  private void writePreamble(DdlBuffer ddlBuffer) throws IOException {
-    if (hasValue(ddlHeader)) {
-      String s = StringHelper.replaceString(ddlHeader, "${version}", EbeanVersion.getVersion());
-      s = StringHelper.replaceString(s, "${timestamp}", ZonedDateTime.now().format( DateTimeFormatter.ISO_INSTANT ));
-      ddlBuffer.append(s).newLine();
-      ddlBuffer.end();
-    }
-  }
-=======
   public void generateProlog(DdlWrite write) throws IOException {
     platformDdl.generateProlog(write);
   }
 
->>>>>>> 8041f9c6
   /**
    * Called at the end to generate additional ddl such as regenerate history triggers.
    */
@@ -782,11 +704,7 @@
     for (HistoryTableUpdate update : this.regenerateHistoryTriggers.values()) {
       platformDdl.regenerateHistoryTriggers(write, update);
     }
-<<<<<<< HEAD
-    platformDdl.generateExtra(write);
-=======
     platformDdl.generateEpilog(write);
->>>>>>> 8041f9c6
   }
 
   @Override
