--- conflicted
+++ resolved
@@ -2,10 +2,7 @@
 
 import java.io.IOException;
 
-<<<<<<< HEAD
-=======
 import io.ebean.annotation.ConstraintMode;
->>>>>>> 8041f9c6
 import io.ebean.config.dbplatform.DatabasePlatform;
 import io.ebeaninternal.dbmigration.ddlgeneration.DdlBuffer;
 import io.ebeaninternal.dbmigration.ddlgeneration.DdlWrite;
@@ -41,17 +38,6 @@
     }
   }
 
-<<<<<<< HEAD
-  @Override
-  public void generatePreamble(DdlWrite write) throws IOException {
-    super.generatePreamble(write);
-
-    generateTVPDefinitions(write, "EBEAN_TIMESTAMP_TVP", "timestamp");
-    generateTVPDefinitions(write, "EBEAN_DATE_TVP", "date");
-    generateTVPDefinitions(write, "EBEAN_NUMBER_TVP", "number(38)");
-    generateTVPDefinitions(write, "EBEAN_FLOAT_TVP", "number(19,4)");
-    generateTVPDefinitions(write, "EBEAN_STRING_TVP", "varchar2(32767)");
-=======
 
   @Override
   public void generateProlog(DdlWrite write) throws IOException {
@@ -63,7 +49,6 @@
     generateTVPDefinitions(write, "ebean_float_tvp", "number(19,4)");
     generateTVPDefinitions(write, "ebean_string_tvp", "varchar2(32767)");
     generateTVPDefinitions(write, "ebean_binary_tvp", "raw(32767)"); // also for binary-UUIDs
->>>>>>> 8041f9c6
 
   }
 
@@ -76,17 +61,12 @@
   private void dropTVP(DdlBuffer ddl, String name) throws IOException {
     ddl.append("drop type ").append(name).endOfStatement();
   }
-<<<<<<< HEAD
-=======
 
->>>>>>> 8041f9c6
   private void createTVP(DdlBuffer ddl, String name, String definition) throws IOException {
     ddl.append("delimiter $$\ncreate or replace type ").append(name).append(" is table of ")
     .append(definition).endOfStatement();
     ddl.append("/\n$$\n");
   }
-<<<<<<< HEAD
-=======
 
   @Override
   protected void appendForeignKeyOnUpdate(StringBuilder buffer, ConstraintMode mode) {
@@ -104,5 +84,4 @@
     }
   }
 
->>>>>>> 8041f9c6
 }