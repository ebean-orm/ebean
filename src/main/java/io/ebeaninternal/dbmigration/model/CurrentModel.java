package io.ebeaninternal.dbmigration.model;

import io.ebean.config.DbConstraintNaming;
import io.ebeaninternal.api.SpiEbeanServer;
import io.ebeaninternal.dbmigration.ddlgeneration.DdlHandler;
import io.ebeaninternal.dbmigration.ddlgeneration.DdlWrite;
import io.ebeaninternal.dbmigration.ddlgeneration.platform.DefaultConstraintMaxLength;
import io.ebeaninternal.dbmigration.migration.ChangeSet;
import io.ebeaninternal.dbmigration.model.build.ModelBuildBeanVisitor;
import io.ebeaninternal.dbmigration.model.build.ModelBuildContext;
import io.ebeaninternal.dbmigration.model.visitor.VisitAllUsing;

import java.io.IOException;

/**
 * Reads EbeanServer bean descriptors to build the current model.
 */
public class CurrentModel {

  private final SpiEbeanServer server;

  private final DbConstraintNaming constraintNaming;

  private final DbConstraintNaming.MaxLength maxLength;

  private final boolean platformTypes;

  private ModelContainer model;

  private ChangeSet changeSet;

  private DdlWrite write;

  /**
   * Construct with a given EbeanServer instance for DDL create all generation, not migration.
   */
  public CurrentModel(SpiEbeanServer server) {
    this(server, server.getServerConfig().getConstraintNaming(), true);
  }

  /**
   * Construct with a given EbeanServer, platformDdl and constraintNaming convention.
   * <p>
   * Note the EbeanServer is just used to read the BeanDescriptors and platformDdl supplies
   * the platform specific handling on
   * </p>
   */
  public CurrentModel(SpiEbeanServer server, DbConstraintNaming constraintNaming) {
    this(server, constraintNaming, false);
  }

  private CurrentModel(SpiEbeanServer server, DbConstraintNaming constraintNaming, boolean platformTypes) {
    this.server = server;
    this.constraintNaming = constraintNaming;
    this.maxLength = maxLength(server, constraintNaming);
    this.platformTypes = platformTypes;
  }

  private static DbConstraintNaming.MaxLength maxLength(SpiEbeanServer server, DbConstraintNaming naming) {

    if (naming.getMaxLength() != null) {
      return naming.getMaxLength();
    }

    int maxConstraintNameLength = server.getDatabasePlatform().getMaxConstraintNameLength();
    return new DefaultConstraintMaxLength(maxConstraintNameLength);
  }

  /**
   * Return the current model by reading all the bean descriptors and properties.
   */
  public ModelContainer read() {
    if (model == null) {
      model = new ModelContainer();

      ModelBuildContext context = new ModelBuildContext(model, constraintNaming, maxLength, platformTypes);
      ModelBuildBeanVisitor visitor = new ModelBuildBeanVisitor(context);
      VisitAllUsing visit = new VisitAllUsing(visitor, server);
      visit.visitAllBeans();

      // adjust the foreign keys on the 'draft' tables
      context.adjustDraftReferences();
    }
    return model;
  }

  public void setChangeSet(ChangeSet changeSet) {
    this.changeSet = changeSet;
  }

  /**
   * Return as a ChangeSet.
   */
  public ChangeSet getChangeSet() {
    read();
    if (changeSet == null) {
      changeSet = asChangeSet();
    }
    return changeSet;
  }

  /**
   * Return the 'Create' DDL.
   */
  public String getCreateDdl() throws IOException {

    createDdl();

    StringBuilder ddl = new StringBuilder(2000);
    String header = server.getServerConfig().getMigrationConfig().getDdlHeader();
    if (header != null && !header.isEmpty()) {
      ddl.append(header).append('\n');
    }
    ddl.append(write.apply().getBuffer());
    ddl.append(write.applyForeignKeys().getBuffer());
    ddl.append(write.applyHistory().getBuffer());

    return ddl.toString();
  }

  /**
   * Return the 'Drop' DDL.
   */
  public String getDropAllDdl() throws IOException {

    createDdl();

    StringBuilder ddl = new StringBuilder(2000);
    String header = server.getServerConfig().getMigrationConfig().getDdlHeader();
    if (header != null && !header.isEmpty()) {
      ddl.append(header).append('\n');
    }
    ddl.append(write.dropAllForeignKeys().getBuffer());
    ddl.append(write.dropAll().getBuffer());

    return ddl.toString();
  }

  /**
   * Create all the DDL based on the changeSet.
   */
  private void createDdl() throws IOException {

    if (write == null) {
      ChangeSet createChangeSet = getChangeSet();

      write = new DdlWrite(new MConfiguration(), model);

      DdlHandler handler = handler();
<<<<<<< HEAD
      handler.generatePreamble(write);
      handler.generate(write, createChangeSet);
      handler.generateExtra(write);
=======
      handler.generateProlog(write);
      handler.generate(write, createChangeSet);
      handler.generateEpilog(write);
>>>>>>> 8041f9c6
    }
  }

  /**
   * Return the platform specific DdlHandler (to generate DDL).
   */
  private DdlHandler handler() {
    return server.createDdlHandler();
  }

  /**
   * Convert the model into a ChangeSet.
   */
  private ChangeSet asChangeSet() {

    // empty diff so changes will effectively all be create
    ModelDiff diff = new ModelDiff();
    diff.compareTo(model);

    return diff.getApplyChangeSet();
  }

}<|MERGE_RESOLUTION|>--- conflicted
+++ resolved
@@ -147,15 +147,9 @@
       write = new DdlWrite(new MConfiguration(), model);
 
       DdlHandler handler = handler();
-<<<<<<< HEAD
-      handler.generatePreamble(write);
-      handler.generate(write, createChangeSet);
-      handler.generateExtra(write);
-=======
       handler.generateProlog(write);
       handler.generate(write, createChangeSet);
       handler.generateEpilog(write);
->>>>>>> 8041f9c6
     }
   }
 
