package io.ebeaninternal.dbmigration.model.build;

import io.ebeaninternal.dbmigration.ddlgeneration.platform.util.IndexSet;
import io.ebeaninternal.dbmigration.model.MColumn;
import io.ebeaninternal.dbmigration.model.MCompoundForeignKey;
import io.ebeaninternal.dbmigration.model.MTable;
import io.ebeaninternal.dbmigration.model.visitor.BaseTablePropertyVisitor;
import io.ebeaninternal.server.deploy.BeanDescriptor;
import io.ebeaninternal.server.deploy.BeanProperty;
import io.ebeaninternal.server.deploy.BeanPropertyAssocMany;
import io.ebeaninternal.server.deploy.BeanPropertyAssocOne;
import io.ebeaninternal.server.deploy.IndexDefinition;
import io.ebeaninternal.server.deploy.InheritInfo;
import io.ebeaninternal.server.deploy.PropertyForeignKey;
import io.ebeaninternal.server.deploy.TableJoin;
import io.ebeaninternal.server.deploy.TableJoinColumn;
import io.ebeaninternal.server.deploy.id.ImportedId;

import java.util.ArrayList;
import java.util.Collection;
import java.util.List;
import java.util.Set;

/**
 * Used as part of ModelBuildBeanVisitor and generally adds the MColumn to the associated
 * MTable model objects.
 */
public class ModelBuildPropertyVisitor extends BaseTablePropertyVisitor {

  protected final ModelBuildContext ctx;

  private final MTable table;

  private final BeanDescriptor<?> beanDescriptor;

  private final IndexSet indexSet = new IndexSet();

  private MColumn lastColumn;

  private int countForeignKey;
  private int countIndex;
  private int countUnique;
  private int countCheck;


  public ModelBuildPropertyVisitor(ModelBuildContext ctx, MTable table, BeanDescriptor<?> beanDescriptor) {
    this.ctx = ctx;
    this.table = table;
    this.beanDescriptor = beanDescriptor;
    addIndexes(beanDescriptor.getIndexDefinitions());
  }

  /**
   * Add unique constraints defined via JPA UniqueConstraint annotations.
   */
  private void addIndexes(IndexDefinition[] indexes) {

    if (indexes != null) {
      for (IndexDefinition index : indexes) {
        String[] columns = index.getColumns();
        indexSet.add(columns);

        if (index.isUnique()) {
          String uqName = index.getName();
          if (uqName == null || uqName.trim().isEmpty()) {
            uqName = determineUniqueConstraintName(columns);
          }
          table.addUniqueConstraint(columns, false, uqName);

        } else {
          // 'just' an index (not a unique constraint)
          String idxName = index.getName();
          if (idxName == null || idxName.trim().isEmpty()) {
            idxName = determineIndexName(columns);
          }
          ctx.addIndex(idxName, table.getName(), columns);
        }
      }
    }
  }

  @Override
  public void visitEnd() {

    // set the primary key name
    table.setPkName(determinePrimaryKeyName());

    // check if indexes on foreign keys should be suppressed
    for (MColumn column : table.allColumns()) {
      if (hasValue(column.getForeignKeyIndex())) {
        if (indexSet.contains(column.getName())) {
          // suppress index on foreign key as there is already
          // effectively an index (probably via unique constraint)
          column.setForeignKeyIndex(null);
        }
      }
    }

    for (MCompoundForeignKey compoundKey : table.getCompoundKeys()) {
      if (indexSet.contains(compoundKey.getColumns())) {
        // suppress index on foreign key as there is already
        // effectively an index (probably via unique constraint)
        compoundKey.setIndexName(null);
      }
    }

    addDraftTable();
<<<<<<< HEAD
    
=======

>>>>>>> 8041f9c6
    table.updateCompoundIndices();
  }

  /**
   * Create a 'draft' table that is mostly the same as the base table.
   * It has @DraftOnly columns and adjusted primary and foreign keys.
   */
  private void addDraftTable() {
    if (beanDescriptor.isDraftable() || beanDescriptor.isDraftableElement()) {
      // create a 'Draft' table which looks very similar (change PK, FK etc)
      ctx.createDraft(table, !beanDescriptor.isDraftableElement());
    }
  }


  @Override
  public void visitMany(BeanPropertyAssocMany<?> p) {
    if (p.hasJoinTable()) {
      if (p.getMappedBy() == null) {
        // only create on other 'owning' side

        //TableJoin intersectionTableJoin = p.getIntersectionTableJoin();
        // check if the intersection table has already been created

        // build the create table and fkey constraints
        // putting the DDL into ctx for later output as we are
        // in the middle of rendering the create table DDL
        MTable intersectionTable = new ModelBuildIntersectionTable(ctx, p).build();
        if (p.isO2mJoinTable()) {
          intersectionTable.clearForeignKeyIndexes();
          Collection<MColumn> cols = intersectionTable.allColumns();
          if (cols.size() == 2) {
            // always the second column that we put the unique constraint on
            MColumn col = new ArrayList<>(cols).get(1);
            col.setUnique(determineUniqueConstraintName(col.getName()));
          }
        }
      }
    }
  }

  @Override
  public void visitEmbeddedScalar(BeanProperty p, BeanPropertyAssocOne<?> embedded) {

    visitScalar(p);
    if (embedded.isId()) {
      // compound primary key
      lastColumn.setPrimaryKey(true);
    }
  }

  @Override
  public void visitOneImported(BeanPropertyAssocOne<?> p) {

    TableJoinColumn[] columns = p.getTableJoin().columns();
    if (columns.length == 0) {
      throw new RuntimeException("No join columns for " + p.getFullBeanName());
    }

    ImportedId importedId = p.getImportedId();

    List<MColumn> modelColumns = new ArrayList<>(columns.length);

    PropertyForeignKey foreignKey = p.getForeignKey();

    MCompoundForeignKey compoundKey = null;
    if (columns.length > 1) {
      // compound foreign key
      String refTable = p.getTargetDescriptor().getBaseTable();
      String fkName = determineForeignKeyConstraintName(p.getName());
      String fkIndex = determineForeignKeyIndexName(p.getName());
      compoundKey = new MCompoundForeignKey(fkName, refTable, fkIndex);
      table.addForeignKey(compoundKey);
    }

    for (TableJoinColumn column : columns) {

      String dbCol = column.getLocalDbColumn();
      BeanProperty importedProperty = importedId.findMatchImport(dbCol);
      if (importedProperty == null) {
        throw new RuntimeException("Imported BeanProperty not found?");
      }
      String columnDefn = ctx.getColumnDefn(importedProperty, true);
      String refColumn = importedProperty.getDbColumn();

      MColumn col = table.addColumn(dbCol, columnDefn, !p.isNullable());
      col.setDbMigrationInfos(p.getDbMigrationInfos());
      col.setDefaultValue(p.getDbColumnDefault());
      if (columns.length == 1) {
        if (p.hasForeignKey()) {
          // single references column (put it on the column)
          String refTable = importedProperty.getBeanDescriptor().getBaseTable();
          if (refTable == null) {
            // odd case where an EmbeddedId only has 1 property
            refTable = p.getTargetDescriptor().getBaseTable();
          }
          col.setReferences(refTable + "." + refColumn);
          col.setForeignKeyName(determineForeignKeyConstraintName(col.getName()));
          if (p.hasForeignKeyIndex()) {
            col.setForeignKeyIndex(determineForeignKeyIndexName(col.getName()));
          }
          if (foreignKey != null) {
            col.setForeignKeyModes(foreignKey.getOnDelete(), foreignKey.getOnUpdate());
          }
        }
      } else {
        compoundKey.addColumnPair(dbCol, refColumn);
      }
      modelColumns.add(col);
    }

    if (p.isOneToOne()) {
      // adding the unique constraint restricts the cardinality from OneToMany down to OneToOne
      // for MsSqlServer we need different DDL to handle NULL values on this constraint
      if (modelColumns.size() == 1) {
        MColumn col = modelColumns.get(0);
        col.setUniqueOneToOne(determineUniqueConstraintName(col.getName()));
        indexSetAdd(col.getName());

      } else {
        String uqName = determineUniqueConstraintName(p.getName());
        table.addUniqueConstraint(modelColumns, true, uqName);
        indexSetAdd(modelColumns);
      }
    }
  }

  @Override
  public void visitScalar(BeanProperty p) {

    if (p.isSecondaryTable()) {
      lastColumn = null;
      return;
    }

    // using non-strict mode to render the DB type such that we have a
    // "logical" type like jsonb(200) that can map to JSONB or VARCHAR(200)
    MColumn col = new MColumn(p.getDbColumn(), ctx.getColumnDefn(p, false));
    col.setComment(p.getDbComment());
    col.setDraftOnly(p.isDraftOnly());
    col.setHistoryExclude(p.isExcludedFromHistory());

    if (p.isId()) {
      col.setPrimaryKey(true);
      if (p.getBeanDescriptor().isUseIdGenerator()) {
        col.setIdentity(true);
      }
      TableJoin primaryKeyJoin = p.getBeanDescriptor().getPrimaryKeyJoin();
      if (primaryKeyJoin != null) {
        TableJoinColumn[] columns = primaryKeyJoin.columns();
        col.setReferences(primaryKeyJoin.getTable() + "." + columns[0].getForeignDbColumn());
        col.setForeignKeyName(determineForeignKeyConstraintName(col.getName()));
      }
    } else {
      col.setDefaultValue(p.getDbColumnDefault());
      col.setDbMigrationInfos(p.getDbMigrationInfos());
      if (!p.isNullable() || p.isDDLNotNull()) {
        col.setNotnull(true);
      }
    }

    if (p.isUnique() && !p.isId()) {
      col.setUnique(determineUniqueConstraintName(col.getName()));
      indexSetAdd(col.getName());
    }
    Set<String> checkConstraintValues = p.getDbCheckConstraintValues();
    if (checkConstraintValues != null) {
      if (beanDescriptor.hasInheritance()) {
        InheritInfo inheritInfo = beanDescriptor.getInheritInfo();
        inheritInfo.appendCheckConstraintValues(p.getName(), checkConstraintValues);
      }
      col.setCheckConstraint(buildCheckConstraint(p.getDbColumn(), checkConstraintValues));
      col.setCheckConstraintName(determineCheckConstraintName(col.getName()));
    }

    lastColumn = col;
    table.addColumn(col);
  }

  /**
   * Build the check constraint clause given the db column and values.
   */
  private String buildCheckConstraint(String dbColumn, Set<String> checkConstraintValues) {
    StringBuilder sb = new StringBuilder();
    sb.append("check ( ").append(dbColumn).append(" in (");
    int count = 0;
    for (String value : checkConstraintValues) {
      if (count++ > 0) {
        sb.append(",");
      }
      sb.append(value);
    }
    sb.append("))");
    return sb.toString();
  }

  private void indexSetAdd(String column) {
    indexSet.add(column);
  }

  private void indexSetAdd(List<MColumn> modelColumns) {
    String[] cols = new String[modelColumns.size()];
    for (int i = 0; i < modelColumns.size(); i++) {
      cols[i] = modelColumns.get(i).getName();
    }
    indexSet.add(cols);
  }

  /**
   * Return the primary key constraint name.
   */
  protected String determinePrimaryKeyName() {

    return ctx.primaryKeyName(table.getName());
  }

  /**
   * Return the foreign key constraint name given a single column foreign key.
   */
  protected String determineForeignKeyConstraintName(String columnName) {

    return ctx.foreignKeyConstraintName(table.getName(), columnName, ++countForeignKey);
  }

  protected String determineForeignKeyIndexName(String column) {

    String[] cols = {column};
    return determineForeignKeyIndexName(cols);
  }

  /**
   * Return the foreign key constraint name given a single column foreign key.
   */
  protected String determineForeignKeyIndexName(String[] columns) {

    return ctx.foreignKeyIndexName(table.getName(), columns, ++countIndex);
  }

  /**
   * Return the index name given a single column foreign key.
   */
  protected String determineIndexName(String column) {

    return ctx.indexName(table.getName(), column, ++countIndex);
  }

  /**
   * Return the index name given multiple columns.
   */
  protected String determineIndexName(String[] columns) {

    return ctx.indexName(table.getName(), columns, ++countIndex);
  }

  /**
   * Return the unique constraint name.
   */
  protected String determineUniqueConstraintName(String columnName) {

    return ctx.uniqueConstraintName(table.getName(), columnName, ++countUnique);
  }

  /**
   * Return the unique constraint name.
   */
  protected String determineUniqueConstraintName(String[] columnNames) {

    return ctx.uniqueConstraintName(table.getName(), columnNames, ++countUnique);
  }

  /**
   * Return the constraint name.
   */
  protected String determineCheckConstraintName(String columnName) {

    return ctx.checkConstraintName(table.getName(), columnName, ++countCheck);
  }


  private boolean hasValue(String val) {
    return val != null && !val.isEmpty();
  }

}<|MERGE_RESOLUTION|>--- conflicted
+++ resolved
@@ -105,11 +105,7 @@
     }
 
     addDraftTable();
-<<<<<<< HEAD
-    
-=======
-
->>>>>>> 8041f9c6
+
     table.updateCompoundIndices();
   }
 
