package io.ebeaninternal.dbmigration.model;

import io.ebean.util.StringHelper;
import io.ebeaninternal.dbmigration.ddlgeneration.platform.DdlHelp;
import io.ebeaninternal.dbmigration.ddlgeneration.platform.SplitColumns;
import io.ebeaninternal.dbmigration.migration.AddColumn;
import io.ebeaninternal.dbmigration.migration.AddHistoryTable;
import io.ebeaninternal.dbmigration.migration.AddTableComment;
import io.ebeaninternal.dbmigration.migration.AlterColumn;
import io.ebeaninternal.dbmigration.migration.Column;
import io.ebeaninternal.dbmigration.migration.CreateTable;
import io.ebeaninternal.dbmigration.migration.DropColumn;
import io.ebeaninternal.dbmigration.migration.DropHistoryTable;
import io.ebeaninternal.dbmigration.migration.DropTable;
import io.ebeaninternal.dbmigration.migration.ForeignKey;
import io.ebeaninternal.dbmigration.migration.IdentityType;
import io.ebeaninternal.dbmigration.migration.UniqueConstraint;
import org.slf4j.Logger;
import org.slf4j.LoggerFactory;

import java.math.BigInteger;
import java.util.ArrayList;
import java.util.Collection;
import java.util.HashSet;
import java.util.LinkedHashMap;
import java.util.List;
import java.util.Map;
import java.util.Set;

/**
 * Holds the logical model for a given Table and everything associated to it.
 * <p>
 * This effectively represents a table, its columns and all associated
 * constraints, foreign keys and indexes.
 * </p>
 * <p>
 * Migrations can be applied to this such that it represents the state
 * of a given table after various migrations have been applied.
 * </p>
 * <p>
 * This table model can also be derived from the EbeanServer bean descriptor
 * and associated properties.
 * </p>
 */
public class MTable {

  private static final Logger logger = LoggerFactory.getLogger(MTable.class);

  /**
   * Table name.
   */
  private final String name;

  /**
   * The associated draft table.
   */
  private MTable draftTable;

  /**
   * Marked true for draft tables. These need to have their FK references adjusted
   * after all the draft tables have been identified.
   */
  private boolean draft;

  /**
   * Primary key name.
   */
  private String pkName;

  /**
   * Table comment.
   */
  private String comment;

  /**
   * Tablespace to use.
   */
  private String tablespace;

  /**
   * Tablespace to use for indexes on this table.
   */
  private String indexTablespace;

  /**
   * If set then this overrides the platform default so for UUID generated values
   * or DB's supporting both sequences and autoincrement.
   */
  private IdentityType identityType;

  /**
   * DB sequence name.
   */
  private String sequenceName;
  private int sequenceInitial;
  private int sequenceAllocate;

  /**
   * If set to true this table should has history support.
   */
  private boolean withHistory;

  /**
   * The columns on the table.
   */
  private Map<String, MColumn> columns = new LinkedHashMap<>();

  /**
   * Compound unique constraints.
   */
  private List<MCompoundUniqueConstraint> uniqueConstraints = new ArrayList<>();

  /**
   * Compound foreign keys.
   */
  private List<MCompoundForeignKey> compoundKeys = new ArrayList<>();

  /**
   * Column name for the 'When created' column. This can be used for the initial effective start date when adding
   * history to an existing table and maps to a @WhenCreated or @CreatedTimestamp column.
   */
  private String whenCreatedColumn;

  /**
   * Temporary - holds addColumn settings.
   */
  private AddColumn addColumn;

  private List<String> droppedColumns = new ArrayList<>();

  /**
   * Create a copy of this table structure as a 'draft' table.
   * <p>
   * Note that both tables contain @DraftOnly MColumns and these are filtered out
   * later when creating the CreateTable object.
   */
  public MTable createDraftTable() {

    draftTable = new MTable(name + "_draft");
    draftTable.draft = true;
    draftTable.whenCreatedColumn = whenCreatedColumn;
    // compoundKeys
    // compoundUniqueConstraints
    draftTable.identityType = identityType;

    for (MColumn col : allColumns()) {
      draftTable.addColumn(col.copyForDraft());
    }

    return draftTable;
  }

  /**
   * Construct for migration.
   */
  public MTable(CreateTable createTable) {
    this.name = createTable.getName();
    this.pkName = createTable.getPkName();
    this.comment = createTable.getComment();
    this.tablespace = createTable.getTablespace();
    this.indexTablespace = createTable.getIndexTablespace();
    this.withHistory = Boolean.TRUE.equals(createTable.isWithHistory());
    this.draft = Boolean.TRUE.equals(createTable.isDraft());
    this.sequenceName = createTable.getSequenceName();
    this.sequenceInitial = toInt(createTable.getSequenceInitial());
    this.sequenceAllocate = toInt(createTable.getSequenceAllocate());
    List<Column> cols = createTable.getColumn();
    for (Column column : cols) {
      addColumn(column);
    }
    List<UniqueConstraint> uqConstraints = createTable.getUniqueConstraint();
    for (UniqueConstraint uq : uqConstraints) {
<<<<<<< HEAD
      MCompoundUniqueConstraint mUq = new MCompoundUniqueConstraint(
          StringHelper.splitNames(uq.getColumnNames()), uq.isOneToOne(), uq.getName());
      mUq.setNullableColumns(StringHelper.splitNames(uq.getNullableColumns()));
      uniqueConstraints.add(mUq);
    }
    
=======
      MCompoundUniqueConstraint mUq = new MCompoundUniqueConstraint(SplitColumns.split(uq.getColumnNames()), uq.isOneToOne(), uq.getName());
      mUq.setNullableColumns(SplitColumns.split(uq.getNullableColumns()));
      uniqueConstraints.add(mUq);
    }

>>>>>>> 8041f9c6
    for (ForeignKey fk : createTable.getForeignKey()) {
      if (DdlHelp.isDropForeignKey(fk.getColumnNames())) {
        removeForeignKey(fk.getName());
      } else {
        addForeignKey(fk.getName(), fk.getRefTableName(), fk.getIndexName(), fk.getColumnNames(), fk.getRefColumnNames());
      }
    }
  }


<<<<<<< HEAD
  public void addForeignKey(String name, String refTableName, String indexName, String columnNames,
      String refColumnNames) {
    MCompoundForeignKey foreignKey = new MCompoundForeignKey(name, refTableName, indexName);
    String[] cols = StringHelper.splitNames(columnNames);
    String[] refCols = StringHelper.splitNames(refColumnNames);
=======
  public void addForeignKey(String name, String refTableName, String indexName, String columnNames, String refColumnNames) {
    MCompoundForeignKey foreignKey = new MCompoundForeignKey(name, refTableName, indexName);
    String[] cols = SplitColumns.split(columnNames);
    String[] refCols = SplitColumns.split(refColumnNames);
>>>>>>> 8041f9c6
    for (int i = 0; i < cols.length && i < refCols.length; i++) {
      foreignKey.addColumnPair(cols[i], refCols[i]);
    }
    addForeignKey(foreignKey);
<<<<<<< HEAD
    
=======
>>>>>>> 8041f9c6
  }

  /**
   * Construct typically from EbeanServer meta data.
   */
  public MTable(String name) {
    this.name = name;
  }

  /**
   * Return the DropTable migration for this table.
   */
  public DropTable dropTable() {
    DropTable dropTable = new DropTable();
    dropTable.setName(name);
    // we must add pk col name & sequence name, as we have to delete the sequence also.
    if (identityType != IdentityType.GENERATOR && identityType != IdentityType.EXTERNAL) {
      String pkCol = null;
      for (MColumn column : columns.values()) {
        if (column.isPrimaryKey()) {
          if (pkCol == null) {
            pkCol = column.getName();
          } else { // multiple pk cols -> no sequence
            pkCol = null;
            break;
          }
        }
      }
      if (pkCol != null) {
        dropTable.setSequenceCol(pkCol);
        dropTable.setSequenceName(sequenceName);
      }
    }
    return dropTable;
  }

  /**
   * Return the CreateTable migration for this table.
   */
  public CreateTable createTable() {

    CreateTable createTable = new CreateTable();
    createTable.setName(name);
    createTable.setPkName(pkName);
    createTable.setComment(comment);
    createTable.setTablespace(tablespace);
    createTable.setIndexTablespace(indexTablespace);
    createTable.setSequenceName(sequenceName);
    createTable.setSequenceInitial(toBigInteger(sequenceInitial));
    createTable.setSequenceAllocate(toBigInteger(sequenceAllocate));
    createTable.setIdentityType(identityType);
    if (withHistory) {
      createTable.setWithHistory(Boolean.TRUE);
    }
    if (draft) {
      createTable.setDraft(Boolean.TRUE);
    }

    for (MColumn column : allColumns()) {
      // filter out draftOnly columns from the base table
      if (draft || !column.isDraftOnly()) {
        createTable.getColumn().add(column.createColumn());
      }
    }

    for (MCompoundForeignKey compoundKey : compoundKeys) {
      createTable.getForeignKey().add(compoundKey.createForeignKey());
    }

    for (MCompoundUniqueConstraint constraint : uniqueConstraints) {
      UniqueConstraint uq = constraint.getUniqueConstraint();
      createTable.getUniqueConstraint().add(uq);
    }

    return createTable;
  }

  /**
   * Compare to another version of the same table to perform a diff.
   */
  public void compare(ModelDiff modelDiff, MTable newTable) {

    if (withHistory != newTable.withHistory) {
      if (withHistory) {
        DropHistoryTable dropHistoryTable = new DropHistoryTable();
        dropHistoryTable.setBaseTable(name);
        modelDiff.addDropHistoryTable(dropHistoryTable);

      } else {
        AddHistoryTable addHistoryTable = new AddHistoryTable();
        addHistoryTable.setBaseTable(name);
        modelDiff.addAddHistoryTable(addHistoryTable);
      }
    }

    compareColumns(modelDiff, newTable);

    if (MColumn.different(comment, newTable.comment)) {
      AddTableComment addTableComment = new AddTableComment();
      addTableComment.setName(name);
      if (newTable.comment == null) {
        addTableComment.setComment(DdlHelp.DROP_COMMENT);
      } else {
        addTableComment.setComment(newTable.comment);
      }
      modelDiff.addTableComment(addTableComment);
    }
<<<<<<< HEAD
    
    
=======


>>>>>>> 8041f9c6
    compareCompoundKeys(modelDiff, newTable);
    compareUniqueKeys(modelDiff, newTable);
  }

  private void compareColumns(ModelDiff modelDiff, MTable newTable) {
    addColumn = null;

    Map<String, MColumn> newColumnMap = newTable.getColumns();

    // compare newColumns to existing columns (look for new and diff columns)
    for (MColumn newColumn : newColumnMap.values()) {
      MColumn localColumn = getColumn(newColumn.getName());
      if (localColumn == null) {
        // can ignore if draftOnly column and non-draft table
        if (!newColumn.isDraftOnly() || draft) {
          diffNewColumn(newColumn);
        }
      } else {
        localColumn.compare(modelDiff, this, newColumn);
      }
    }

    // compare existing columns (look for dropped columns)
    for (MColumn existingColumn : allColumns()) {
      MColumn newColumn = newColumnMap.get(existingColumn.getName());
      if (newColumn == null) {
        diffDropColumn(modelDiff, existingColumn);
      } else if (newColumn.isDraftOnly() && !draft) {
        // effectively a drop column (draft only column on a non-draft table)
        logger.trace("... drop column {} from table {} as now draftOnly", newColumn.getName(), name);
        diffDropColumn(modelDiff, existingColumn);
      }
    }

    if (addColumn != null) {
      modelDiff.addAddColumn(addColumn);
    }
  }

<<<<<<< HEAD
  
  private void compareCompoundKeys(ModelDiff modelDiff, MTable newTable) {
    List<MCompoundForeignKey> newKeys = new ArrayList<>(newTable.getCompoundKeys());
    List<MCompoundForeignKey> currentKeys = new ArrayList<>(getCompoundKeys());
    
    // remove keys that have not changed
    currentKeys.removeAll(newTable.getCompoundKeys());
    newKeys.removeAll(getCompoundKeys());
    
    for (MCompoundForeignKey currentKey : currentKeys) {
      modelDiff.addAlterForeignKey(currentKey.dropForeignKey(name));
    }
    
=======

  private void compareCompoundKeys(ModelDiff modelDiff, MTable newTable) {
    List<MCompoundForeignKey> newKeys = new ArrayList<>(newTable.getCompoundKeys());
    List<MCompoundForeignKey> currentKeys = new ArrayList<>(getCompoundKeys());

    // remove keys that have not changed
    currentKeys.removeAll(newTable.getCompoundKeys());
    newKeys.removeAll(getCompoundKeys());

    for (MCompoundForeignKey currentKey : currentKeys) {
      modelDiff.addAlterForeignKey(currentKey.dropForeignKey(name));
    }

>>>>>>> 8041f9c6
    for (MCompoundForeignKey newKey : newKeys) {
      modelDiff.addAlterForeignKey(newKey.addForeignKey(name));
    }
  }
<<<<<<< HEAD
  
  private void compareUniqueKeys(ModelDiff modelDiff, MTable newTable) {
    List<MCompoundUniqueConstraint> newKeys = new ArrayList<>(newTable.getUniqueConstraints());
    List<MCompoundUniqueConstraint> currentKeys = new ArrayList<>(getUniqueConstraints());
    
    // remove keys that have not changed
    currentKeys.removeAll(newTable.getUniqueConstraints());
    newKeys.removeAll(getUniqueConstraints());
    
=======

  private void compareUniqueKeys(ModelDiff modelDiff, MTable newTable) {
    List<MCompoundUniqueConstraint> newKeys = new ArrayList<>(newTable.getUniqueConstraints());
    List<MCompoundUniqueConstraint> currentKeys = new ArrayList<>(getUniqueConstraints());

    // remove keys that have not changed
    currentKeys.removeAll(newTable.getUniqueConstraints());
    newKeys.removeAll(getUniqueConstraints());

>>>>>>> 8041f9c6
    for (MCompoundUniqueConstraint currentKey: currentKeys) {
      modelDiff.addUniqueConstraint(currentKey.dropUniqueConstraint(name));
    }
    for (MCompoundUniqueConstraint newKey: newKeys) {
      modelDiff.addUniqueConstraint(newKey.addUniqueConstraint(name));
    }
  }

  /**
   * Apply AddColumn migration.
   */
  public void apply(AddColumn addColumn) {
    checkTableName(addColumn.getTableName());
    for (Column column : addColumn.getColumn()) {
      addColumn(column);
    }
  }

  /**
   * Apply AddColumn migration.
   */
  public void apply(AlterColumn alterColumn) {
    checkTableName(alterColumn.getTableName());
    String columnName = alterColumn.getColumnName();
    MColumn existingColumn = getColumn(columnName);
    if (existingColumn == null) {
      throw new IllegalStateException("Column [" + columnName + "] does not exist for AlterColumn change?");
    }
    existingColumn.apply(alterColumn);
  }

  /**
   * Apply DropColumn migration.
   */
  public void apply(DropColumn dropColumn) {
    checkTableName(dropColumn.getTableName());
    MColumn removed = columns.remove(dropColumn.getColumnName());
    if (removed == null) {
      throw new IllegalStateException("Column [" + dropColumn.getColumnName() + "] does not exist for DropColumn change on table [" + dropColumn.getTableName() + "]?");
    }
  }

  public String getName() {
    return name;
  }

  /**
   * Return true if this table is a 'Draft' table.
   */
  public boolean isDraft() {
    return draft;
  }

  public void setPkName(String pkName) {
    this.pkName = pkName;
  }

  public String getComment() {
    return comment;
  }

  public void setComment(String comment) {
    this.comment = comment;
  }

  public String getTablespace() {
    return tablespace;
  }

  public String getIndexTablespace() {
    return indexTablespace;
  }

  public boolean isWithHistory() {
    return withHistory;
  }

  public MTable setWithHistory(boolean withHistory) {
    this.withHistory = withHistory;
    return this;
  }

  public List<String> allHistoryColumns(boolean includeDropped) {

    List<String> columnNames = new ArrayList<>(columns.size());
    for (MColumn column : columns.values()) {
      if (column.isIncludeInHistory()) {
        columnNames.add(column.getName());
      }
    }
    if (includeDropped && !droppedColumns.isEmpty()) {
      columnNames.addAll(droppedColumns);
    }
    return columnNames;
  }

  /**
   * Return all the columns (excluding columns marked as dropped).
   */
  public Collection<MColumn> allColumns() {
    return columns.values();
  }

  /**
   * Return the column by name.
   */
  public MColumn getColumn(String name) {
    return columns.get(name);
  }

  private Map<String, MColumn> getColumns() {
    return columns;
  }

  public List<MCompoundUniqueConstraint> getUniqueConstraints() {
    return uniqueConstraints;
  }

  public List<MCompoundForeignKey> getCompoundKeys() {
    return compoundKeys;
  }

  public void setSequenceName(String sequenceName) {
    this.sequenceName = sequenceName;
  }

  public void setSequenceInitial(int sequenceInitial) {
    this.sequenceInitial = sequenceInitial;
  }

  public void setSequenceAllocate(int sequenceAllocate) {
    this.sequenceAllocate = sequenceAllocate;
  }

  public void setWhenCreatedColumn(String whenCreatedColumn) {
    this.whenCreatedColumn = whenCreatedColumn;
  }

  public String getWhenCreatedColumn() {
    return whenCreatedColumn;
  }

  /**
   * Set the identity type to use for this table.
   * <p>
   * If set then this overrides the platform default so for UUID generated values
   * or DB's supporting both sequences and autoincrement.
   */
  public void setIdentityType(IdentityType identityType) {
    this.identityType = identityType;
  }

  /**
   * Return the list of columns that make the primary key.
   */
  public List<MColumn> primaryKeyColumns() {
    List<MColumn> pk = new ArrayList<>(3);
    for (MColumn column : allColumns()) {
      if (column.isPrimaryKey()) {
        pk.add(column);
      }
    }
    return pk;
  }

  private void checkTableName(String tableName) {
    if (!name.equals(tableName)) {
      throw new IllegalArgumentException("addColumn tableName [" + tableName + "] does not match [" + name + "]");
    }
  }

  /**
   * Add a column via migration data.
   */
  private void addColumn(Column column) {
    columns.put(column.getName(), new MColumn(column));
  }

  /**
   * Add a model column (typically from EbeanServer meta data).
   */
  public void addColumn(MColumn column) {
    columns.put(column.getName(), column);
  }

  /**
   * Add a unique constraint.
   */
  public void addUniqueConstraint(String[] columns, boolean oneToOne, String constraintName) {
    uniqueConstraints.add(new MCompoundUniqueConstraint(columns, oneToOne, constraintName));
  }

  /**
   * Add a unique constraint.
   */
  public void addUniqueConstraint(List<MColumn> columns, boolean oneToOne, String constraintName) {
    String[] cols = new String[columns.size()];
    for (int i = 0; i < columns.size(); i++) {
      cols[i] = columns.get(i).getName();
    }
    addUniqueConstraint(cols, oneToOne, constraintName);
  }

  /**
   * Add a compound foreign key.
   */
  public void addForeignKey(MCompoundForeignKey compoundKey) {
    compoundKeys.add(compoundKey);
  }

  /**
   * Add a column checking if it already exists and if so return the existing column.
   * Sometimes the case for a primaryKey that is also a foreign key.
   */
  public MColumn addColumn(String dbCol, String columnDefn, boolean notnull) {

    MColumn existingColumn = getColumn(dbCol);
    if (existingColumn != null) {
      if (notnull) {
        existingColumn.setNotnull(true);
      }
      return existingColumn;
    }

    MColumn newCol = new MColumn(dbCol, columnDefn, notnull);
    addColumn(newCol);
    return newCol;
  }

  /**
   * Add a 'new column' to the AddColumn migration object.
   */
  private void diffNewColumn(MColumn newColumn) {

    if (addColumn == null) {
      addColumn = new AddColumn();
      addColumn.setTableName(name);
      if (withHistory) {
        // These addColumns need to occur on the history
        // table as well as the base table
        addColumn.setWithHistory(Boolean.TRUE);
      }
    }

    addColumn.getColumn().add(newColumn.createColumn());
  }

  /**
   * Add a 'drop column' to the diff.
   */
  private void diffDropColumn(ModelDiff modelDiff, MColumn existingColumn) {

    DropColumn dropColumn = new DropColumn();
    dropColumn.setTableName(name);
    dropColumn.setColumnName(existingColumn.getName());
    if (withHistory && !existingColumn.isHistoryExclude()) {
      // These dropColumns should occur on the history
      // table as well as the base table
      dropColumn.setWithHistory(Boolean.TRUE);
    }

    modelDiff.addDropColumn(dropColumn);
  }

  /**
   * Register a pending un-applied drop column.
   * <p>
   * This means this column still needs to be included in history views/triggers etc even
   * though it is not part of the current model.
   */
  public void registerPendingDropColumn(String columnName) {
    droppedColumns.add(columnName);
  }

  private int toInt(BigInteger value) {
    return (value == null) ? 0 : value.intValue();
  }

  private BigInteger toBigInteger(int value) {
    return (value == 0) ? null : BigInteger.valueOf(value);
  }

  /**
   * Check if there are duplicate foreign keys.
   * <p>
   * This can occur when an ManyToMany relates back to itself.
   * </p>
   */
  public void checkDuplicateForeignKeys() {

    if (hasDuplicateForeignKeys()) {
      int counter = 1;
      for (MCompoundForeignKey fk : compoundKeys) {
        fk.addNameSuffix(counter++);
      }
    }
  }

  /**
   * Return true if the foreign key names are not unique.
   */
  private boolean hasDuplicateForeignKeys() {
    Set<String> fkNames = new HashSet<>();
    for (MCompoundForeignKey fk : compoundKeys) {
      if (!fkNames.add(fk.getName())) {
        return true;
      }
    }
    return false;
  }

  /**
   * Adjust the references (FK) if it should relate to a draft table.
   */
  public void adjustReferences(ModelContainer modelContainer) {

    Collection<MColumn> cols = allColumns();
    for (MColumn col : cols) {
      String references = col.getReferences();
      if (references != null) {
        String baseTable = extractBaseTable(references);
        MTable refBaseTable = modelContainer.getTable(baseTable);
        if (refBaseTable.draftTable != null) {
          // change references to another associated 'draft' table
          String newReferences = deriveReferences(references, refBaseTable.draftTable.getName());
          col.setReferences(newReferences);
        }
      }
    }
  }

  /**
   * Return the base table name from references (table.column).
   */
  private String extractBaseTable(String references) {
    int lastDot = references.lastIndexOf('.');
    return references.substring(0, lastDot);
  }

  /**
   * Return the new references using the given draftTableName.
   * (The referenced column is the same as before).
   */
  private String deriveReferences(String references, String draftTableName) {
    int lastDot = references.lastIndexOf('.');
    return draftTableName + "." + references.substring(lastDot + 1);
  }

  /**
   * This method adds information which columns are nullable or not to the compound indices.
   */
  public void updateCompoundIndices() {
    for (MCompoundUniqueConstraint uniq : uniqueConstraints) {
      List<String> nullableColumns = new ArrayList<>();
      for (String columnName : uniq.getColumns()) {
        MColumn col = getColumn(columnName);
        if (col == null) {
          throw new IllegalStateException("Column '" + columnName + "' not found in table " + getName());
        }
        if (!col.isNotnull()) {
          nullableColumns.add(columnName);
        }
      }
      uniq.setNullableColumns(nullableColumns.toArray(new String[nullableColumns.size()]));
    }
  }

  public void removeForeignKey(String name) {
    compoundKeys.removeIf(fk -> fk.getName().equals(name));
  }

<<<<<<< HEAD
=======
  /**
   * Clear the indexes on the foreign keys as they are covered by unique constraints.
   */
  public void clearForeignKeyIndexes() {
    for (MCompoundForeignKey compoundKey : compoundKeys) {
      compoundKey.setIndexName(null);
    }
  }
>>>>>>> 8041f9c6
}<|MERGE_RESOLUTION|>--- conflicted
+++ resolved
@@ -1,6 +1,5 @@
 package io.ebeaninternal.dbmigration.model;
 
-import io.ebean.util.StringHelper;
 import io.ebeaninternal.dbmigration.ddlgeneration.platform.DdlHelp;
 import io.ebeaninternal.dbmigration.ddlgeneration.platform.SplitColumns;
 import io.ebeaninternal.dbmigration.migration.AddColumn;
@@ -170,20 +169,11 @@
     }
     List<UniqueConstraint> uqConstraints = createTable.getUniqueConstraint();
     for (UniqueConstraint uq : uqConstraints) {
-<<<<<<< HEAD
-      MCompoundUniqueConstraint mUq = new MCompoundUniqueConstraint(
-          StringHelper.splitNames(uq.getColumnNames()), uq.isOneToOne(), uq.getName());
-      mUq.setNullableColumns(StringHelper.splitNames(uq.getNullableColumns()));
-      uniqueConstraints.add(mUq);
-    }
-    
-=======
       MCompoundUniqueConstraint mUq = new MCompoundUniqueConstraint(SplitColumns.split(uq.getColumnNames()), uq.isOneToOne(), uq.getName());
       mUq.setNullableColumns(SplitColumns.split(uq.getNullableColumns()));
       uniqueConstraints.add(mUq);
     }
 
->>>>>>> 8041f9c6
     for (ForeignKey fk : createTable.getForeignKey()) {
       if (DdlHelp.isDropForeignKey(fk.getColumnNames())) {
         removeForeignKey(fk.getName());
@@ -194,26 +184,14 @@
   }
 
 
-<<<<<<< HEAD
-  public void addForeignKey(String name, String refTableName, String indexName, String columnNames,
-      String refColumnNames) {
-    MCompoundForeignKey foreignKey = new MCompoundForeignKey(name, refTableName, indexName);
-    String[] cols = StringHelper.splitNames(columnNames);
-    String[] refCols = StringHelper.splitNames(refColumnNames);
-=======
   public void addForeignKey(String name, String refTableName, String indexName, String columnNames, String refColumnNames) {
     MCompoundForeignKey foreignKey = new MCompoundForeignKey(name, refTableName, indexName);
     String[] cols = SplitColumns.split(columnNames);
     String[] refCols = SplitColumns.split(refColumnNames);
->>>>>>> 8041f9c6
     for (int i = 0; i < cols.length && i < refCols.length; i++) {
       foreignKey.addColumnPair(cols[i], refCols[i]);
     }
     addForeignKey(foreignKey);
-<<<<<<< HEAD
-    
-=======
->>>>>>> 8041f9c6
   }
 
   /**
@@ -321,13 +299,8 @@
       }
       modelDiff.addTableComment(addTableComment);
     }
-<<<<<<< HEAD
-    
-    
-=======
-
-
->>>>>>> 8041f9c6
+
+
     compareCompoundKeys(modelDiff, newTable);
     compareUniqueKeys(modelDiff, newTable);
   }
@@ -367,60 +340,32 @@
     }
   }
 
-<<<<<<< HEAD
-  
+
   private void compareCompoundKeys(ModelDiff modelDiff, MTable newTable) {
     List<MCompoundForeignKey> newKeys = new ArrayList<>(newTable.getCompoundKeys());
     List<MCompoundForeignKey> currentKeys = new ArrayList<>(getCompoundKeys());
-    
+
     // remove keys that have not changed
     currentKeys.removeAll(newTable.getCompoundKeys());
     newKeys.removeAll(getCompoundKeys());
-    
+
     for (MCompoundForeignKey currentKey : currentKeys) {
       modelDiff.addAlterForeignKey(currentKey.dropForeignKey(name));
     }
-    
-=======
-
-  private void compareCompoundKeys(ModelDiff modelDiff, MTable newTable) {
-    List<MCompoundForeignKey> newKeys = new ArrayList<>(newTable.getCompoundKeys());
-    List<MCompoundForeignKey> currentKeys = new ArrayList<>(getCompoundKeys());
-
-    // remove keys that have not changed
-    currentKeys.removeAll(newTable.getCompoundKeys());
-    newKeys.removeAll(getCompoundKeys());
-
-    for (MCompoundForeignKey currentKey : currentKeys) {
-      modelDiff.addAlterForeignKey(currentKey.dropForeignKey(name));
-    }
-
->>>>>>> 8041f9c6
+
     for (MCompoundForeignKey newKey : newKeys) {
       modelDiff.addAlterForeignKey(newKey.addForeignKey(name));
     }
   }
-<<<<<<< HEAD
-  
+
   private void compareUniqueKeys(ModelDiff modelDiff, MTable newTable) {
     List<MCompoundUniqueConstraint> newKeys = new ArrayList<>(newTable.getUniqueConstraints());
     List<MCompoundUniqueConstraint> currentKeys = new ArrayList<>(getUniqueConstraints());
-    
+
     // remove keys that have not changed
     currentKeys.removeAll(newTable.getUniqueConstraints());
     newKeys.removeAll(getUniqueConstraints());
-    
-=======
-
-  private void compareUniqueKeys(ModelDiff modelDiff, MTable newTable) {
-    List<MCompoundUniqueConstraint> newKeys = new ArrayList<>(newTable.getUniqueConstraints());
-    List<MCompoundUniqueConstraint> currentKeys = new ArrayList<>(getUniqueConstraints());
-
-    // remove keys that have not changed
-    currentKeys.removeAll(newTable.getUniqueConstraints());
-    newKeys.removeAll(getUniqueConstraints());
-
->>>>>>> 8041f9c6
+
     for (MCompoundUniqueConstraint currentKey: currentKeys) {
       modelDiff.addUniqueConstraint(currentKey.dropUniqueConstraint(name));
     }
@@ -792,8 +737,6 @@
     compoundKeys.removeIf(fk -> fk.getName().equals(name));
   }
 
-<<<<<<< HEAD
-=======
   /**
    * Clear the indexes on the foreign keys as they are covered by unique constraints.
    */
@@ -802,5 +745,4 @@
       compoundKey.setIndexName(null);
     }
   }
->>>>>>> 8041f9c6
 }