package io.ebeaninternal.dbmigration.model;

import io.ebean.config.DbMigrationConfig;
import io.ebean.config.ServerConfig;
import io.ebean.config.dbplatform.DatabasePlatform;
import io.ebeaninternal.dbmigration.ddlgeneration.DdlBuffer;
import io.ebeaninternal.dbmigration.ddlgeneration.DdlHandler;
import io.ebeaninternal.dbmigration.ddlgeneration.DdlWrite;
import io.ebeaninternal.dbmigration.ddlgeneration.platform.PlatformDdl;
import io.ebeaninternal.dbmigration.migration.ChangeSet;
import io.ebeaninternal.dbmigration.migration.ChangeSetType;
import io.ebeaninternal.dbmigration.migration.Migration;
import io.ebeaninternal.server.core.PlatformDdlBuilder;
import org.slf4j.Logger;
import org.slf4j.LoggerFactory;

import java.io.File;
import java.io.FileWriter;
import java.io.IOException;
import java.io.Writer;
import java.util.List;

/**
 * Writes migration changes as platform specific DDL.
 */
public class PlatformDdlWriter {

  private static final Logger logger = LoggerFactory.getLogger(PlatformDdlWriter.class);

  private final ServerConfig serverConfig;

  private final DbMigrationConfig config;

  private final PlatformDdl platformDdl;

  public PlatformDdlWriter(DatabasePlatform platform, ServerConfig serverConfig, DbMigrationConfig config) {
    this.platformDdl = PlatformDdlBuilder.create(platform);
    this.serverConfig = serverConfig;
    this.config = config;
  }

  /**
   * Write the migration as platform specific ddl.
   */
  public void processMigration(Migration dbMigration, DdlWrite write, File writePath, String fullVersion) throws IOException {

    DdlHandler handler = handler();
<<<<<<< HEAD
    handler.generatePreamble(write);
=======
    handler.generateProlog(write);
>>>>>>> 8041f9c6
    List<ChangeSet> changeSets = dbMigration.getChangeSet();
    for (ChangeSet changeSet : changeSets) {
      if (isApply(changeSet)) {
        handler.generate(write, changeSet);
      }
    }
    handler.generateEpilog(write);

    writePlatformDdl(write, writePath, fullVersion);
  }

  /**
   * Return true if the changeSet is APPLY and not empty.
   */
  private boolean isApply(ChangeSet changeSet) {
    return changeSet.getType() == ChangeSetType.APPLY && !changeSet.getChangeSetChildren().isEmpty();
  }

  /**
   * Write the ddl files.
   */
  protected void writePlatformDdl(DdlWrite write, File resourcePath, String fullVersion) throws IOException {

    if (!write.isApplyEmpty()) {
      try (FileWriter applyWriter = createWriter(resourcePath, fullVersion, config.getApplySuffix())) {
        writeApplyDdl(applyWriter, write);
        applyWriter.flush();
      }
    }
  }

  protected FileWriter createWriter(File path, String fullVersion, String suffix) throws IOException {

    File applyFile = new File(path, fullVersion + suffix);
    return new FileWriter(applyFile);
  }

  /**
   * Write the 'Apply' DDL buffers to the writer.
   */
  protected void writeApplyDdl(Writer writer, DdlWrite write) throws IOException {

    String header = config.getDdlHeader();
    if (header != null) {
      writer.append(header).append('\n');
    }
    // merge the apply buffers in the appropriate order
    prependDropDependencies(writer, write.applyDropDependencies());
    writer.append("-- apply changes\n");
    writer.append(write.apply().getBuffer());
    writer.append(write.applyForeignKeys().getBuffer());
    writer.append(write.applyHistory().getBuffer());
  }

  private void prependDropDependencies(Writer writer, DdlBuffer buffer) throws IOException {
    if (!buffer.isEmpty()) {
      writer.append("-- drop dependencies\n");
      writer.append(buffer.getBuffer());
      writer.append("\n");
    }
  }

  /**
   * Return the platform specific DdlHandler (to generate DDL).
   */
  protected DdlHandler handler() {
    return platformDdl.createDdlHandler(serverConfig);
  }

  /**
   * Return a sub directory (for multi-platform ddl generation).
   */
  public File subPath(File path, String suffix) {
    File subPath = new File(path, suffix);
    if (!subPath.exists()) {
      if (!subPath.mkdirs()) {
        logger.error("failed to create directories for " + subPath.getAbsolutePath());
      }
    }
    return subPath;
  }

}<|MERGE_RESOLUTION|>--- conflicted
+++ resolved
@@ -45,11 +45,7 @@
   public void processMigration(Migration dbMigration, DdlWrite write, File writePath, String fullVersion) throws IOException {
 
     DdlHandler handler = handler();
-<<<<<<< HEAD
-    handler.generatePreamble(write);
-=======
     handler.generateProlog(write);
->>>>>>> 8041f9c6
     List<ChangeSet> changeSets = dbMigration.getChangeSet();
     for (ChangeSet changeSet : changeSets) {
       if (isApply(changeSet)) {
