package io.ebeaninternal.server.text.json;

import io.ebean.bean.EntityBean;
import io.ebean.bean.EntityBeanIntercept;
import io.ebean.bean.PersistenceContext;
import io.ebean.text.json.JsonReadBeanVisitor;
import io.ebean.text.json.JsonReadOptions;
import io.ebean.text.json.JsonVersionMigrationHandler;
import io.ebeaninternal.api.LoadContext;
import io.ebeaninternal.server.deploy.BeanDescriptor;
import io.ebeaninternal.server.loadcontext.DLoadContext;
import io.ebeaninternal.server.transaction.DefaultPersistenceContext;
import com.fasterxml.jackson.core.JsonParser;
import com.fasterxml.jackson.core.JsonToken;
import com.fasterxml.jackson.databind.ObjectMapper;

import java.io.IOException;
import java.util.Map;

/**
 * Context for JSON read processing.
 */
public class ReadJson {

  private final BeanDescriptor<?> rootDesc;

  /**
   * Jackson parser.
   */
  private final JsonParser parser;

  /**
   * Stack of the path - used to find the appropriate JsonReadBeanVisitor.
   */
  private final PathStack pathStack;

  /**
   * Map of the JsonReadBeanVisitor keyed by path.
   */
  private final Map<String, JsonReadBeanVisitor<?>> visitorMap;

  private final Object objectMapper;

  private final PersistenceContext persistenceContext;

  private final LoadContext loadContext;

  private final JsonVersionMigrationHandler versionMigrationHandler;

  /**
   * Construct with parser and readOptions.
   */
  public ReadJson(BeanDescriptor<?> desc, JsonParser parser, JsonReadOptions readOptions, Object objectMapper) {

    this.rootDesc = desc;
    this.parser = parser;
    this.objectMapper = objectMapper;
    this.persistenceContext = initPersistenceContext(readOptions);
    this.loadContext = initLoadContext(desc, readOptions);
    this.versionMigrationHandler = (readOptions == null) ? null : readOptions.getVersionMigrationHandler();
    // only create visitorMap, pathStack if needed ...
    this.visitorMap = (readOptions == null) ? null : readOptions.getVisitorMap();
    this.pathStack = (visitorMap == null && loadContext == null) ? null : new PathStack();
  }

  /**
   * Construct when transferring load context, persistence context, object mapper etc to a new ReadJson instance.
   */
  private ReadJson(JsonParser moreJson, ReadJson source, boolean resetContext) {
    this.parser = moreJson;
    this.rootDesc = source.rootDesc;
    this.pathStack = source.pathStack;
    this.visitorMap = source.visitorMap;
    this.objectMapper = source.objectMapper;
    this.versionMigrationHandler = source.versionMigrationHandler;
    if (resetContext) {
      this.persistenceContext = new DefaultPersistenceContext();
      this.loadContext = source.loadContext;
      if (loadContext != null) {
        loadContext.resetPersistenceContext(persistenceContext);
      }
    } else {
      this.persistenceContext = source.persistenceContext;
      this.loadContext = source.loadContext;
    }
  }

  private LoadContext initLoadContext(BeanDescriptor<?> desc, JsonReadOptions readOptions) {
    if (readOptions == null) return null;
    if (readOptions.isEnableLazyLoading() && readOptions.getLoadContext() == null) {
      return new DLoadContext(desc, persistenceContext);
    } else {
      return (LoadContext) readOptions.getLoadContext();
    }
  }

  private PersistenceContext initPersistenceContext(JsonReadOptions readOptions) {
    if (readOptions != null && readOptions.getPersistenceContext() != null) {
      return readOptions.getPersistenceContext();
    }
    return new DefaultPersistenceContext();
  }

  /**
   * Return the persistence context being used if any.
   */
  public PersistenceContext getPersistenceContext() {
    return persistenceContext;
  }

  /**
   * Return a new instance of ReadJson using the existing context but with a new JsonParser.
   */
  public ReadJson forJson(JsonParser moreJson, boolean resetContext) {
    return new ReadJson(moreJson, this, resetContext);
  }

  /**
   * Add the bean to the persistence context.
   */
  public <T> void persistenceContextPut(Object beanId, T currentBean) {

    persistenceContextPutIfAbsent(beanId, (EntityBean) currentBean, rootDesc);
  }

  /**
   * Put the bean into the persistence context. If there is already a matching bean in the
   * persistence context then return that instance else return null.
   */
  public Object persistenceContextPutIfAbsent(Object id, EntityBean bean, BeanDescriptor<?> beanDesc) {

    if (persistenceContext == null) {
      // no persistenceContext means no lazy loading either
      return null;
    }

    Object existing = beanDesc.contextPutIfAbsent(persistenceContext, id, bean);
    if (existing != null) {
      beanDesc.merge(bean, (EntityBean) existing);

    } else {
      if (loadContext != null) {
        EntityBeanIntercept ebi = bean._ebean_getIntercept();
        if (ebi.isPartial()) {
          // register for further lazy loading
          String path = pathStack.peekWithNull();
          loadContext.register(path, ebi);
          beanDesc.lazyLoadRegister(path, ebi, bean, loadContext);
        }
        ebi.setLoaded();
<<<<<<< HEAD
        beanDesc.setMutalbeOrigValues(ebi);
=======
        beanDesc.setMutableOrigValues(ebi);
>>>>>>> 8041f9c6
      }
      return null;
    }
    return existing;
  }

  /**
   * Return the objectMapper used for this request.
   */
  public ObjectMapper getObjectMapper() {
    if (objectMapper == null) {
      throw new IllegalStateException(
        "Jackson ObjectMapper required but has not set. The ObjectMapper can be set on"
          + " either the ServerConfig or on JsonReadOptions.");
    }
    return (ObjectMapper) objectMapper;
  }

  /**
   * Return the JsonParser.
   */
  public JsonParser getParser() {
    return parser;
  }

  /**
   * Return the next JsonToken from the underlying parser.
   */
  public JsonToken nextToken() throws IOException {
    return parser.nextToken();
  }

  /**
   * Push the path onto the stack (traversing a 1-M or M-1 etc)
   */
  public void pushPath(String path) {
    if (pathStack != null) {
      pathStack.pushPathKey(path);
    }
  }

  /**
   * Pop the path stack.
   */
  public void popPath() {
    if (pathStack != null) {
      pathStack.pop();
    }
  }

  /**
   * If there is a JsonReadBeanVisitor registered to the current path then
   * call it's visit method with the bean and unmappedProperties.
   */
  @SuppressWarnings({ "unchecked", "rawtypes" })
  public void beanVisitor(Object bean, Map<String, Object> unmappedProperties) {
    if (visitorMap != null) {
      JsonReadBeanVisitor visitor = visitorMap.get(pathStack.peekWithNull());
      if (visitor != null) {
        visitor.visit(bean, unmappedProperties);
      }
    }
  }

  /**
   * Read the property value using Jackson ObjectMapper.
   * <p/>
   * Typically this is used to read Transient properties where the type is unknown to Ebean.
   */
  public Object readValueUsingObjectMapper(Class<?> propertyType) throws IOException {
    return getObjectMapper().readValue(parser, propertyType);
  }

  public ReadJson migrate(BeanDescriptor<?> desc) throws IOException {
    return versionMigrationHandler == null ? this : versionMigrationHandler.migrate(this, desc);
  }

}<|MERGE_RESOLUTION|>--- conflicted
+++ resolved
@@ -148,11 +148,7 @@
           beanDesc.lazyLoadRegister(path, ebi, bean, loadContext);
         }
         ebi.setLoaded();
-<<<<<<< HEAD
-        beanDesc.setMutalbeOrigValues(ebi);
-=======
         beanDesc.setMutableOrigValues(ebi);
->>>>>>> 8041f9c6
       }
       return null;
     }
