package io.ebeaninternal.server.text.json;

import com.fasterxml.jackson.core.JsonFactory;
import com.fasterxml.jackson.core.JsonGenerator;
import com.fasterxml.jackson.core.JsonParseException;
import com.fasterxml.jackson.core.JsonParser;
import com.fasterxml.jackson.core.JsonToken;
import io.ebean.FetchPath;
import io.ebean.bean.EntityBean;
import io.ebean.config.JsonConfig;
import io.ebean.plugin.BeanType;
import io.ebean.text.json.EJson;
import io.ebean.text.json.JsonIOException;
import io.ebean.text.json.JsonReadOptions;
import io.ebean.text.json.JsonWriteBeanVisitor;
import io.ebean.text.json.JsonWriteOptions;
import io.ebeaninternal.api.SpiEbeanServer;
import io.ebeaninternal.api.SpiJsonContext;
import io.ebeaninternal.server.deploy.BeanDescriptor;
import io.ebeaninternal.server.type.TypeManager;
import io.ebeaninternal.util.ParamTypeHelper;
import io.ebeaninternal.util.ParamTypeHelper.ManyType;
import io.ebeaninternal.util.ParamTypeHelper.TypeInfo;

import java.io.IOException;
import java.io.Reader;
import java.io.StringReader;
import java.io.StringWriter;
import java.io.Writer;
import java.lang.reflect.Type;
import java.util.ArrayList;
import java.util.Collection;
import java.util.Iterator;
import java.util.List;
import java.util.Map;
import java.util.Map.Entry;
import java.util.Set;

/**
 * Default implementation of JsonContext.
 */
public class DJsonContext implements SpiJsonContext {

  private final SpiEbeanServer server;

  private final JsonFactory jsonFactory;

  private final TypeManager typeManager;

  private final Object defaultObjectMapper;

  private final JsonConfig.Include defaultInclude;

  private final DJsonScalar jsonScalar;

  public DJsonContext(SpiEbeanServer server, JsonFactory jsonFactory, TypeManager typeManager) {
    this.server = server;
    this.typeManager = typeManager;
    this.jsonFactory = (jsonFactory != null) ? jsonFactory : new JsonFactory();
    this.defaultObjectMapper = this.server.getServerConfig().getObjectMapper();
    this.defaultInclude = this.server.getServerConfig().getJsonInclude();
    this.jsonScalar = new DJsonScalar(this.typeManager);
  }

  @Override
  public void writeScalar(JsonGenerator generator, Object scalarValue) throws IOException {
    jsonScalar.write(generator, scalarValue);
  }

  @Override
  public boolean isSupportedType(Type genericType) {
    return server.isSupportedType(genericType);
  }

  @Override
  public JsonGenerator createGenerator(Writer writer) throws JsonIOException {
    try {
      return jsonFactory.createGenerator(writer);
    } catch (IOException e) {
      throw new JsonIOException(e);
    }
  }

  @Override
  public JsonParser createParser(Reader reader) throws JsonIOException {
    try {
      return jsonFactory.createParser(reader);
    } catch (IOException e) {
      throw new JsonIOException(e);
    }
  }

  @Override
  public <T> T toBean(Class<T> cls, String json) throws JsonIOException {
    return toBean(cls, new StringReader(json));
  }

  @Override
  public <T> T toBean(Class<T> cls, String json, JsonReadOptions options) throws JsonIOException {
    return toBean(cls, new StringReader(json), options);
  }

  @Override
  public <T> T toBean(Class<T> cls, Reader jsonReader) throws JsonIOException {
    return toBean(cls, createParser(jsonReader));
  }

  @Override
  public <T> T toBean(Class<T> cls, Reader jsonReader, JsonReadOptions options) throws JsonIOException {
    return toBean(cls, createParser(jsonReader), options);
  }

  @Override
  public <T> T toBean(Class<T> cls, JsonParser parser) throws JsonIOException {
    return toBean(cls, parser, null);
  }

  @Override
  public <T> T toBean(Class<T> cls, JsonParser parser, JsonReadOptions options) throws JsonIOException {

    BeanDescriptor<T> desc = getDescriptor(cls);
    ReadJson readJson = new ReadJson(desc, parser, options, determineObjectMapper(options));
    try {
      return desc.jsonRead(readJson, null);
    } catch (IOException e) {
      throw new JsonIOException(e);
    }
  }

  @Override
  public <T> DJsonBeanReader<T> createBeanReader(Class<T> cls, JsonParser parser, JsonReadOptions options) throws JsonIOException {

    BeanDescriptor<T> desc = getDescriptor(cls);
    ReadJson readJson = new ReadJson(desc, parser, options, determineObjectMapper(options));
    return new DJsonBeanReader<>(desc, readJson);
  }

  @Override
  public <T> DJsonBeanReader<T> createBeanReader(BeanType<T> beanType, JsonParser parser, JsonReadOptions options) throws JsonIOException {

    BeanDescriptor<T> desc = (BeanDescriptor<T>) beanType;
    ReadJson readJson = new ReadJson(desc, parser, options, determineObjectMapper(options));
    return new DJsonBeanReader<>(desc, readJson);
  }

  @Override
  public <T> List<T> toList(Class<T> cls, String json) throws JsonIOException {
    return toList(cls, new StringReader(json));
  }

  @Override
  public <T> List<T> toList(Class<T> cls, String json, JsonReadOptions options) throws JsonIOException {
    return toList(cls, new StringReader(json), options);
  }

  @Override
  public <T> List<T> toList(Class<T> cls, Reader jsonReader) throws JsonIOException {
    return toList(cls, createParser(jsonReader));
  }

  @Override
  public <T> List<T> toList(Class<T> cls, Reader jsonReader, JsonReadOptions options) throws JsonIOException {
    return toList(cls, createParser(jsonReader), options);
  }

  @Override
  public <T> List<T> toList(Class<T> cls, JsonParser src) throws JsonIOException {
    return toList(cls, src, null);
  }

  @Override
  public <T> List<T> toList(Class<T> cls, JsonParser src, JsonReadOptions options) throws JsonIOException {

    BeanDescriptor<T> desc = getDescriptor(cls);
    ReadJson readJson = new ReadJson(desc, src, options, determineObjectMapper(options));
    try {

      JsonToken currentToken = src.getCurrentToken();
      if (currentToken != JsonToken.START_ARRAY) {
        JsonToken event = src.nextToken();
        if (event != JsonToken.START_ARRAY) {
<<<<<<< HEAD
          throw new JsonParseException(src, "Expecting start_array event but got " + event, src.getCurrentLocation());
=======
          throw new JsonParseException(src, "Expecting start_array event but got " + event);
>>>>>>> 764f5ce4
        }
      }

      List<T> list = new ArrayList<>();
      do {
        T bean = desc.jsonRead(readJson, null);
        if (bean == null) {
          break;
        } else {
          list.add(bean);
        }
      } while (true);

      return list;
    } catch (IOException e) {
      throw new JsonIOException(e);
    }
  }

  @Override
  public Object toObject(Type genericType, String json) throws JsonIOException {

    return toObject(genericType, createParser(new StringReader(json)));
  }

  @Override
  public Object toObject(Type genericType, Reader json) throws JsonIOException {

    return toObject(genericType, createParser(json));
  }

  @Override
  public Object toObject(Type genericType, JsonParser jsonParser) throws JsonIOException {

    TypeInfo info = ParamTypeHelper.getTypeInfo(genericType);
    ManyType manyType = info.getManyType();
    switch (manyType) {
      case NONE:
        return toBean(info.getBeanType(), jsonParser);

      case LIST:
        return toList(info.getBeanType(), jsonParser);

      default:
        throw new JsonIOException("Type " + manyType + " not supported");
    }
  }

  @Override
  public void toJson(Object value, JsonGenerator generator) throws JsonIOException {
    // generator passed in so don't close it
    toJsonNoClose(value, generator, null);
  }

  @Override
  public void toJson(Object value, JsonGenerator generator, FetchPath fetchPath) throws JsonIOException {
    // generator passed in so don't close it
    toJsonNoClose(value, generator, JsonWriteOptions.pathProperties(fetchPath));
  }

  @Override
  public void toJson(Object o, JsonGenerator generator, JsonWriteOptions options) throws JsonIOException {
    // generator passed in so don't close it
    toJsonNoClose(o, generator, options);
  }

  @Override
  public void toJson(Object o, Writer writer) throws JsonIOException {
    // close generator
    toJsonWithClose(o, createGenerator(writer), null);
  }

  @Override
  public String toJson(Object value, FetchPath fetchPath) throws JsonIOException {
    return toJson(value, JsonWriteOptions.pathProperties(fetchPath));
  }

  @Override
  public void toJson(Object o, Writer writer, FetchPath fetchPath) throws JsonIOException {
    // close generator
    toJsonWithClose(o, createGenerator(writer), JsonWriteOptions.pathProperties(fetchPath));
  }

  @Override
  public void toJson(Object o, Writer writer, JsonWriteOptions options) throws JsonIOException {
    // close generator
    toJsonWithClose(o, createGenerator(writer), options);
  }

  /**
   * Write to the JsonGenerator and close when complete.
   */
  private void toJsonWithClose(Object o, JsonGenerator generator, JsonWriteOptions options) throws JsonIOException {
    try {
      toJsonInternal(o, generator, options);
      generator.close();
    } catch (IOException e) {
      throw new JsonIOException(e);
    }
  }

  /**
   * Write to the JsonGenerator and without closing it (as it was created externally).
   */
  private void toJsonNoClose(Object o, JsonGenerator generator, JsonWriteOptions options) throws JsonIOException {
    try {
      toJsonInternal(o, generator, options);
    } catch (IOException e) {
      throw new JsonIOException(e);
    }
  }

  @Override
  public String toJson(Object o) throws JsonIOException {
    return toJsonString(o, null);
  }

  @Override
  public String toJson(Object o, JsonWriteOptions options) throws JsonIOException {
    return toJsonString(o, options);
  }

  private String toJsonString(Object value, JsonWriteOptions options) throws JsonIOException {
    StringWriter writer = new StringWriter(500);
    try (JsonGenerator gen = createGenerator(writer)){
      toJsonInternal(value, gen, options);
    } catch (IOException e) {
      throw new JsonIOException(e);
    }
    return writer.toString();
  }

  @SuppressWarnings("unchecked")
  private void toJsonInternal(Object value, JsonGenerator gen, JsonWriteOptions options) throws IOException {

    if (value == null) {
      gen.writeNull();
    } else if (value instanceof Number) {
      gen.writeNumber(((Number) value).doubleValue());
    } else if (value instanceof Boolean) {
      gen.writeBoolean((Boolean) value);
    } else if (value instanceof String) {
      gen.writeString((String) value);

      // } else if (o instanceof JsonElement) {

    } else if (value instanceof Map<?, ?>) {
      toJsonFromMap((Map<Object, Object>) value, gen, options);

    } else if (value instanceof Collection<?>) {
      toJsonFromCollection((Collection<?>) value, null, gen, options);

    } else if (value instanceof EntityBean) {
      BeanDescriptor<?> d = getDescriptor(value.getClass());
      WriteJson writeJson = createWriteJson(gen, options);
      d.jsonWrite(writeJson, (EntityBean) value, null);

    } else {
      jsonScalar.write(gen, value);
    }
  }

  @Override
  public SpiJsonWriter createJsonWriter(Writer writer) {
    JsonGenerator generator = createGenerator(writer);
    return createJsonWriter(generator, null);
  }

  @Override
  public SpiJsonWriter createJsonWriter(JsonGenerator gen, JsonWriteOptions options) {
    return createWriteJson(gen, options);
  }

  private WriteJson createWriteJson(JsonGenerator gen, JsonWriteOptions options) {
    FetchPath pathProps = (options == null) ? null : options.getPathProperties();
    Map<String, JsonWriteBeanVisitor<?>> visitors = (options == null) ? null : options.getVisitorMap();
    boolean forceReference = options == null ? false : options.isForceReference();
    return new WriteJson(server, gen, pathProps, visitors, determineObjectMapper(options), determineInclude(options), forceReference);
  }

  private <T> void toJsonFromCollection(Collection<T> collection, String key, JsonGenerator gen, JsonWriteOptions options) throws IOException {

    if (key != null) {
      gen.writeFieldName(key);
    }
    gen.writeStartArray();

    WriteJson writeJson = createWriteJson(gen, options);

    for (T bean : collection) {
      BeanDescriptor<?> d = getDescriptor(bean.getClass());
      d.jsonWrite(writeJson, (EntityBean) bean, null);
    }
    gen.writeEndArray();
  }

  private void toJsonFromMap(Map<Object, Object> map, JsonGenerator gen, JsonWriteOptions options) throws IOException {

    Set<Entry<Object, Object>> entrySet = map.entrySet();
    Iterator<Entry<Object, Object>> it = entrySet.iterator();

    WriteJson writeJson = createWriteJson(gen, options);
    gen.writeStartObject();

    while (it.hasNext()) {
      Entry<Object, Object> entry = it.next();
      String key = entry.getKey().toString();
      Object value = entry.getValue();
      if (value == null) {
        gen.writeNullField(key);
      } else {
        if (value instanceof Collection<?>) {
          toJsonFromCollection((Collection<?>) value, key, gen, options);

        } else if (value instanceof EntityBean) {
          BeanDescriptor<?> d = getDescriptor(value.getClass());
          d.jsonWrite(writeJson, (EntityBean) value, key);

        } else {
          EJson.write(entry, gen);
        }
      }
    }
    gen.writeEndObject();
  }

  /**
   * Return the BeanDescriptor for the given bean type.
   */
  private <T> BeanDescriptor<T> getDescriptor(Class<T> beanType) {
    BeanDescriptor<T> d = server.getBeanDescriptor(beanType);
    if (d == null) {
      throw new RuntimeException("No BeanDescriptor found for " + beanType);
    }
    return d;
  }

  /**
   * Determine the object mapper to use for a JSON read request.
   */
  private Object determineObjectMapper(JsonReadOptions options) {
    if (options == null) {
      return defaultObjectMapper;
    }
    Object mapper = options.getObjectMapper();
    return (mapper != null) ? mapper : defaultObjectMapper;
  }

  /**
   * Determine the object mapper to use for a JSON write request.
   */
  private Object determineObjectMapper(JsonWriteOptions options) {
    if (options == null) {
      return defaultObjectMapper;
    }
    Object mapper = options.getObjectMapper();
    return (mapper != null) ? mapper : defaultObjectMapper;
  }

  /**
   * Determine the include mode to use for a JSON write request.
   */
  private JsonConfig.Include determineInclude(JsonWriteOptions options) {
    if (options == null) {
      return defaultInclude;
    }
    JsonConfig.Include include = options.getInclude();
    return (include != null) ? include : defaultInclude;
  }
}<|MERGE_RESOLUTION|>--- conflicted
+++ resolved
@@ -179,11 +179,7 @@
       if (currentToken != JsonToken.START_ARRAY) {
         JsonToken event = src.nextToken();
         if (event != JsonToken.START_ARRAY) {
-<<<<<<< HEAD
-          throw new JsonParseException(src, "Expecting start_array event but got " + event, src.getCurrentLocation());
-=======
           throw new JsonParseException(src, "Expecting start_array event but got " + event);
->>>>>>> 764f5ce4
         }
       }
 
