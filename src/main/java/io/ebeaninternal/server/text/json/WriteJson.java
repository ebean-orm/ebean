--- conflicted
+++ resolved
@@ -395,11 +395,7 @@
   private <T> WriteBean createWriteBean(BeanDescriptor<T> desc, EntityBean bean) {
 
     String path = pathStack.peekWithNull();
-<<<<<<< HEAD
     boolean doForceReference = this.forceReference && !parentBeans.isEmpty() && !desc.isDocStoreOnly();
-    
-=======
->>>>>>> 764f5ce4
     JsonWriteBeanVisitor<?> visitor = (visitors == null) ? null : visitors.get(path);
     if (fetchPath == null) {
       return new WriteBean(desc, bean, visitor, doForceReference);
@@ -450,8 +446,7 @@
     final Set<String> currentIncludeProps;
     final BeanDescriptor<?> desc;
     final EntityBean currentBean;
-<<<<<<< HEAD
-    
+
     @SuppressWarnings("rawtypes")
     final JsonWriteBeanVisitor visitor;
 
@@ -460,17 +455,6 @@
     }
 
     WriteBean(BeanDescriptor<?> desc, boolean explicitAllProps, Set<String> currentIncludeProps, EntityBean currentBean, JsonWriteBeanVisitor<?> visitor, boolean forceReference) {
-=======
-
-    @SuppressWarnings("rawtypes")
-    final JsonWriteBeanVisitor visitor;
-
-    WriteBean(BeanDescriptor<?> desc, EntityBean currentBean, JsonWriteBeanVisitor<?> visitor) {
-      this(desc, false, null, currentBean, visitor);
-    }
-
-    WriteBean(BeanDescriptor<?> desc, boolean explicitAllProps, Set<String> currentIncludeProps, EntityBean currentBean, JsonWriteBeanVisitor<?> visitor) {
->>>>>>> 764f5ce4
       super();
       this.desc = desc;
       this.currentBean = currentBean;
