package io.ebeaninternal.server.core;

import com.fasterxml.jackson.core.JsonFactory;
import io.ebean.ExpressionFactory;
import io.ebean.annotation.Platform;
import io.ebean.cache.ServerCacheManager;
import io.ebean.config.ExternalTransactionManager;
<<<<<<< HEAD
import io.ebean.annotation.Platform;
=======
>>>>>>> 764f5ce4
import io.ebean.config.ServerConfig;
import io.ebean.config.dbplatform.DatabasePlatform;
import io.ebean.config.dbplatform.DbHistorySupport;
import io.ebean.config.SlowQueryListener;
import io.ebean.event.changelog.ChangeLogListener;
import io.ebean.event.changelog.ChangeLogPrepare;
import io.ebean.event.changelog.ChangeLogRegister;
import io.ebean.event.readaudit.ReadAuditLogger;
import io.ebean.event.readaudit.ReadAuditPrepare;
import io.ebean.plugin.Plugin;
import io.ebean.plugin.SpiServer;
import io.ebeaninternal.api.SpiBackgroundExecutor;
import io.ebeaninternal.api.SpiEbeanServer;
import io.ebeaninternal.api.SpiJsonContext;
import io.ebeaninternal.server.autotune.AutoTuneService;
import io.ebeaninternal.server.autotune.service.AutoTuneServiceFactory;
import io.ebeaninternal.server.cache.DefaultCacheAdapter;
import io.ebeaninternal.server.cache.SpiCacheManager;
import io.ebeaninternal.server.changelog.DefaultChangeLogListener;
import io.ebeaninternal.server.changelog.DefaultChangeLogPrepare;
import io.ebeaninternal.server.changelog.DefaultChangeLogRegister;
import io.ebeaninternal.server.cluster.ClusterManager;
import io.ebeaninternal.server.core.bootup.BootupClasses;
import io.ebeaninternal.server.core.timezone.CloneDataTimeZone;
import io.ebeaninternal.server.core.timezone.DataTimeZone;
import io.ebeaninternal.server.core.timezone.NoDataTimeZone;
import io.ebeaninternal.server.core.timezone.SimpleDataTimeZone;
import io.ebeaninternal.server.deploy.BeanDescriptorManager;
import io.ebeaninternal.server.deploy.generatedproperty.GeneratedPropertyFactory;
import io.ebeaninternal.server.deploy.parse.DeployCreateProperties;
import io.ebeaninternal.server.deploy.parse.DeployInherit;
import io.ebeaninternal.server.deploy.parse.DeployUtil;
import io.ebeaninternal.server.expression.DefaultExpressionFactory;
import io.ebeaninternal.server.persist.Binder;
import io.ebeaninternal.server.persist.DefaultPersister;
import io.ebeaninternal.server.persist.platform.H2TvpHelp;
import io.ebeaninternal.server.persist.platform.MultiValueHelp;
import io.ebeaninternal.server.persist.platform.OracleTvpMultiValueHelp;
import io.ebeaninternal.server.persist.platform.PgJdbcArrayHelp;
import io.ebeaninternal.server.persist.platform.SqlServerTvpMultiValueHelp;
import io.ebeaninternal.server.query.CQueryEngine;
import io.ebeaninternal.server.query.DefaultOrmQueryEngine;
import io.ebeaninternal.server.query.DefaultRelationalQueryEngine;
import io.ebeaninternal.server.readaudit.DefaultReadAuditLogger;
import io.ebeaninternal.server.readaudit.DefaultReadAuditPrepare;
import io.ebeaninternal.server.text.json.DJsonContext;
import io.ebeaninternal.server.transaction.AutoCommitTransactionManager;
import io.ebeaninternal.server.transaction.DataSourceSupplier;
import io.ebeaninternal.server.transaction.DefaultTransactionScopeManager;
import io.ebeaninternal.server.transaction.DocStoreTransactionManager;
import io.ebeaninternal.server.transaction.ExplicitTransactionManager;
import io.ebeaninternal.server.transaction.ExternalTransactionScopeManager;
import io.ebeaninternal.server.transaction.JtaTransactionManager;
import io.ebeaninternal.server.transaction.TransactionManager;
import io.ebeaninternal.server.transaction.TransactionManagerOptions;
import io.ebeaninternal.server.transaction.TransactionScopeManager;
import io.ebeaninternal.server.type.DefaultTypeManager;
import io.ebeaninternal.server.type.TypeManager;
import io.ebeanservice.docstore.api.DocStoreFactory;
import io.ebeanservice.docstore.api.DocStoreIntegration;
import io.ebeanservice.docstore.api.DocStoreUpdateProcessor;
import io.ebeanservice.docstore.none.NoneDocStoreFactory;
import org.avaje.datasource.DataSourcePool;
import org.slf4j.Logger;
import org.slf4j.LoggerFactory;

import javax.sql.DataSource;
import java.util.ArrayList;
import java.util.List;
import java.util.Map;
import java.util.ServiceLoader;

/**
 * Used to extend the ServerConfig with additional objects used to configure and
 * construct an EbeanServer.
 */
public class InternalConfiguration {

  private static final Logger logger = LoggerFactory.getLogger(InternalConfiguration.class);

  private final ServerConfig serverConfig;

  private final BootupClasses bootupClasses;

  private final DeployInherit deployInherit;

  private final TypeManager typeManager;

  private final DataTimeZone dataTimeZone;

  private final Binder binder;

  private final DeployCreateProperties deployCreateProperties;

  private final DeployUtil deployUtil;

  private final BeanDescriptorManager beanDescriptorManager;

  private final CQueryEngine cQueryEngine;

  private final ClusterManager clusterManager;

  private final SpiCacheManager cacheManager;

  private final ExpressionFactory expressionFactory;

  private final SpiBackgroundExecutor backgroundExecutor;

  private final JsonFactory jsonFactory;

  private final DocStoreFactory docStoreFactory;

  private final MultiValueHelp multiValueHelp;
  
  /**
   * List of plugins (that ultimately the DefaultServer configures late in construction).
   */
  private final List<Plugin> plugins = new ArrayList<>();


  public InternalConfiguration(ClusterManager clusterManager,
                               SpiCacheManager cacheManager, SpiBackgroundExecutor backgroundExecutor,
                               ServerConfig serverConfig, BootupClasses bootupClasses) {

    this.docStoreFactory = initDocStoreFactory(serverConfig.service(DocStoreFactory.class));
    this.jsonFactory = serverConfig.getJsonFactory();
    this.clusterManager = clusterManager;
    this.backgroundExecutor = backgroundExecutor;
    this.cacheManager = cacheManager;
    this.serverConfig = serverConfig;
    this.bootupClasses = bootupClasses;

    DatabasePlatform databasePlatform = serverConfig.getDatabasePlatform();
    this.expressionFactory = initExpressionFactory(serverConfig, databasePlatform);
    this.typeManager = new DefaultTypeManager(serverConfig, bootupClasses);

    this.deployInherit = new DeployInherit(bootupClasses);

    this.deployCreateProperties = new DeployCreateProperties(typeManager);
    this.deployUtil = new DeployUtil(typeManager, serverConfig);
    this.multiValueHelp = createMultiValueHelp(databasePlatform.getPlatform());

    this.beanDescriptorManager = new BeanDescriptorManager(this);
    Map<String, String> asOfTableMapping = beanDescriptorManager.deploy();
    Map<String, String> draftTableMap = beanDescriptorManager.getDraftTableMap();

    this.dataTimeZone = initDataTimeZone();
    this.binder = getBinder(typeManager, databasePlatform, dataTimeZone);
    this.cQueryEngine = new CQueryEngine(serverConfig, databasePlatform, binder, asOfTableMapping, draftTableMap);
  }
  
  private MultiValueHelp createMultiValueHelp(Platform platform) {
    switch (platform) {
      case H2:
        return new H2TvpHelp();
      case POSTGRES:
        return new PgJdbcArrayHelp();
      case SQLSERVER:
        return new SqlServerTvpMultiValueHelp();
      case ORACLE:
        return new OracleTvpMultiValueHelp();
      case DB2:
        // TODO: I can't get this to work, so fall back to default
        // return new Db2JdbcArrayHelp();      
      default:
        return new MultiValueHelp();
    }
  }

  /**
   * Create and return the ExpressionFactory based on configuration and database platform.
   */
  private ExpressionFactory initExpressionFactory(ServerConfig serverConfig, DatabasePlatform databasePlatform) {

    boolean nativeIlike = serverConfig.isExpressionNativeIlike() && databasePlatform.isSupportsNativeIlike();
    return new DefaultExpressionFactory(serverConfig.isExpressionEqualsWithNullAsNoop(), nativeIlike);
  }

  private DocStoreFactory initDocStoreFactory(DocStoreFactory service) {
    return service == null ? new NoneDocStoreFactory() : service;
  }

  /**
   * Return the doc store factory.
   */
  public DocStoreFactory getDocStoreFactory() {
    return docStoreFactory;
  }

  /**
   * Check if this is a SpiServerPlugin and if so 'collect' it to give the complete list
   * later on the DefaultServer for late call to configure().
   */
  public <T> T plugin(T maybePlugin) {
    if (maybePlugin instanceof Plugin) {
      plugins.add((Plugin) maybePlugin);
    }
    return maybePlugin;
  }

  /**
   * Return the list of plugins we collected during construction.
   */
  public List<Plugin> getPlugins() {

    // find additional plugins via ServiceLoader ...
    for (Plugin plugin : ServiceLoader.load(Plugin.class)) {
      if (!plugins.contains(plugin)) {
        plugins.add(plugin);
      }
    }

    return plugins;
  }

  /**
   * Return the ChangeLogPrepare to use with a default implementation if none defined.
   */
  public ChangeLogPrepare changeLogPrepare(ChangeLogPrepare prepare) {
    return plugin((prepare != null) ? prepare : new DefaultChangeLogPrepare());
  }

  /**
   * Return the ChangeLogRegister to use with a default implementation if none defined.
   */
  public ChangeLogRegister changeLogRegister(ChangeLogRegister register) {
    boolean includeInserts = serverConfig.isChangeLogIncludeInserts();
    return plugin((register != null) ? register : new DefaultChangeLogRegister(includeInserts));
  }

  /**
   * Return the ChangeLogListener to use with a default implementation if none defined.
   */
  public ChangeLogListener changeLogListener(ChangeLogListener listener) {
    return plugin((listener != null) ? listener : new DefaultChangeLogListener());
  }

  /**
   * Return the ReadAuditLogger implementation to use.
   */
  public ReadAuditLogger getReadAuditLogger() {
    ReadAuditLogger found = bootupClasses.getReadAuditLogger();
    return plugin(found != null ? found : new DefaultReadAuditLogger());
  }

  /**
   * Return the ReadAuditPrepare implementation to use.
   */
  public ReadAuditPrepare getReadAuditPrepare() {
    ReadAuditPrepare found = bootupClasses.getReadAuditPrepare();
    return plugin(found != null ? found : new DefaultReadAuditPrepare());
  }

  /**
   * For 'As Of' queries return the number of bind variables per predicate.
   */
  private Binder getBinder(TypeManager typeManager, DatabasePlatform databasePlatform, DataTimeZone dataTimeZone) {

    DbExpressionHandler jsonHandler = getDbExpressionHandler(databasePlatform);

    DbHistorySupport historySupport = databasePlatform.getHistorySupport();
    if (historySupport == null) {
      return new Binder(typeManager, 0, false, jsonHandler, dataTimeZone, multiValueHelp);
    }
    return new Binder(typeManager, historySupport.getBindCount(), historySupport.isStandardsBased(), jsonHandler, dataTimeZone, multiValueHelp); 
        
  }

  /**
   * Return the JSON expression handler for the given database platform.
   */
  private DbExpressionHandler getDbExpressionHandler(DatabasePlatform databasePlatform) {
    final Platform platform = databasePlatform.getPlatform();
    switch (platform) {
      case POSTGRES:
        return new PostgresJsonExpression();
      case ORACLE:
        return new OracleDbExpression();
      case SQLSERVER:
        return new SqlServerJsonExpression();
      default:
        return new NotSupportedDbExpression();
    }
  }

  public SpiJsonContext createJsonContext(SpiEbeanServer server) {
    return new DJsonContext(server, jsonFactory, typeManager);
  }

  public AutoTuneService createAutoTuneService(SpiEbeanServer server) {
    return AutoTuneServiceFactory.create(server, serverConfig);
  }

  public RelationalQueryEngine createRelationalQueryEngine() {
    return new DefaultRelationalQueryEngine(binder, serverConfig.getDatabaseBooleanTrue());
  }

  public OrmQueryEngine createOrmQueryEngine() {
    return new DefaultOrmQueryEngine(cQueryEngine);
  }

  public Persister createPersister(SpiEbeanServer server) {
    return new DefaultPersister(server, binder, beanDescriptorManager);
  }

  public SpiCacheManager getCacheManager() {
    return cacheManager;
  }

  public BootupClasses getBootupClasses() {
    return bootupClasses;
  }

  public DatabasePlatform getDatabasePlatform() {
    return serverConfig.getDatabasePlatform();
  }

  public ServerConfig getServerConfig() {
    return serverConfig;
  }

  public ExpressionFactory getExpressionFactory() {
    return expressionFactory;
  }

  public Binder getBinder() {
    return binder;
  }

  public BeanDescriptorManager getBeanDescriptorManager() {
    return beanDescriptorManager;
  }

  public DeployInherit getDeployInherit() {
    return deployInherit;
  }

  public DeployCreateProperties getDeployCreateProperties() {
    return deployCreateProperties;
  }

  public DeployUtil getDeployUtil() {
    return deployUtil;
  }

  public CQueryEngine getCQueryEngine() {
    return cQueryEngine;
  }

  public SpiBackgroundExecutor getBackgroundExecutor() {
    return backgroundExecutor;
  }

  public GeneratedPropertyFactory getGeneratedPropertyFactory() {
    return new GeneratedPropertyFactory(serverConfig, bootupClasses.getIdGenerators());
  }

  /**
   * Create the DocStoreIntegration components for the given server.
   */
  public DocStoreIntegration createDocStoreIntegration(SpiServer server) {
    return plugin(docStoreFactory.create(server));
  }

  /**
   * Create the TransactionManager taking into account autoCommit mode.
   */
  public TransactionManager createTransactionManager(DocStoreUpdateProcessor indexUpdateProcessor) {

    boolean localL2 = cacheManager.isLocalL2Caching();

    TransactionManagerOptions options =
      new TransactionManagerOptions(localL2, serverConfig, clusterManager, backgroundExecutor,
                                    indexUpdateProcessor, beanDescriptorManager, dataSource());

    if (serverConfig.isExplicitTransactionBeginMode()) {
      return new ExplicitTransactionManager(options);
    }
    if (isAutoCommitMode()) {
      return new AutoCommitTransactionManager(options);
    }
    if (serverConfig.isDocStoreOnly()) {
      return new DocStoreTransactionManager(options);
    }
    return new TransactionManager(options);
  }

  /**
   * Return the DataSource supplier based on the tenancy mode.
   */
  private DataSourceSupplier dataSource() {
    switch (serverConfig.getTenantMode()) {
      case DB:
      case DB_WITH_MASTER:
        return new MultiTenantDbSupplier(serverConfig.getCurrentTenantProvider(), serverConfig.getTenantDataSourceProvider());
      case SCHEMA:
        return new MultiTenantDbSchemaSupplier(serverConfig.getCurrentTenantProvider(), serverConfig.getDataSource(), serverConfig.getTenantSchemaProvider());
      case CATALOG:
        return new MultiTenantDbCatalogSupplier(serverConfig.getCurrentTenantProvider(), serverConfig.getDataSource(), serverConfig.getTenantCatalogProvider());
      default:
        return new SimpleDataSourceProvider(serverConfig.getDataSource());
    }
  }

  /**
   * Return true if autoCommit mode is on.
   */
  private boolean isAutoCommitMode() {
    if (serverConfig.isAutoCommitMode()) {
      // explicitly set
      return true;
    }
    DataSource dataSource = serverConfig.getDataSource();
    return dataSource instanceof DataSourcePool && ((DataSourcePool) dataSource).isAutoCommit();
  }

  /**
   * Create the TransactionScopeManager taking into account JTA or external transaction manager.
   */
  public TransactionScopeManager createTransactionScopeManager(TransactionManager transactionManager) {

    ExternalTransactionManager externalTransactionManager = serverConfig.getExternalTransactionManager();
    if (externalTransactionManager == null && serverConfig.isUseJtaTransactionManager()) {
      externalTransactionManager = new JtaTransactionManager();
    }
    if (externalTransactionManager != null) {
      externalTransactionManager.setTransactionManager(transactionManager);
      logger.info("Using Transaction Manager [" + externalTransactionManager.getClass() + "]");
      return new ExternalTransactionScopeManager(transactionManager, externalTransactionManager);
    } else {
      return new DefaultTransactionScopeManager(transactionManager);
    }
  }

  /**
   * Create the DataTimeZone implementation to use.
   */
  private DataTimeZone initDataTimeZone() {

    String tz = serverConfig.getDataTimeZone();
    if (tz == null) {
      return new NoDataTimeZone();
    }
    if (getDatabasePlatform().getPlatform() == Platform.ORACLE) {
      return new CloneDataTimeZone(tz);
    } else {
      return new SimpleDataTimeZone(tz);
    }
  }

  public DataTimeZone getDataTimeZone() {
    return dataTimeZone;
  }

  public ServerCacheManager cache() {
    return new DefaultCacheAdapter(cacheManager);
  }

<<<<<<< HEAD
  public MultiValueHelp getMultiValueHelp() {
    return multiValueHelp;
=======
  /**
   * Return the slow query warning limit in micros.
   */
  long getSlowQueryMicros() {
    long millis = serverConfig.getSlowQueryMillis();
    return (millis < 1) ? Long.MAX_VALUE : millis * 1000L;
  }

  /**
   * Return the SlowQueryListener with a default that logs a warning message.
   */
  SlowQueryListener getSlowQueryListener() {
    long millis = serverConfig.getSlowQueryMillis();
    if (millis < 1) {
      return null;
    }
    SlowQueryListener listener = serverConfig.getSlowQueryListener();
    if (listener == null) {
      listener = serverConfig.service(SlowQueryListener.class);
      if (listener == null) {
        listener = new DefaultSlowQueryListener();
      }
    }
    return listener;
>>>>>>> 764f5ce4
  }
}<|MERGE_RESOLUTION|>--- conflicted
+++ resolved
@@ -5,10 +5,6 @@
 import io.ebean.annotation.Platform;
 import io.ebean.cache.ServerCacheManager;
 import io.ebean.config.ExternalTransactionManager;
-<<<<<<< HEAD
-import io.ebean.annotation.Platform;
-=======
->>>>>>> 764f5ce4
 import io.ebean.config.ServerConfig;
 import io.ebean.config.dbplatform.DatabasePlatform;
 import io.ebean.config.dbplatform.DbHistorySupport;
@@ -467,10 +463,11 @@
     return new DefaultCacheAdapter(cacheManager);
   }
 
-<<<<<<< HEAD
+
   public MultiValueHelp getMultiValueHelp() {
     return multiValueHelp;
-=======
+  }
+
   /**
    * Return the slow query warning limit in micros.
    */
@@ -495,6 +492,5 @@
       }
     }
     return listener;
->>>>>>> 764f5ce4
   }
 }