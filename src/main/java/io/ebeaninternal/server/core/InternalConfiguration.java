--- conflicted
+++ resolved
@@ -43,16 +43,11 @@
 import io.ebeaninternal.server.expression.DefaultExpressionFactory;
 import io.ebeaninternal.server.persist.Binder;
 import io.ebeaninternal.server.persist.DefaultPersister;
-<<<<<<< HEAD
-import io.ebeaninternal.server.persist.platform.H2TvpHelp;
-import io.ebeaninternal.server.persist.platform.MultiValueHelp;
-import io.ebeaninternal.server.persist.platform.OracleTvpMultiValueHelp;
-import io.ebeaninternal.server.persist.platform.PgJdbcArrayHelp;
-import io.ebeaninternal.server.persist.platform.SqlServerTvpMultiValueHelp;
-=======
+import io.ebeaninternal.server.persist.platform.H2MultiValueBind;
 import io.ebeaninternal.server.persist.platform.MultiValueBind;
+import io.ebeaninternal.server.persist.platform.OracleMultiValueBind;
 import io.ebeaninternal.server.persist.platform.PostgresMultiValueBind;
->>>>>>> 0a1747d8
+import io.ebeaninternal.server.persist.platform.SqlServerMultiValueBind;
 import io.ebeaninternal.server.query.CQueryEngine;
 import io.ebeaninternal.server.query.DefaultOrmQueryEngine;
 import io.ebeaninternal.server.query.DefaultRelationalQueryEngine;
@@ -127,17 +122,12 @@
 
   private final DocStoreFactory docStoreFactory;
 
-  private final MultiValueHelp multiValueHelp;
-  
   /**
    * List of plugins (that ultimately the DefaultServer configures late in construction).
    */
   private final List<Plugin> plugins = new ArrayList<>();
 
-<<<<<<< HEAD
-=======
   private final MultiValueBind multiValueBind;
->>>>>>> 0a1747d8
 
   public InternalConfiguration(ClusterManager clusterManager,
                                SpiCacheManager cacheManager, SpiBackgroundExecutor backgroundExecutor,
@@ -160,7 +150,6 @@
 
     this.deployCreateProperties = new DeployCreateProperties(typeManager);
     this.deployUtil = new DeployUtil(typeManager, serverConfig);
-    this.multiValueHelp = createMultiValueHelp(databasePlatform.getPlatform());
 
     this.beanDescriptorManager = new BeanDescriptorManager(this);
     Map<String, String> asOfTableMapping = beanDescriptorManager.deploy();
@@ -169,24 +158,6 @@
     this.dataTimeZone = initDataTimeZone();
     this.binder = getBinder(typeManager, databasePlatform, dataTimeZone);
     this.cQueryEngine = new CQueryEngine(serverConfig, databasePlatform, binder, asOfTableMapping, draftTableMap);
-  }
-  
-  private MultiValueHelp createMultiValueHelp(Platform platform) {
-    switch (platform) {
-      case H2:
-        return new H2TvpHelp();
-      case POSTGRES:
-        return new PgJdbcArrayHelp();
-      case SQLSERVER:
-        return new SqlServerTvpMultiValueHelp();
-      case ORACLE:
-        return new OracleTvpMultiValueHelp();
-      case DB2:
-        // TODO: I can't get this to work, so fall back to default
-        // return new Db2JdbcArrayHelp();      
-      default:
-        return new MultiValueHelp();
-    }
   }
 
   /**
@@ -282,16 +253,9 @@
 
     DbHistorySupport historySupport = databasePlatform.getHistorySupport();
     if (historySupport == null) {
-<<<<<<< HEAD
-      return new Binder(typeManager, 0, false, jsonHandler, dataTimeZone, multiValueHelp);
-    }
-    return new Binder(typeManager, historySupport.getBindCount(), historySupport.isStandardsBased(), jsonHandler, dataTimeZone, multiValueHelp); 
-        
-=======
       return new Binder(typeManager, 0, false, jsonHandler, dataTimeZone, multiValueBind);
     }
     return new Binder(typeManager, historySupport.getBindCount(), historySupport.isStandardsBased(), jsonHandler, dataTimeZone, multiValueBind);
->>>>>>> 0a1747d8
   }
 
   /**
@@ -312,11 +276,20 @@
   }
 
   private MultiValueBind createMultiValueBind(Platform platform) {
-    // only Postgres at this stage
+
     switch (platform) {
-      case POSTGRES:
-        return new PostgresMultiValueBind();
-      default:
+    case H2:
+      return new H2MultiValueBind();
+    case POSTGRES:
+      return new PostgresMultiValueBind();
+    case SQLSERVER:
+      return new SqlServerMultiValueBind();
+    case ORACLE:
+      return new OracleMultiValueBind();
+    case DB2:
+      // TODO: I can't get this to work, so fall back to default
+      // return new Db2JdbcArrayHelp();
+    default:
         return new MultiValueBind();
     }
   }
@@ -508,11 +481,6 @@
     return new DefaultCacheAdapter(cacheManager);
   }
 
-
-  public MultiValueHelp getMultiValueHelp() {
-    return multiValueHelp;
-  }
-
   /**
    * Return the slow query warning limit in micros.
    */
