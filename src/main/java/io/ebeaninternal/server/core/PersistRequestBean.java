--- conflicted
+++ resolved
@@ -575,11 +575,7 @@
    * Prepare the update after potential modifications in a BeanPersistController.
    */
   private void postControllerPrepareUpdate() {
-<<<<<<< HEAD
-    if (intercept.isNew() && controller != null) {
-=======
     if (statelessUpdate && controller != null) {
->>>>>>> 764f5ce4
       // 'stateless update' - set dirty properties modified in controller preUpdate
       intercept.setNewBeanForUpdate();
     }
