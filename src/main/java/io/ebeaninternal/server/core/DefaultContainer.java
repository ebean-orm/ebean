package io.ebeaninternal.server.core;

import io.ebean.BackgroundExecutor;
import io.ebean.cache.ServerCacheFactory;
import io.ebean.cache.ServerCacheOptions;
import io.ebean.cache.ServerCachePlugin;
import io.ebean.config.ContainerConfig;
import io.ebean.config.ServerConfig;
import io.ebean.config.TenantMode;
import io.ebean.config.UnderscoreNamingConvention;
import io.ebean.config.dbplatform.DatabasePlatform;
import io.ebean.config.dbplatform.h2.H2Platform;
import io.ebean.service.SpiContainer;
import io.ebeaninternal.api.SpiBackgroundExecutor;
import io.ebeaninternal.api.SpiContainerBootup;
import io.ebeaninternal.api.SpiEbeanServer;
import io.ebeaninternal.dbmigration.DbOffline;
import io.ebeaninternal.server.cache.CacheManagerOptions;
import io.ebeaninternal.server.cache.DefaultServerCacheManager;
import io.ebeaninternal.server.cache.DefaultServerCachePlugin;
import io.ebeaninternal.server.cache.SpiCacheManager;
import io.ebeaninternal.server.cluster.ClusterManager;
import io.ebeaninternal.server.core.bootup.BootupClassPathSearch;
import io.ebeaninternal.server.core.bootup.BootupClasses;
import io.ebeaninternal.server.lib.ShutdownManager;
import org.avaje.datasource.DataSourceAlertFactory;
import org.avaje.datasource.DataSourceConfig;
import org.avaje.datasource.DataSourceFactory;
import org.avaje.datasource.DataSourcePoolListener;
import org.slf4j.Logger;
import org.slf4j.LoggerFactory;

import javax.persistence.PersistenceException;
import javax.sql.DataSource;
import java.sql.Connection;
import java.sql.SQLException;
import java.util.Iterator;
import java.util.List;
import java.util.ServiceLoader;

/**
 * Default Server side implementation of ServerFactory.
 */
public class DefaultContainer implements SpiContainer {

  private static final Logger logger = LoggerFactory.getLogger("io.ebean.internal.DefaultContainer");

  private final ClusterManager clusterManager;

  private final JndiDataSourceLookup jndiDataSourceFactory;

  public DefaultContainer(ContainerConfig containerConfig) {

    invokeBootupPlugin();

    this.clusterManager = new ClusterManager(containerConfig);
    this.jndiDataSourceFactory = new JndiDataSourceLookup();

    // register so that we can shutdown any Ebean wide
    // resources such as clustering
    ShutdownManager.registerContainer(this);
  }

  private void invokeBootupPlugin() {
    Iterator<SpiContainerBootup> it = ServiceLoader.load(SpiContainerBootup.class).iterator();
    while (it.hasNext()) {
      it.next().bootup();
    }
  }

  @Override
  public void shutdown() {
    clusterManager.shutdown();
    ShutdownManager.shutdown();
  }

  /**
   * Create the server reading configuration information from ebean.properties.
   */
  @Override
  public SpiEbeanServer createServer(String name) {

    ServerConfig config = new ServerConfig();
    config.setName(name);
    config.loadFromProperties();

    return createServer(config);
  }

  private SpiBackgroundExecutor createBackgroundExecutor(ServerConfig serverConfig) {

    String namePrefix = "ebean-" + serverConfig.getName();
    int schedulePoolSize = serverConfig.getBackgroundExecutorSchedulePoolSize();
    int shutdownSecs = serverConfig.getBackgroundExecutorShutdownSecs();

    return new DefaultBackgroundExecutor(schedulePoolSize, shutdownSecs, namePrefix);
  }

  /**
   * Create the implementation from the configuration.
   */
  @Override
  public SpiEbeanServer createServer(ServerConfig serverConfig) {

    synchronized (this) {
      setNamingConvention(serverConfig);

      BootupClasses bootupClasses = getBootupClasses(serverConfig);

      boolean online = true;
      if (serverConfig.isDocStoreOnly()) {
        serverConfig.setDatabasePlatform(new H2Platform());
      } else {
        TenantMode tenantMode = serverConfig.getTenantMode();
        if (TenantMode.DB != tenantMode) {
          setDataSource(serverConfig);
          if (!tenantMode.isDynamicDataSource()) {
            // check the autoCommit and Transaction Isolation
            online = checkDataSource(serverConfig);
          }
        }
      }

      // determine database platform (Oracle etc)
      setDatabasePlatform(serverConfig);
      if (serverConfig.getDbEncrypt() != null) {
        // use a configured DbEncrypt rather than the platform default
        serverConfig.getDatabasePlatform().setDbEncrypt(serverConfig.getDbEncrypt());
      }

      // inform the NamingConvention of the associated DatabasePlatform
      serverConfig.getNamingConvention().setDatabasePlatform(serverConfig.getDatabasePlatform());

      // executor and l2 caching service setup early (used during server construction)
      SpiBackgroundExecutor executor = createBackgroundExecutor(serverConfig);
      SpiCacheManager cacheManager = getCacheManager(online, serverConfig, executor);

      InternalConfiguration c = new InternalConfiguration(clusterManager, cacheManager, executor, serverConfig, bootupClasses);

      DefaultServer server = new DefaultServer(c, c.cache());

      // generate and run DDL if required
      // if there are any other tasks requiring action in their plugins, do them as well
      if (!DbOffline.isGenerateMigration()) {
        server.executePlugins(online);

        // initialise prior to registering with clusterManager
        server.initialise();
        if (online) {
          if (clusterManager.isClustering()) {
            // register the server once it has been created
            clusterManager.registerServer(server);
          }
        }
        // start any services after registering with clusterManager
        server.start();
      }
      DbOffline.reset();
      return server;
    }
  }

  /**
   * Create and return the CacheManager.
   */
  private SpiCacheManager getCacheManager(boolean online, ServerConfig serverConfig, BackgroundExecutor executor) {

    if (!online || serverConfig.isDisableL2Cache()) {
      // use local only L2 cache implementation as placeholder
      return new DefaultServerCacheManager();
    }

    // reasonable default settings are for a cache per bean type
    ServerCacheOptions beanOptions = new ServerCacheOptions();
    beanOptions.setMaxSize(serverConfig.getCacheMaxSize());
    beanOptions.setMaxIdleSecs(serverConfig.getCacheMaxIdleTime());
    beanOptions.setMaxSecsToLive(serverConfig.getCacheMaxTimeToLive());

    // reasonable default settings for the query cache per bean type
    ServerCacheOptions queryOptions = new ServerCacheOptions();
    queryOptions.setMaxSize(serverConfig.getQueryCacheMaxSize());
    queryOptions.setMaxIdleSecs(serverConfig.getQueryCacheMaxIdleTime());
    queryOptions.setMaxSecsToLive(serverConfig.getQueryCacheMaxTimeToLive());

    boolean localL2Caching = false;
    ServerCachePlugin plugin = serverConfig.getServerCachePlugin();
    if (plugin == null) {
      ServiceLoader<ServerCachePlugin> cacheFactories = ServiceLoader.load(ServerCachePlugin.class);
      Iterator<ServerCachePlugin> iterator = cacheFactories.iterator();
      if (iterator.hasNext()) {
        // use the cacheFactory (via classpath service loader)
        plugin = iterator.next();
        logger.debug("using ServerCacheFactory {}", plugin.getClass());
      } else {
        // use the built in default l2 caching which is local cache based
        localL2Caching = true;
        plugin = new DefaultServerCachePlugin();
      }
    }

    ServerCacheFactory factory = plugin.create(serverConfig, executor);

    CacheManagerOptions builder = new CacheManagerOptions(clusterManager, serverConfig, localL2Caching)
      .with(beanOptions, queryOptions)
      .with(factory);
    return new DefaultServerCacheManager(builder);
  }

  /**
   * Get the entities, scalarTypes, Listeners etc combining the class registered
   * ones with the already created instances.
   */
  private BootupClasses getBootupClasses(ServerConfig serverConfig) {

    BootupClasses bootup = getBootupClasses1(serverConfig);
    bootup.addIdGenerators(serverConfig.getIdGenerators());
    bootup.addPersistControllers(serverConfig.getPersistControllers());
    bootup.addPostLoaders(serverConfig.getPostLoaders());
    bootup.addPostConstructListeners(serverConfig.getPostConstructListeners());
    bootup.addFindControllers(serverConfig.getFindControllers());
    bootup.addPersistListeners(serverConfig.getPersistListeners());
    bootup.addQueryAdapters(serverConfig.getQueryAdapters());
    bootup.addServerConfigStartup(serverConfig.getServerConfigStartupListeners());
    bootup.addChangeLogInstances(serverConfig);

    // run any ServerConfigStartup instances
    bootup.runServerConfigStartup(serverConfig);
    return bootup;
  }

  /**
   * Get the class based entities, scalarTypes, Listeners etc.
   */
  private BootupClasses getBootupClasses1(ServerConfig serverConfig) {

    List<Class<?>> entityClasses = serverConfig.getClasses();
    if (serverConfig.isDisableClasspathSearch() || (entityClasses != null && !entityClasses.isEmpty())) {
      // use classes we explicitly added via configuration
      return new BootupClasses(entityClasses);
    }

    return BootupClassPathSearch.search(serverConfig);
  }

  /**
   * Set the naming convention to underscore if it has not already been set.
   */
  private void setNamingConvention(ServerConfig config) {
    if (config.getNamingConvention() == null) {
      config.setNamingConvention(new UnderscoreNamingConvention());
    }
  }

  /**
   * Set the DatabasePlatform if it has not already been set.
   */
  private void setDatabasePlatform(ServerConfig config) {

    DatabasePlatform platform = config.getDatabasePlatform();
    if (platform == null) {
      if (config.getTenantMode().isDynamicDataSource()) {
        throw new IllegalStateException("DatabasePlatform must be explicitly set on ServerConfig for TenantMode "+config.getTenantMode());
      }
      // automatically determine the platform
      platform = new DatabasePlatformFactory().create(config);
      config.setDatabasePlatform(platform);
    }
    logger.info("DatabasePlatform name:{} platform:{}", config.getName(), platform.getName());
    platform.configure(config.getPlatformConfig());
  }

  /**
   * Set the DataSource if it has not already been set.
   */
  private void setDataSource(ServerConfig config) {
    if (config.getDataSource() == null) {
      config.setDataSource(getDataSourceFromConfig(config, false));
    }
    if (config.getReadOnlyDataSource() == null && config.isAutoReadOnlyDataSource()) {
      config.setReadOnlyDataSource(getDataSourceFromConfig(config, true));
    }
  }

  private DataSource getDataSourceFromConfig(ServerConfig config, boolean readOnly) {

    if (isOfflineMode(config)) {
      logger.debug("... DbOffline using platform [{}]", DbOffline.getPlatform());
      return null;
    }

    if (!readOnly && config.getDataSourceJndiName() != null) {
      DataSource ds = jndiDataSourceFactory.lookup(config.getDataSourceJndiName());
      if (ds == null) {
        throw new PersistenceException("JNDI lookup for DataSource " + config.getDataSourceJndiName() + " returned null.");
      } else {
        return ds;
      }
    }

    DataSourceConfig dsConfig = (readOnly) ? config.getReadOnlyDataSourceConfig() : config.getDataSourceConfig();
    if (dsConfig == null) {
      throw new PersistenceException("No DataSourceConfig defined for " + config.getName());
    }

    if (dsConfig.isOffline()) {
      if (config.getDatabasePlatformName() == null) {
        throw new PersistenceException("You MUST specify a DatabasePlatformName on ServerConfig when offline");
      }
      return null;
    }

    DataSourceFactory factory = config.service(DataSourceFactory.class);
    if (factory == null) {
      throw new IllegalStateException("No DataSourceFactory service implementation found in class path."
        + " Probably missing dependency to avaje-datasource?");
    }

    DataSourceAlertFactory alertFactory = config.service(DataSourceAlertFactory.class);
    if (alertFactory != null) {
      dsConfig.setAlert(alertFactory.createAlert());
    }

    attachListener(config, dsConfig);

    if (readOnly) {
      // setup to use AutoCommit such that we skip explicit commit
      dsConfig.setAutoCommit(true);
      //dsConfig.setReadOnly(true);
      dsConfig.setDefaults(config.getDataSourceConfig());
      dsConfig.setIsolationLevel(config.getDataSourceConfig().getIsolationLevel());
    }
    String poolName = config.getName() + (readOnly ? "-ro" : "");
    return factory.createPool(poolName, dsConfig);
  }

  /**
   * Create and attach a DataSourcePoolListener if it has been specified via properties and there is not one already attached.
   */
  private void attachListener(ServerConfig config, DataSourceConfig dsConfig) {
    if (dsConfig.getListener() == null) {
      String poolListener = dsConfig.getPoolListener();
      if (poolListener != null) {
        dsConfig.setListener((DataSourcePoolListener) config.getClassLoadConfig().newInstance(poolListener));
      }
    }
  }

  private boolean isOfflineMode(ServerConfig serverConfig) {
    return serverConfig.isDbOffline() || DbOffline.isSet();
  }

  /**
   * Check the autoCommit and Transaction Isolation levels of the DataSource.
   * <p>
   * If autoCommit is true this could be a real problem.
   * </p>
   * <p>
   * If the Isolation level is not READ_COMMITTED then optimistic concurrency
   * checking may not work as expected.
   * </p>
   */
  private boolean checkDataSource(ServerConfig serverConfig) {

    if (isOfflineMode(serverConfig)) {
      return false;
    }

    if (serverConfig.getDataSource() == null) {
      if (serverConfig.getDataSourceConfig().isOffline()) {
        // this is ok - offline DDL generation etc
        return false;
      }
      throw new RuntimeException("DataSource not set?");
    }

<<<<<<< HEAD
    try (Connection c = serverConfig.getDataSource().getConnection()){
      if (!serverConfig.isAutoCommitMode() && c.getAutoCommit()) {
=======
    try (Connection connection = serverConfig.getDataSource().getConnection()) {
      if (!serverConfig.isAutoCommitMode() && connection.getAutoCommit()) {
>>>>>>> 57759854
        logger.warn("DataSource [{}] has autoCommit defaulting to true!", serverConfig.getName());
      }
      return true;

    } catch (SQLException ex) {
      throw new PersistenceException(ex);
    }
  }

}<|MERGE_RESOLUTION|>--- conflicted
+++ resolved
@@ -373,13 +373,8 @@
       throw new RuntimeException("DataSource not set?");
     }
 
-<<<<<<< HEAD
-    try (Connection c = serverConfig.getDataSource().getConnection()){
-      if (!serverConfig.isAutoCommitMode() && c.getAutoCommit()) {
-=======
     try (Connection connection = serverConfig.getDataSource().getConnection()) {
       if (!serverConfig.isAutoCommitMode() && connection.getAutoCommit()) {
->>>>>>> 57759854
         logger.warn("DataSource [{}] has autoCommit defaulting to true!", serverConfig.getName());
       }
       return true;
