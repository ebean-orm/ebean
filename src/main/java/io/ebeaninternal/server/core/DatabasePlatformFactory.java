--- conflicted
+++ resolved
@@ -122,12 +122,6 @@
 
     } catch (SQLException ex) {
       throw new PersistenceException(ex);
-<<<<<<< HEAD
-=======
-
-    } finally {
-      JdbcClose.close(connection);
->>>>>>> 57759854
     }
   }
 
