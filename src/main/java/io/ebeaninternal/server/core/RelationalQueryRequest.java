--- conflicted
+++ resolved
@@ -4,12 +4,8 @@
 import io.ebean.SqlQuery;
 import io.ebean.SqlRow;
 import io.ebean.Transaction;
-<<<<<<< HEAD
-import io.ebean.config.ServerConfig;
-=======
 import io.ebean.config.PlatformConfig;
 import io.ebean.util.JdbcClose;
->>>>>>> 8041f9c6
 import io.ebeaninternal.api.BindParams;
 import io.ebeaninternal.api.SpiEbeanServer;
 import io.ebeaninternal.api.SpiSqlQuery;
@@ -178,11 +174,7 @@
    * Read and return the next SqlRow.
    */
   public SqlRow createNewRow(String dbTrueValue) throws SQLException {
-<<<<<<< HEAD
-    ServerConfig.DbUuid dbUuid = ebeanServer.getServerConfig().getDbTypeConfig().getDbUuid();
-=======
     PlatformConfig.DbUuid dbUuid = ebeanServer.getServerConfig().getPlatformConfig().getDbUuid();
->>>>>>> 8041f9c6
     SqlRow sqlRow = new DefaultSqlRow(estimateCapacity, 0.75f, dbTrueValue, dbUuid.useBinaryOptimized());
 
     int index = 0;
