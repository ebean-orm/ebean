--- conflicted
+++ resolved
@@ -55,21 +55,16 @@
    * Read all the specific manifest files and return the set of packages containing type query beans.
    */
   private Set<String> read(ClassLoader classLoader, String resourcePath) {
-    URL url = null;
+
     try {
       Enumeration<URL> resources = classLoader.getResources(resourcePath);
       while (resources.hasMoreElements()) {
-<<<<<<< HEAD
-        url = resources.nextElement();
-        try (InputStream is = url.openStream()) {
-=======
         try (InputStream is = resources.nextElement().openStream()) {
->>>>>>> 57759854
           read(new Manifest(is));
         }
       }
     } catch (IOException e) {
-      logger.warn("Error reading " + resourcePath + "(" + url + ") manifest resources", e);
+      logger.warn("Error reading " + resourcePath + " manifest resources", e);
     }
     return packageSet;
   }
