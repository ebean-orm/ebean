package io.ebeaninternal.server.core.bootup;

import io.ebean.annotation.DocStore;
import io.ebean.config.IdGenerator;
import io.ebean.config.ScalarTypeConverter;
import io.ebean.config.ServerConfig;
import io.ebean.event.BeanFindController;
import io.ebean.event.BeanPersistController;
import io.ebean.event.BeanPersistListener;
import io.ebean.event.BeanPostConstructListener;
import io.ebean.event.BeanPostLoad;
import io.ebean.event.BeanQueryAdapter;
import io.ebean.event.ServerConfigStartup;
import io.ebean.event.changelog.ChangeLogListener;
import io.ebean.event.changelog.ChangeLogPrepare;
import io.ebean.event.changelog.ChangeLogRegister;
import io.ebean.event.readaudit.ReadAuditLogger;
import io.ebean.event.readaudit.ReadAuditPrepare;
<<<<<<< HEAD
import io.ebean.plugin.CustomDeployParser;
=======
>>>>>>> 0a1747d8
import io.ebean.util.AnnotationUtil;
import io.ebeaninternal.server.type.ScalarType;
import org.avaje.classpath.scanner.ClassFilter;
import org.slf4j.Logger;
import org.slf4j.LoggerFactory;

import javax.persistence.AttributeConverter;
import javax.persistence.Embeddable;
import javax.persistence.Entity;
import javax.persistence.Table;
import java.lang.annotation.Annotation;
import java.lang.reflect.Constructor;
import java.lang.reflect.Modifier;
import java.util.ArrayList;
import java.util.List;

/**
 * Interesting classes for a EbeanServer such as Embeddable, Entity,
 * ScalarTypes, Finders, Listeners and Controllers.
 */
public class BootupClasses implements ClassFilter {

  private static final Logger logger = LoggerFactory.getLogger(BootupClasses.class);

  private final List<Class<?>> embeddableList = new ArrayList<>();

  private final List<Class<?>> entityList = new ArrayList<>();

  private final List<Class<? extends ScalarType<?>>> scalarTypeList = new ArrayList<>();

  private final List<Class<? extends ScalarTypeConverter<?, ?>>> scalarConverterList = new ArrayList<>();

  private final List<Class<? extends AttributeConverter<?, ?>>> attributeConverterList = new ArrayList<>();

  // The following objects are instantiated on first request
  // there is always a candidate list, that holds the class and an
  // instance list, that holds the instance. Once a class is instantiated
  // (or added) it will get removed from the candidate list
  private final List<Class<? extends IdGenerator>> idGeneratorCandidates = new ArrayList<>();

  private final List<Class<? extends BeanPersistController>> beanPersistControllerCandidates = new ArrayList<>();

  private final List<Class<? extends BeanPostLoad>> beanPostLoadCandidates = new ArrayList<>();

  private final List<Class<? extends BeanPostConstructListener>> beanPostConstructListenerCandidates = new ArrayList<>();

  private final List<Class<? extends BeanFindController>> beanFindControllerCandidates = new ArrayList<>();

  private final List<Class<? extends BeanPersistListener>> beanPersistListenerCandidates = new ArrayList<>();

  private final List<Class<? extends BeanQueryAdapter>> beanQueryAdapterCandidates = new ArrayList<>();

  private final List<Class<? extends ServerConfigStartup>> serverConfigStartupCandidates = new ArrayList<>();
  
  private final List<Class<? extends CustomDeployParser>> customDeployParserCandidates = new ArrayList<>();

  private final List<IdGenerator> idGeneratorInstances = new ArrayList<>();
  private final List<BeanPersistController> beanPersistControllerInstances = new ArrayList<>();
  private final List<BeanPostLoad> beanPostLoadInstances = new ArrayList<>();
  private final List<BeanPostConstructListener> beanPostConstructListenerInstances = new ArrayList<>();
  private final List<BeanFindController> beanFindControllerInstances = new ArrayList<>();
  private final List<BeanPersistListener> beanPersistListenerInstances = new ArrayList<>();
  private final List<BeanQueryAdapter> beanQueryAdapterInstances = new ArrayList<>();
  private final List<ServerConfigStartup> serverConfigStartupInstances = new ArrayList<>();
  private final List<CustomDeployParser> customDeployParserInstances = new ArrayList<>();
  

  // single objects
  private Class<? extends ChangeLogPrepare> changeLogPrepareClass;
  private Class<? extends ChangeLogListener> changeLogListenerClass;
  private Class<? extends ChangeLogRegister> changeLogRegisterClass;
  private Class<? extends ReadAuditPrepare> readAuditPrepareClass;
  private Class<? extends ReadAuditLogger> readAuditLoggerClass;

  private ChangeLogPrepare changeLogPrepare;
  private ChangeLogListener changeLogListener;
  private ChangeLogRegister changeLogRegister;
  private ReadAuditPrepare readAuditPrepare;
  private ReadAuditLogger readAuditLogger;

  public BootupClasses() {
  }

  public BootupClasses(List<Class<?>> list) {
    if (list != null) {
      for (Class<?> cls : list) {
        isMatch(cls);
      }
    }
  }

  /**
   * Run any ServerConfigStartup listeners.
   */
  public void runServerConfigStartup(ServerConfig serverConfig) {

    for (Class<?> cls : serverConfigStartupCandidates) {
      try {
        ServerConfigStartup newInstance = (ServerConfigStartup) cls.newInstance();
        newInstance.onStart(serverConfig);
      } catch (Exception e) {
        // assume that the desired behavior is to fail - add your own try catch if needed
        throw new IllegalStateException("Error running ServerConfigStartup " + cls, e);
      }
    }
    for (ServerConfigStartup startup : serverConfigStartupInstances) {
      try {
        startup.onStart(serverConfig);
      } catch (Exception e) {
        // assume that the desired behavior is to fail - add your own try catch if needed
        throw new IllegalStateException("Error running ServerConfigStartup " + startup.getClass(), e);
      }
    }
  }

  /**
   * Adds the list <code>toAdd</code> to <code>instances</code> and removes any pending
   * candiate, to prevent duplicate instantiiation.
   */
  private <T> void add(List<T> toAdd, List<T> instances, List<Class<? extends T>> candidates) {
    if (toAdd != null) {
      for (T obj : toAdd) {
        instances.add(obj);
        // don't automatically instantiate
        candidates.remove(obj.getClass());
      }
    }
  }

  /**
   * Add IdGenerator instances (registered explicitly with the ServerConfig).
   */
  public void addIdGenerators(List<IdGenerator> idGenerators) {
    add(idGenerators, idGeneratorInstances, idGeneratorCandidates);
  }

  /**
   * Add BeanPersistController instances.
   */
  public void addPersistControllers(List<BeanPersistController> beanControllers) {
    add(beanControllers, beanPersistControllerInstances, beanPersistControllerCandidates);
  }

  /**
   * Add BeanPostLoad instances.
   */
  public void addPostLoaders(List<BeanPostLoad> postLoaders) {
    add(postLoaders, beanPostLoadInstances, beanPostLoadCandidates);
  }

  /**
   * Add BeanPostConstructListener instances.
   */
  public void addPostConstructListeners(List<BeanPostConstructListener> postConstructListener) {
    add(postConstructListener, beanPostConstructListenerInstances, beanPostConstructListenerCandidates);
  }

  /**
   * Add BeanFindController instances.
   */
  public void addFindControllers(List<BeanFindController> findControllers) {
    add(findControllers, beanFindControllerInstances, beanFindControllerCandidates);
  }

  public void addPersistListeners(List<BeanPersistListener> listenerInstances) {
    add(listenerInstances, beanPersistListenerInstances, beanPersistListenerCandidates);
  }

  public void addQueryAdapters(List<BeanQueryAdapter> queryAdapters) {
    add(queryAdapters, beanQueryAdapterInstances, beanQueryAdapterCandidates);
  }

  public void addServerConfigStartup(List<ServerConfigStartup> startupInstances) {
    add(startupInstances, serverConfigStartupInstances, serverConfigStartupCandidates);
  }

  public void addCustomDeployParser(List<CustomDeployParser> customDeployParser) {
    add(customDeployParser, customDeployParserInstances, customDeployParserCandidates);
  }
  
  public void addChangeLogInstances(ServerConfig serverConfig) {

    readAuditPrepare = serverConfig.getReadAuditPrepare();
    readAuditLogger = serverConfig.getReadAuditLogger();
    changeLogPrepare = serverConfig.getChangeLogPrepare();
    changeLogListener = serverConfig.getChangeLogListener();
    changeLogRegister = serverConfig.getChangeLogRegister();

    // if not already set create the implementations found
    // via classpath scanning
    if (readAuditPrepare == null && readAuditPrepareClass != null) {
      readAuditPrepare = create(readAuditPrepareClass, false);
    }
    if (readAuditLogger == null && readAuditLoggerClass != null) {
      readAuditLogger = create(readAuditLoggerClass, false);
    }
    if (changeLogPrepare == null && changeLogPrepareClass != null) {
      changeLogPrepare = create(changeLogPrepareClass, false);
    }
    if (changeLogListener == null && changeLogListenerClass != null) {
      changeLogListener = create(changeLogListenerClass, false);
    }
    if (changeLogRegister == null && changeLogRegisterClass != null) {
      changeLogRegister = create(changeLogRegisterClass, false);
    }
  }

  /**
   * Create an instance using the default constructor returning null if there
   * is no default constructor (implying the class was not intended to be instantiated
   * automatically via classpath scanning.
   * <p>
   * Use logOnException = true to log the error and carry on.
   */
  private <T> T create(Class<T> cls, boolean logOnException) {
    try {
      // instantiate via found class
      Constructor<T> constructor = cls.getConstructor();
      return constructor.newInstance();

    } catch (NoSuchMethodException e) {
      logger.debug("Ignore/expected - no default constructor", e);
      return null;

    } catch (Exception e) {
      if (logOnException) {
        // not expected but we log and carry on
        logger.error("Error creating " + cls, e);
        return null;

      } else {
        // ok, stop the bus
        throw new IllegalStateException("Error creating " + cls, e);
      }
    }
  }

  /**
   * Create the instance if it has a default constructor and add it to the list of instances.
   * It clears the list of classes afterwards, so that each class in the given list is
   * instantiated only once
   */
  private <T> List<T> createAdd(List<T> instances, List<Class<? extends T>> candidates) {
    for (Class<? extends T> cls : candidates) {
      T newInstance = create(cls, true);
      if (newInstance != null) {
        instances.add(newInstance);
      }
    }
    candidates.clear(); // important, clear class list!
    return instances;
  }

  public ChangeLogPrepare getChangeLogPrepare() {
    return changeLogPrepare;
  }

  public ChangeLogListener getChangeLogListener() {
    return changeLogListener;
  }

  public ChangeLogRegister getChangeLogRegister() {
    return changeLogRegister;
  }

  public ReadAuditPrepare getReadAuditPrepare() {
    return readAuditPrepare;
  }

  public ReadAuditLogger getReadAuditLogger() {
    return readAuditLogger;
  }

  public List<IdGenerator> getIdGenerators() {
    return createAdd(idGeneratorInstances, idGeneratorCandidates);
  }

  public List<BeanPersistController> getBeanPersistControllers() {
    return createAdd(beanPersistControllerInstances, beanPersistControllerCandidates);
  }

  public List<BeanPostLoad> getBeanPostLoaders() {
    return createAdd(beanPostLoadInstances, beanPostLoadCandidates);
  }

  public List<BeanPostConstructListener> getBeanPostConstructoListeners() {
    return createAdd(beanPostConstructListenerInstances, beanPostConstructListenerCandidates);
  }

  public List<BeanFindController> getBeanFindControllers() {
    return createAdd(beanFindControllerInstances, beanFindControllerCandidates);
  }

  public List<BeanPersistListener> getBeanPersistListeners() {
    return createAdd(beanPersistListenerInstances, beanPersistListenerCandidates);
  }

  public List<BeanQueryAdapter> getBeanQueryAdapters() {
    return createAdd(beanQueryAdapterInstances, beanQueryAdapterCandidates);
  }

  public List<CustomDeployParser> getCustomDeployParsers() {
    return createAdd(customDeployParserInstances, customDeployParserCandidates);
  }

  /**
   * Return the list of Embeddable classes.
   */
  public List<Class<?>> getEmbeddables() {
    return embeddableList;
  }

  /**
   * Return the list of entity classes.
   */
  public List<Class<?>> getEntities() {
    return entityList;
  }

  /**
   * Return the list of ScalarTypes found.
   */
  public List<Class<? extends ScalarType<?>>> getScalarTypes() {
    return scalarTypeList;
  }

  /**
   * Return the list of ScalarConverters found.
   */
  public List<Class<? extends ScalarTypeConverter<?, ?>>> getScalarConverters() {
    return scalarConverterList;
  }

  /**
   * Return the list of AttributeConverters found.
   */
  public List<Class<? extends AttributeConverter<?, ?>>> getAttributeConverters() {
    return attributeConverterList;
  }

  @Override
  public boolean isMatch(Class<?> cls) {

    if (isEmbeddable(cls)) {
      embeddableList.add(cls);

    } else if (isEntity(cls)) {
      entityList.add(cls);

    } else {
      return isInterestingInterface(cls);
    }

    return true;
  }

  /**
   * Look for interesting interfaces.
   * <p>
   * This includes ScalarType, BeanController, BeanFinder and BeanListener.
   * </p>
   */
  @SuppressWarnings("unchecked")
  private boolean isInterestingInterface(Class<?> cls) {

    if (Modifier.isAbstract(cls.getModifiers())) {
      // do not include abstract classes as we can
      // not instantiate them
      return false;
    }
    boolean interesting = false;

    // Types
    if (ScalarType.class.isAssignableFrom(cls)) {
      scalarTypeList.add((Class<? extends ScalarType<?>>) cls);
      interesting = true;
    }

    if (ScalarTypeConverter.class.isAssignableFrom(cls)) {
      scalarConverterList.add((Class<? extends ScalarTypeConverter<?, ?>>) cls);
      interesting = true;
    }

    if (AttributeConverter.class.isAssignableFrom(cls)) {
      attributeConverterList.add((Class<? extends AttributeConverter<?, ?>>) cls);
      interesting = true;
    }

    if (IdGenerator.class.isAssignableFrom(cls)) {
      idGeneratorCandidates.add((Class<? extends IdGenerator>) cls);
      interesting = true;
    }

    // "Candidates"
    if (BeanPersistController.class.isAssignableFrom(cls)) {
      beanPersistControllerCandidates.add((Class<? extends BeanPersistController>) cls);
      interesting = true;
    }

    if (BeanPostLoad.class.isAssignableFrom(cls)) {
      beanPostLoadCandidates.add((Class<? extends BeanPostLoad>) cls);
      interesting = true;
    }

    if (BeanPostConstructListener.class.isAssignableFrom(cls)) {
      beanPostConstructListenerCandidates.add((Class<? extends BeanPostConstructListener>) cls);
      interesting = true;
    }

    if (BeanFindController.class.isAssignableFrom(cls)) {
      beanFindControllerCandidates.add((Class<? extends BeanFindController>) cls);
      interesting = true;
    }

    if (BeanPersistListener.class.isAssignableFrom(cls)) {
      beanPersistListenerCandidates.add((Class<? extends BeanPersistListener>) cls);
      interesting = true;
    }

    if (BeanQueryAdapter.class.isAssignableFrom(cls)) {
      beanQueryAdapterCandidates.add((Class<? extends BeanQueryAdapter>) cls);
      interesting = true;
    }

    if (ServerConfigStartup.class.isAssignableFrom(cls)) {
      serverConfigStartupCandidates.add((Class<? extends ServerConfigStartup>) cls);
      interesting = true;
    }

    if (CustomDeployParser.class.isAssignableFrom(cls)) {
      customDeployParserCandidates.add((Class<? extends CustomDeployParser>) cls);
      interesting = true;
    }
    
    // single instances
    // TODO: What should happen, if there is already an other
    // changeLogListener assigned? (Last wins? / Exception?)
    if (ChangeLogListener.class.isAssignableFrom(cls)) {
      changeLogListenerClass = (Class<? extends ChangeLogListener>) cls;
      interesting = true;
    }

    if (ChangeLogRegister.class.isAssignableFrom(cls)) {
      changeLogRegisterClass = (Class<? extends ChangeLogRegister>) cls;
      interesting = true;
    }

    if (ChangeLogPrepare.class.isAssignableFrom(cls)) {
      changeLogPrepareClass = (Class<? extends ChangeLogPrepare>) cls;
      interesting = true;
    }

    if (ReadAuditPrepare.class.isAssignableFrom(cls)) {
      readAuditPrepareClass = (Class<? extends ReadAuditPrepare>) cls;
      interesting = true;
    }
    if (ReadAuditLogger.class.isAssignableFrom(cls)) {
      readAuditLoggerClass = (Class<? extends ReadAuditLogger>) cls;
      interesting = true;
    }

    return interesting;
  }

  private boolean isEntity(Class<?> cls) {
    return has(cls, Entity.class) || has(cls, Table.class) || has(cls, DocStore.class);
  }

  private boolean isEmbeddable(Class<?> cls) {
    return has(cls, Embeddable.class);
  }

  /**
   * Returns true if this class has the annotation (or meta annotation). Does not search recursively.
   */
  private boolean has(Class<?> cls, Class<? extends Annotation> ann) {
    return AnnotationUtil.findAnnotation(cls, ann) != null;
  }
}<|MERGE_RESOLUTION|>--- conflicted
+++ resolved
@@ -16,10 +16,7 @@
 import io.ebean.event.changelog.ChangeLogRegister;
 import io.ebean.event.readaudit.ReadAuditLogger;
 import io.ebean.event.readaudit.ReadAuditPrepare;
-<<<<<<< HEAD
 import io.ebean.plugin.CustomDeployParser;
-=======
->>>>>>> 0a1747d8
 import io.ebean.util.AnnotationUtil;
 import io.ebeaninternal.server.type.ScalarType;
 import org.avaje.classpath.scanner.ClassFilter;
@@ -73,7 +70,7 @@
   private final List<Class<? extends BeanQueryAdapter>> beanQueryAdapterCandidates = new ArrayList<>();
 
   private final List<Class<? extends ServerConfigStartup>> serverConfigStartupCandidates = new ArrayList<>();
-  
+
   private final List<Class<? extends CustomDeployParser>> customDeployParserCandidates = new ArrayList<>();
 
   private final List<IdGenerator> idGeneratorInstances = new ArrayList<>();
@@ -85,7 +82,7 @@
   private final List<BeanQueryAdapter> beanQueryAdapterInstances = new ArrayList<>();
   private final List<ServerConfigStartup> serverConfigStartupInstances = new ArrayList<>();
   private final List<CustomDeployParser> customDeployParserInstances = new ArrayList<>();
-  
+
 
   // single objects
   private Class<? extends ChangeLogPrepare> changeLogPrepareClass;
@@ -199,7 +196,7 @@
   public void addCustomDeployParser(List<CustomDeployParser> customDeployParser) {
     add(customDeployParser, customDeployParserInstances, customDeployParserCandidates);
   }
-  
+
   public void addChangeLogInstances(ServerConfig serverConfig) {
 
     readAuditPrepare = serverConfig.getReadAuditPrepare();
@@ -453,7 +450,7 @@
       customDeployParserCandidates.add((Class<? extends CustomDeployParser>) cls);
       interesting = true;
     }
-    
+
     // single instances
     // TODO: What should happen, if there is already an other
     // changeLogListener assigned? (Last wins? / Exception?)
