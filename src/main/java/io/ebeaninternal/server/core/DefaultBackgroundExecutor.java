package io.ebeaninternal.server.core;

import io.ebeaninternal.api.SpiBackgroundExecutor;
import io.ebeaninternal.server.lib.DaemonExecutorService;
import io.ebeaninternal.server.lib.DaemonScheduleThreadPool;
import org.slf4j.MDC;

import java.util.Map;
import java.util.concurrent.TimeUnit;

/**
 * The default implementation of the BackgroundExecutor.
 */
public class DefaultBackgroundExecutor implements SpiBackgroundExecutor {

  private final DaemonScheduleThreadPool schedulePool;

  private final DaemonExecutorService pool;

  /**
   * Construct the default implementation of BackgroundExecutor.
   */
  public DefaultBackgroundExecutor(int schedulePoolSize, int shutdownWaitSeconds, String namePrefix) {
    this.pool = new DaemonExecutorService(shutdownWaitSeconds, namePrefix);
    this.schedulePool = new DaemonScheduleThreadPool(schedulePoolSize, shutdownWaitSeconds, namePrefix + "-periodic-");
  }

  /**
   * Execute a Runnable using a background thread.
   */
  @Override
  public void execute(Runnable r) {
<<<<<<< HEAD
    final Map<String, String> map = MDC.getCopyOfContextMap(); 

    if(map == null) {
      pool.execute(r);
    } else {
      pool.execute(() -> { 
=======
    final Map<String, String> map = MDC.getCopyOfContextMap();

    if (map == null) {
      pool.execute(r);
    } else {
      pool.execute(() -> {
>>>>>>> 764f5ce4
        MDC.setContextMap(map);
        try {
          r.run();
        } finally {
          MDC.clear();
        }
      });
    }
  }

  @Override
  public void executePeriodically(Runnable r, long delay, TimeUnit unit) {
<<<<<<< HEAD
    final Map<String, String> map = MDC.getCopyOfContextMap(); 

    if(map == null) {
      schedulePool.scheduleWithFixedDelay(r, delay, delay, unit);
    } else {
      schedulePool.scheduleWithFixedDelay(() -> { 
=======
    final Map<String, String> map = MDC.getCopyOfContextMap();

    if (map == null) {
      schedulePool.scheduleWithFixedDelay(r, delay, delay, unit);
    } else {
      schedulePool.scheduleWithFixedDelay(() -> {
>>>>>>> 764f5ce4
        MDC.setContextMap(map);
        try {
          r.run();
        } finally {
          MDC.clear();
        }
      }, delay, delay, unit);
    }
  }

  @Override
  public void shutdown() {
    pool.shutdown();
    schedulePool.shutdown();
  }

}<|MERGE_RESOLUTION|>--- conflicted
+++ resolved
@@ -30,21 +30,12 @@
    */
   @Override
   public void execute(Runnable r) {
-<<<<<<< HEAD
-    final Map<String, String> map = MDC.getCopyOfContextMap(); 
-
-    if(map == null) {
-      pool.execute(r);
-    } else {
-      pool.execute(() -> { 
-=======
     final Map<String, String> map = MDC.getCopyOfContextMap();
 
     if (map == null) {
       pool.execute(r);
     } else {
       pool.execute(() -> {
->>>>>>> 764f5ce4
         MDC.setContextMap(map);
         try {
           r.run();
@@ -57,21 +48,12 @@
 
   @Override
   public void executePeriodically(Runnable r, long delay, TimeUnit unit) {
-<<<<<<< HEAD
-    final Map<String, String> map = MDC.getCopyOfContextMap(); 
-
-    if(map == null) {
-      schedulePool.scheduleWithFixedDelay(r, delay, delay, unit);
-    } else {
-      schedulePool.scheduleWithFixedDelay(() -> { 
-=======
     final Map<String, String> map = MDC.getCopyOfContextMap();
 
     if (map == null) {
       schedulePool.scheduleWithFixedDelay(r, delay, delay, unit);
     } else {
       schedulePool.scheduleWithFixedDelay(() -> {
->>>>>>> 764f5ce4
         MDC.setContextMap(map);
         try {
           r.run();
