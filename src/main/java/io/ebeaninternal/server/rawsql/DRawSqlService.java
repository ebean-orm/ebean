--- conflicted
+++ resolved
@@ -34,15 +34,6 @@
   }
 
   @Override
-<<<<<<< HEAD
-  public SqlRow sqlRow(ResultSet resultSet, String dbTrueValue) throws SQLException {
-    ResultSetMetaData meta = resultSet.getMetaData();
-    int estCap = (int) (meta.getColumnCount() / 0.7f) + 1;
-    DefaultSqlRow ret = new DefaultSqlRow(estCap, 0.75f, dbTrueValue, false); // FIXME: Pass value
-
-    for (int i = 1; i <= meta.getColumnCount(); i++) {
-        ret.put(meta.getColumnLabel(i), resultSet.getObject(i));
-=======
   public SqlRow sqlRow(ResultSet resultSet, String dbTrueValue, boolean binaryOptimizedUUID) throws SQLException {
 
     ResultSetMetaData meta = resultSet.getMetaData();
@@ -55,7 +46,6 @@
         name = meta.getColumnName(i);
       }
       ret.put(name, resultSet.getObject(i));
->>>>>>> ac83aef5
     }
     return ret;
   }
