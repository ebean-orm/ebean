--- conflicted
+++ resolved
@@ -50,10 +50,6 @@
       if (ret.containsKey(name)) {
         name = combine(meta.getSchemaName(i), meta.getTableName(i), name);
       }
-<<<<<<< HEAD
-      ret.put(name, resultSet.getObject(i));
-=======
->>>>>>> be516008
 
       // convert (C/B)LOBs to java objects.
       // A java.sql.Clob depends on an open connection, so storing this object in a map
