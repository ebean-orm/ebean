--- conflicted
+++ resolved
@@ -38,11 +38,7 @@
 
     ResultSetMetaData meta = resultSet.getMetaData();
     int estCap = (int) (meta.getColumnCount() / 0.7f) + 1;
-<<<<<<< HEAD
-    DefaultSqlRow ret = new DefaultSqlRow(estCap, 0.75f, dbTrueValue, false);
-=======
     DefaultSqlRow ret = new DefaultSqlRow(estCap, 0.75f, dbTrueValue, binaryOptimizedUUID);
->>>>>>> 09786a70
 
     for (int i = 1; i <= meta.getColumnCount(); i++) {
       String name = meta.getColumnLabel(i);
