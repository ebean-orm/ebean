--- conflicted
+++ resolved
@@ -2,10 +2,6 @@
 
 import io.ebean.CacheMode;
 import io.ebean.CountDistinctOrder;
-<<<<<<< HEAD
-import io.ebean.EbeanServer;
-=======
->>>>>>> 8041f9c6
 import io.ebean.Expression;
 import io.ebean.ExpressionFactory;
 import io.ebean.ExpressionList;
@@ -1826,8 +1822,6 @@
   }
 
   @Override
-<<<<<<< HEAD
-=======
   public Query<T> orderById(boolean orderById) {
     this.orderById = orderById;
     return this;
@@ -1838,7 +1832,6 @@
   }
 
   @Override
->>>>>>> 8041f9c6
   public Query<T> fetchProperties(String... elPaths) {
     detail.fetchProperties(beanDescriptor, elPaths);
     return this;
