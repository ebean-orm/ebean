package io.ebeaninternal.server.type;


import com.fasterxml.jackson.core.JsonGenerator;
import com.fasterxml.jackson.core.JsonParser;
import io.ebean.text.TextException;
import io.ebean.text.json.EJson;
import io.ebeaninternal.json.ModifyAwareList;
import io.ebeanservice.docstore.api.mapping.DocPropertyType;

import javax.persistence.PersistenceException;
import java.io.IOException;
import java.lang.reflect.Type;
import java.sql.SQLException;
import java.sql.Types;
import java.util.ArrayList;
import java.util.List;
import java.util.UUID;

/**
 * Type mapped for DB ARRAY type (Postgres only effectively).
 */
@SuppressWarnings("rawtypes")
public class ScalarTypeArrayList extends ScalarTypeArrayBase<List> implements ScalarTypeArray {

  private static ScalarTypeArrayList UUID = new ScalarTypeArrayList("uuid", DocPropertyType.UUID, ArrayElementConverter.UUID);
  private static ScalarTypeArrayList LONG = new ScalarTypeArrayList("bigint", DocPropertyType.LONG, ArrayElementConverter.LONG);
  private static ScalarTypeArrayList INTEGER = new ScalarTypeArrayList("integer", DocPropertyType.INTEGER, ArrayElementConverter.INTEGER);
  private static ScalarTypeArrayList DOUBLE = new ScalarTypeArrayList("float", DocPropertyType.DOUBLE, ArrayElementConverter.DOUBLE);
  private static ScalarTypeArrayList STRING = new ScalarTypeArrayList("varchar", DocPropertyType.TEXT, ArrayElementConverter.STRING);

  static PlatformArrayTypeFactory factory() {
    return new Factory();
  }

  static class Factory implements PlatformArrayTypeFactory {

    /**
     * Return the ScalarType to use based on the List's generic parameter type.
     */
    @Override
    public ScalarTypeArrayList typeFor(Type valueType) {
      if (valueType.equals(UUID.class)) {
        return UUID;
      }
      if (valueType.equals(Long.class)) {
        return LONG;
      }
      if (valueType.equals(Integer.class)) {
        return INTEGER;
      }
      if (valueType.equals(Double.class)) {
        return DOUBLE;
      }
      if (valueType.equals(String.class)) {
        return STRING;
      }
      throw new IllegalArgumentException("Type [" + valueType + "] not supported for @DbArray mapping");
    }

    @Override
    public ScalarTypeArrayList typeForEnum(ScalarType<?> scalarType) {
      final String arrayType;
      switch (scalarType.getJdbcType()) {
        case Types.INTEGER:
          arrayType = "integer";
          break;
        case Types.VARCHAR:
          arrayType = "varchar";
          break;
        default:
          throw new IllegalArgumentException("JdbcType [" + scalarType.getJdbcType() + "] not supported for @DbArray mapping on set.");
      }

      return new ScalarTypeArrayList(arrayType, scalarType.getDocType(), new ArrayElementConverter.EnumConverter(scalarType));
    }
  }

  private final String arrayType;

  private final ArrayElementConverter converter;

  public ScalarTypeArrayList(String arrayType, DocPropertyType docPropertyType, ArrayElementConverter converter) {
    super(List.class, Types.ARRAY, docPropertyType);
    this.arrayType = arrayType;
    this.converter = converter;
  }

  @Override
  public DocPropertyType getDocType() {
    return docPropertyType;
  }

  /**
   * Return the DB column definition for DDL generation.
   */
  @Override
  public String getDbColumnDefn() {
    return arrayType + "[]";
  }

  @SuppressWarnings("unchecked")
  @Override
  protected List fromArray(Object[] array1) {
    List list = new ArrayList(array1.length);
    for (Object element : array1) {
<<<<<<< HEAD
      if(element == null ) list.add(null);
      else list.add(converter.toElement(element));
=======
      if (element == null) {
        list.add(null);
      } else {
        list.add(converter.toElement(element));
      }
>>>>>>> 63bddb4d
    }
    return new ModifyAwareList(list);
  }

  protected Object[] toArray(List value) {
    return converter.toDbArray(value.toArray());
  }

  @Override
  public void bind(DataBind bind, List value) throws SQLException {
    if (value == null) {
      bind.setNull(Types.ARRAY);
    } else {
      bind.setArray(arrayType, toArray(value));
    }
  }

  @Override
  public String formatValue(List value) {
    try {
      return EJson.write(value);
    } catch (IOException e) {
      throw new PersistenceException("Failed to format List into JSON content", e);
    }
  }

  @Override
  public List parse(String value) {
    try {
      return EJson.parseList(value, false);
    } catch (IOException e) {
      throw new TextException("Failed to parse JSON [{}] as List", value, e);
    }
  }

  @Override
  public List jsonRead(JsonParser parser) throws IOException {
    return EJson.parseList(parser, parser.getCurrentToken());
  }

  @Override
  public void jsonWrite(JsonGenerator writer, List value) throws IOException {
    EJson.write(value, writer);
  }

}<|MERGE_RESOLUTION|>--- conflicted
+++ resolved
@@ -104,16 +104,11 @@
   protected List fromArray(Object[] array1) {
     List list = new ArrayList(array1.length);
     for (Object element : array1) {
-<<<<<<< HEAD
-      if(element == null ) list.add(null);
-      else list.add(converter.toElement(element));
-=======
       if (element == null) {
         list.add(null);
       } else {
         list.add(converter.toElement(element));
       }
->>>>>>> 63bddb4d
     }
     return new ModifyAwareList(list);
   }
