package io.ebeaninternal.server.persist.dml;

import io.ebean.config.dbplatform.DatabasePlatform;
import io.ebean.config.dbplatform.DbEncrypt;
import io.ebeaninternal.server.deploy.BeanDescriptor;
import io.ebeaninternal.server.deploy.BeanPropertyAssocOne;
import io.ebeaninternal.server.persist.dmlbind.Bindable;
import io.ebeaninternal.server.persist.dmlbind.BindableId;
import io.ebeaninternal.server.persist.dmlbind.BindableList;
import io.ebeaninternal.server.persist.dmlbind.BindableUnidirectional;
import io.ebeaninternal.server.persist.dmlbind.FactoryAssocOnes;
import io.ebeaninternal.server.persist.dmlbind.FactoryBaseProperties;
import io.ebeaninternal.server.persist.dmlbind.FactoryEmbedded;
import io.ebeaninternal.server.persist.dmlbind.FactoryId;
import io.ebeaninternal.server.persist.dmlbind.FactoryVersion;

import java.util.ArrayList;
import java.util.List;

/**
 * Factory for creating InsertMeta UpdateMeta and DeleteMeta.
 */
public class MetaFactory {

  private final FactoryBaseProperties baseFact;
  private final FactoryEmbedded embeddedFact;
  private final FactoryVersion versionFact = new FactoryVersion();
  private final FactoryAssocOnes assocOneFact = new FactoryAssocOnes();

  private final FactoryId idFact = new FactoryId();

  /**
   * Include Lobs in the base statement. Generally true. Oracle9 used to require
   * a separate statement for Clobs and Blobs.
   */
  private static final boolean includeLobs = true;

  private final DatabasePlatform dbPlatform;

  private final boolean emptyStringAsNull;

  MetaFactory(DatabasePlatform dbPlatform) {
    this.dbPlatform = dbPlatform;
    this.emptyStringAsNull = dbPlatform.isTreatEmptyStringsAsNull();

    // to bind encryption data before or after the encryption key
    DbEncrypt dbEncrypt = dbPlatform.getDbEncrypt();
    boolean bindEncryptDataFirst = dbEncrypt == null || dbEncrypt.isBindEncryptDataFirst();

    this.baseFact = new FactoryBaseProperties(bindEncryptDataFirst);
    this.embeddedFact = new FactoryEmbedded(bindEncryptDataFirst);
  }

  /**
   * Create the UpdateMeta for the given bean type.
   */
  UpdateMeta createUpdate(BeanDescriptor<?> desc) {

    List<Bindable> setList = new ArrayList<>();

    baseFact.create(setList, desc, DmlMode.UPDATE, includeLobs);
    embeddedFact.create(setList, desc, DmlMode.UPDATE, includeLobs);
    assocOneFact.create(setList, desc, DmlMode.UPDATE);

    BindableId id = idFact.createId(desc);
    Bindable version = versionFact.create(desc);
    Bindable tenantId = versionFact.createTenantId(desc);

    BindableList setBindable = new BindableList(setList);

    return new UpdateMeta(emptyStringAsNull, desc, setBindable, id, version, tenantId);
  }

  /**
   * Create the DeleteMeta for the given bean type.
   */
  DeleteMeta createDelete(BeanDescriptor<?> desc) {

    BindableId id = idFact.createId(desc);
<<<<<<< HEAD
    Bindable version = versionFact.create(desc);
=======
    Bindable version = versionFact.createForDelete(desc);
>>>>>>> 764f5ce4
    Bindable tenantId = versionFact.createTenantId(desc);

    return new DeleteMeta(emptyStringAsNull, desc, id, version, tenantId);
  }

  /**
   * Create the InsertMeta for the given bean type.
   */
  InsertMeta createInsert(BeanDescriptor<?> desc) {

    BindableId id = idFact.createId(desc);

    List<Bindable> allList = new ArrayList<>();

    baseFact.create(allList, desc, DmlMode.INSERT, includeLobs);
    embeddedFact.create(allList, desc, DmlMode.INSERT, includeLobs);
    assocOneFact.create(allList, desc, DmlMode.INSERT);

    BindableList allBindable = new BindableList(allList);

    BeanPropertyAssocOne<?> unidirectional = desc.getUnidirectional();

    Bindable shadowFkey;
    if (unidirectional == null) {
      shadowFkey = null;
    } else {
      shadowFkey = new BindableUnidirectional(desc, unidirectional);
    }

    return new InsertMeta(dbPlatform, desc, shadowFkey, id, allBindable);
  }
}<|MERGE_RESOLUTION|>--- conflicted
+++ resolved
@@ -77,11 +77,7 @@
   DeleteMeta createDelete(BeanDescriptor<?> desc) {
 
     BindableId id = idFact.createId(desc);
-<<<<<<< HEAD
-    Bindable version = versionFact.create(desc);
-=======
     Bindable version = versionFact.createForDelete(desc);
->>>>>>> 764f5ce4
     Bindable tenantId = versionFact.createTenantId(desc);
 
     return new DeleteMeta(emptyStringAsNull, desc, id, version, tenantId);
