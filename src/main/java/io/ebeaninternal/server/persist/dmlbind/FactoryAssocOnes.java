package io.ebeaninternal.server.persist.dmlbind;

import io.ebeaninternal.server.deploy.BeanDescriptor;
import io.ebeaninternal.server.deploy.BeanPropertyAssocOne;
import io.ebeaninternal.server.persist.dml.DmlMode;

import java.util.List;

/**
 * A factory that builds Bindable for BeanPropertyAssocOne properties.
 */
public class FactoryAssocOnes {

  public FactoryAssocOnes() {
  }

  /**
   * Add foreign key columns from associated one beans.
   */
  public void create(List<Bindable> list, BeanDescriptor<?> desc, DmlMode mode) {

    BeanPropertyAssocOne<?>[] ones = desc.propertiesOneImported();

    for (BeanPropertyAssocOne<?> one : ones) {
      if (!one.isImportedPrimaryKey()) {
        switch (mode) {
          case INSERT:
            if (!one.isInsertable()) {
              continue;
            }
            break;
          case UPDATE:
            if (!one.isUpdateable()) {
              continue;
            }
            break;
        }
<<<<<<< HEAD
        if (one.getGeneratedProperty() == null) {
          list.add(new BindableAssocOne(one));
        } else {
          // typically generated 'who' created/modified properties
          switch (mode) {
            case INSERT:
              if (one.getGeneratedProperty().includeInInsert()) {
                list.add(new BindableAssocOneGeneratedInsert(one));
              }
              break;
            case UPDATE:
              if (one.getGeneratedProperty().includeInUpdate()) {
                // A 'Who Created property' is never updated
                list.add(new BindableAssocOneGeneratedUpdate(one));
              }
              break;
          }
        }
=======
        list.add(new BindableAssocOne(one));
>>>>>>> 764f5ce4
      }
    }
  }
}<|MERGE_RESOLUTION|>--- conflicted
+++ resolved
@@ -35,28 +35,7 @@
             }
             break;
         }
-<<<<<<< HEAD
-        if (one.getGeneratedProperty() == null) {
-          list.add(new BindableAssocOne(one));
-        } else {
-          // typically generated 'who' created/modified properties
-          switch (mode) {
-            case INSERT:
-              if (one.getGeneratedProperty().includeInInsert()) {
-                list.add(new BindableAssocOneGeneratedInsert(one));
-              }
-              break;
-            case UPDATE:
-              if (one.getGeneratedProperty().includeInUpdate()) {
-                // A 'Who Created property' is never updated
-                list.add(new BindableAssocOneGeneratedUpdate(one));
-              }
-              break;
-          }
-        }
-=======
         list.add(new BindableAssocOne(one));
->>>>>>> 764f5ce4
       }
     }
   }
