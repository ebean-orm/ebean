package io.ebeaninternal.server.transaction;

import io.ebeaninternal.api.SpiTransaction;

import javax.persistence.PersistenceException;
import java.util.HashMap;
import java.util.Map;

/**
 * Used to store Transactions in a ThreadLocal.
 */
public final class DefaultTransactionThreadLocal {

<<<<<<< HEAD
  private static final ThreadLocal<TransactionMap> local = ThreadLocal.withInitial(TransactionMap::new);
=======
  private static final ThreadLocal<Map<String, SpiTransaction>> local = new ThreadLocal<>();
>>>>>>> 73990e3f

  /**
   * Not allowed.
   */
  private DefaultTransactionThreadLocal() {
  }

  private static Map<String, SpiTransaction> createMap() {
    Map<String, SpiTransaction> map = new HashMap<>();
    local.set(map);
    return map;
  }

  /**
   * Obtain the map creating if needed.
   */
  private static Map<String, SpiTransaction> obtainMap() {
    final Map<String, SpiTransaction> map = local.get();
    if (map == null) {
      return createMap();
    }
    return map;
  }

  /**
   * Remove the transaction entry for the given serverName.
   */
  private static void remove(String serverName) {
    Map<String, SpiTransaction> map = local.get();
    if (map != null) {
      map.remove(serverName);
    }
  }

  /**
   * Set a new Transaction for this serverName and Thread.
   */
  public static void set(String serverName, SpiTransaction trans) {
    if (trans == null) {
      remove(serverName);
    } else {
      Map<String, SpiTransaction> map = obtainMap();
      SpiTransaction existingTransaction = map.put(serverName, trans);
      if (existingTransaction != null && existingTransaction.isActive()) {
        throw new PersistenceException("The existing transaction is still active?");
      }
    }
  }

  /**
   * A mechanism to get the transaction out of the thread local by replacing it
   * with a 'proxy'.
   * <p>
   * Used for background fetching. Replaces the current transaction with a
   * 'dummy' transaction. The current transaction is given to the background
   * thread so it can continue the fetch.
   * </p>
   */
  public static void replace(String serverName, SpiTransaction trans) {
    if (trans == null) {
      remove(serverName);
    } else {
      Map<String, SpiTransaction> map = obtainMap();
      map.put(serverName, trans);
    }
  }

  /**
   * Return the current Transaction for this serverName and Thread.
   */
  public static SpiTransaction get(String serverName) {
    Map<String, SpiTransaction> map = local.get();
    if (map == null) {
      return null;
    }
    return map.get(serverName);
  }

  private static SpiTransaction obtain(String serverName, Map<String, SpiTransaction> map) {
    if (map == null) {
      throw new IllegalStateException("No current transaction for [" + serverName + "]");
    }
    SpiTransaction transaction = map.remove(serverName);
    if (transaction == null) {
      throw new IllegalStateException("No current transaction for [" + serverName + "]");
    }
    return transaction;
  }

  /**
   * Commit the current transaction.
   */
  public static void commit(String serverName) {
    Map<String, SpiTransaction> map = local.get();
    SpiTransaction transaction = obtain(serverName, map);
    transaction.commit();
    if (map.isEmpty()) {
      local.remove();
    }
  }

  /**
   * Rollback the current transaction.
   */
  public static void rollback(String serverName) {
    Map<String, SpiTransaction> map = local.get();
    SpiTransaction transaction = obtain(serverName, map);
    transaction.rollback();
    if (map.isEmpty()) {
      local.remove();
    }
  }

  /**
   * If the transaction has not been committed then roll it back.
   * <p>
   * Designed to be put in a finally block instead of a rollback() in each catch
   * block.
   * <p>
   * <pre>
   * Ebean.beginTransaction();
   * try {
   *   // ... perform some actions in a single transaction
   *
   *   Ebean.commitTransaction();
   *
   * } finally {
   *   // ensure transaction ended. If some error occurred then rollback()
   *   Ebean.endTransaction();
   * }
   * </pre>
   */
  public static void end(String serverName) {

    Map<String, SpiTransaction> map = local.get();
    if (map == null) {
      return;
    }
    SpiTransaction transaction = map.remove(serverName);
    if (transaction != null) {
      transaction.end();
    }
    if (map.isEmpty()) {
      local.remove();
    }
  }

  /**
   * This is for testing purposes only. It will return TRUE, if a TransactionLocal has stuck.
   */
  public static boolean clear() {
    boolean ret = local.get() != null;
    local.remove();
    return ret;
  }

}<|MERGE_RESOLUTION|>--- conflicted
+++ resolved
@@ -11,11 +11,7 @@
  */
 public final class DefaultTransactionThreadLocal {
 
-<<<<<<< HEAD
-  private static final ThreadLocal<TransactionMap> local = ThreadLocal.withInitial(TransactionMap::new);
-=======
   private static final ThreadLocal<Map<String, SpiTransaction>> local = new ThreadLocal<>();
->>>>>>> 73990e3f
 
   /**
    * Not allowed.
@@ -112,9 +108,6 @@
     Map<String, SpiTransaction> map = local.get();
     SpiTransaction transaction = obtain(serverName, map);
     transaction.commit();
-    if (map.isEmpty()) {
-      local.remove();
-    }
   }
 
   /**
@@ -124,9 +117,6 @@
     Map<String, SpiTransaction> map = local.get();
     SpiTransaction transaction = obtain(serverName, map);
     transaction.rollback();
-    if (map.isEmpty()) {
-      local.remove();
-    }
   }
 
   /**
@@ -158,18 +148,14 @@
     if (transaction != null) {
       transaction.end();
     }
-    if (map.isEmpty()) {
-      local.remove();
-    }
   }
 
   /**
-   * This is for testing purposes only. It will return TRUE, if a TransactionLocal has stuck.
+   * This is for testing/debug purposes only. It will return the map, if a TransactionLocal has stuck.
+   * (Map can be cleared in servlet-filter e.g.)
    */
-  public static boolean clear() {
-    boolean ret = local.get() != null;
-    local.remove();
-    return ret;
+  public static Map<String, SpiTransaction> currentTransactions() {
+    return local.get();
   }
 
 }