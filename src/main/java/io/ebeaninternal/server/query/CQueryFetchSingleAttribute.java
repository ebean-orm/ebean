package io.ebeaninternal.server.query;

import io.ebean.CountedValue;
<<<<<<< HEAD
=======
import io.ebean.util.JdbcClose;
>>>>>>> 8041f9c6
import io.ebeaninternal.api.SpiProfileTransactionEvent;
import io.ebeaninternal.api.SpiQuery;
import io.ebeaninternal.api.SpiTransaction;
import io.ebeaninternal.server.core.OrmQueryRequest;
import io.ebeaninternal.server.deploy.BeanDescriptor;
import io.ebeaninternal.server.type.RsetDataReader;
import io.ebeaninternal.server.type.ScalarType;
import org.slf4j.Logger;
import org.slf4j.LoggerFactory;

import java.sql.Connection;
import java.sql.PreparedStatement;
import java.sql.SQLException;
import java.util.ArrayList;
import java.util.List;

/**
 * Base compiled query request for single attribute queries.
 */
class CQueryFetchSingleAttribute implements SpiProfileTransactionEvent {

  private static final Logger logger = LoggerFactory.getLogger(CQueryFetchSingleAttribute.class);

  private final CQueryPlan queryPlan;

  /**
   * The overall find request wrapper object.
   */
  private final OrmQueryRequest<?> request;

  private final BeanDescriptor<?> desc;

  private final SpiQuery<?> query;

  /**
   * Where clause predicates.
   */
  private final CQueryPredicates predicates;

  /**
   * The final sql that is generated.
   */
  private final String sql;

  private RsetDataReader dataReader;

  /**
   * The statement used to create the resultSet.
   */
  private PreparedStatement pstmt;

  private String bindLog;

  private long executionTimeMicros;

  private int rowCount;

  private final ScalarType<?> scalarType;
  
  private final boolean containsCounts;

  private final boolean containsCounts;

  private long profileOffset;

  /**
   * Create the Sql select based on the request.
   */
  CQueryFetchSingleAttribute(OrmQueryRequest<?> request, CQueryPredicates predicates, CQueryPlan queryPlan, boolean containsCounts) {
    this.request = request;
    this.queryPlan = queryPlan;
    this.query = request.getQuery();
    this.sql = queryPlan.getSql();
    this.desc = request.getBeanDescriptor();
    this.predicates = predicates;
    this.containsCounts = containsCounts;
    this.scalarType = queryPlan.getSingleAttributeScalarType();
    query.setGeneratedSql(sql);
  }

  /**
   * Return a summary description of this query.
   */
  protected String getSummary() {
    StringBuilder sb = new StringBuilder(80);
    sb.append("FindAttr exeMicros[").append(executionTimeMicros)
      .append("] rows[").append(rowCount)
      .append("] type[").append(desc.getName())
      .append("] predicates[").append(predicates.getLogWhereSql())
      .append("] bind[").append(bindLog).append("]");

    return sb.toString();
  }

  /**
   * Execute the query returning the row count.
   */
  protected List<Object> findList() throws SQLException {

    long startNano = System.nanoTime();
    try {
      prepareExecute();

      List<Object> result = new ArrayList<>();
      while (dataReader.next()) {
        Object value = scalarType.read(dataReader);
        if (containsCounts) {
          value = new CountedValue<>(value, dataReader.getLong());
        }
        result.add(value);
        dataReader.resetColumnPosition();
        rowCount++;
      }

      executionTimeMicros = (System.nanoTime() - startNano) / 1000L;
      request.slowQueryCheck(executionTimeMicros, rowCount);
      queryPlan.executionTime(rowCount, executionTimeMicros, null);
      getTransaction().profileEvent(this);

      return result;

    } finally {
      close();
    }
  }

  private SpiTransaction getTransaction() {
    return request.getTransaction();
  }

  /**
   * Return the bind log.
   */
  protected String getBindLog() {
    return bindLog;
  }

  /**
   * Return the generated sql.
   */
  protected String getGeneratedSql() {
    return sql;
  }

  private void prepareExecute() throws SQLException {

    SpiTransaction t = getTransaction();
    profileOffset = t.profileOffset();
    Connection conn = t.getInternalConnection();
    pstmt = conn.prepareStatement(sql);

    if (query.getBufferFetchSizeHint() > 0) {
      pstmt.setFetchSize(query.getBufferFetchSizeHint());
    }
    if (query.getTimeout() > 0) {
      pstmt.setQueryTimeout(query.getTimeout());
    }

    bindLog = predicates.bind(pstmt, conn);
    dataReader = new RsetDataReader(request.getDataTimeZone(), pstmt.executeQuery());
  }

  /**
   * Close the resources.
   * <p>
   * The jdbc resultSet and statement need to be closed. Its important that
   * this method is called.
   * </p>
   */
  private void close() {
    try {
      if (dataReader != null) {
        dataReader.close();
        dataReader = null;
      }
    } catch (SQLException e) {
      logger.error("Error closing DataReader", e);
    }
    JdbcClose.close(pstmt);
    pstmt = null;
  }

  @Override
  public void profile() {
    getTransaction()
      .profileStream()
      .addQueryEvent(query.profileEventId(), profileOffset, desc.getProfileId(), rowCount, query.getProfileId());
  }
}<|MERGE_RESOLUTION|>--- conflicted
+++ resolved
@@ -1,10 +1,7 @@
 package io.ebeaninternal.server.query;
 
 import io.ebean.CountedValue;
-<<<<<<< HEAD
-=======
 import io.ebean.util.JdbcClose;
->>>>>>> 8041f9c6
 import io.ebeaninternal.api.SpiProfileTransactionEvent;
 import io.ebeaninternal.api.SpiQuery;
 import io.ebeaninternal.api.SpiTransaction;
@@ -63,8 +60,6 @@
   private int rowCount;
 
   private final ScalarType<?> scalarType;
-  
-  private final boolean containsCounts;
 
   private final boolean containsCounts;
 
