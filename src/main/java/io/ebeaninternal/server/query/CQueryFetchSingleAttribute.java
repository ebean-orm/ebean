package io.ebeaninternal.server.query;

<<<<<<< HEAD
import io.ebean.CountedValue;
=======
import io.ebean.util.JdbcClose;
>>>>>>> 9e2ddc9f
import io.ebeaninternal.api.SpiProfileTransactionEvent;
import io.ebeaninternal.api.SpiQuery;
import io.ebeaninternal.api.SpiTransaction;
import io.ebeaninternal.server.core.OrmQueryRequest;
import io.ebeaninternal.server.deploy.BeanDescriptor;
import io.ebeaninternal.server.type.RsetDataReader;
import io.ebeaninternal.server.type.ScalarType;
import org.slf4j.Logger;
import org.slf4j.LoggerFactory;

import java.sql.Connection;
import java.sql.PreparedStatement;
import java.sql.SQLException;
import java.util.ArrayList;
import java.util.List;

/**
 * Base compiled query request for single attribute queries.
 */
class CQueryFetchSingleAttribute implements SpiProfileTransactionEvent {

  private static final Logger logger = LoggerFactory.getLogger(CQueryFetchSingleAttribute.class);

  private final CQueryPlan queryPlan;

  /**
   * The overall find request wrapper object.
   */
  private final OrmQueryRequest<?> request;

  private final BeanDescriptor<?> desc;

  private final SpiQuery<?> query;

  /**
   * Where clause predicates.
   */
  private final CQueryPredicates predicates;

  /**
   * The final sql that is generated.
   */
  private final String sql;

  private RsetDataReader dataReader;

  /**
   * The statement used to create the resultSet.
   */
  private PreparedStatement pstmt;

  private String bindLog;

  private long executionTimeMicros;

  private int rowCount;

  private final ScalarType<?> scalarType;
  
  private final boolean containsCounts;

  private long profileOffset;

  /**
   * Create the Sql select based on the request.
   */
  CQueryFetchSingleAttribute(OrmQueryRequest<?> request, CQueryPredicates predicates, CQueryPlan queryPlan, boolean containsCounts) {
    this.request = request;
    this.queryPlan = queryPlan;
    this.query = request.getQuery();
    this.sql = queryPlan.getSql();
    this.desc = request.getBeanDescriptor();
    this.predicates = predicates;
    this.containsCounts = containsCounts;
    this.scalarType = queryPlan.getSingleAttributeScalarType();
    query.setGeneratedSql(sql);
  }

  /**
   * Return a summary description of this query.
   */
  protected String getSummary() {
    StringBuilder sb = new StringBuilder(80);
    sb.append("FindAttr exeMicros[").append(executionTimeMicros)
      .append("] rows[").append(rowCount)
      .append("] type[").append(desc.getName())
      .append("] predicates[").append(predicates.getLogWhereSql())
      .append("] bind[").append(bindLog).append("]");

    return sb.toString();
  }

  /**
   * Execute the query returning the row count.
   */
  protected List<Object> findList() throws SQLException {

    long startNano = System.nanoTime();
    try {
      prepareExecute();

      List<Object> result = new ArrayList<>();
      while (dataReader.next()) {
        Object value = scalarType.read(dataReader);
        if (containsCounts) {
          value = new CountedValue<>(value, dataReader.getLong());
        }
        result.add(value);
        dataReader.resetColumnPosition();
        rowCount++;
      }

      executionTimeMicros = (System.nanoTime() - startNano) / 1000L;
      request.slowQueryCheck(executionTimeMicros, rowCount);
      queryPlan.executionTime(rowCount, executionTimeMicros, null);
      getTransaction().profileEvent(this);

      return result;

    } finally {
      close();
    }
  }

  private SpiTransaction getTransaction() {
    return request.getTransaction();
  }

  /**
   * Return the bind log.
   */
  protected String getBindLog() {
    return bindLog;
  }

  /**
   * Return the generated sql.
   */
  protected String getGeneratedSql() {
    return sql;
  }

  private void prepareExecute() throws SQLException {

    SpiTransaction t = getTransaction();
    profileOffset = t.profileOffset();
    Connection conn = t.getInternalConnection();
    pstmt = conn.prepareStatement(sql);

    if (query.getBufferFetchSizeHint() > 0) {
      pstmt.setFetchSize(query.getBufferFetchSizeHint());
    }
    if (query.getTimeout() > 0) {
      pstmt.setQueryTimeout(query.getTimeout());
    }

    bindLog = predicates.bind(pstmt, conn);
    dataReader = new RsetDataReader(request.getDataTimeZone(), pstmt.executeQuery());
  }

  /**
   * Close the resources.
   * <p>
   * The jdbc resultSet and statement need to be closed. Its important that
   * this method is called.
   * </p>
   */
  private void close() {
    try {
      if (dataReader != null) {
        dataReader.close();
        dataReader = null;
      }
    } catch (SQLException e) {
      logger.error("Error closing DataReader", e);
    }
    JdbcClose.close(pstmt);
    pstmt = null;
  }

  @Override
  public void profile() {
    getTransaction()
      .profileStream()
      .addQueryEvent(query.profileEventId(), profileOffset, desc.getProfileId(), rowCount, query.getProfileId());
  }
}<|MERGE_RESOLUTION|>--- conflicted
+++ resolved
@@ -1,10 +1,7 @@
 package io.ebeaninternal.server.query;
 
-<<<<<<< HEAD
 import io.ebean.CountedValue;
-=======
 import io.ebean.util.JdbcClose;
->>>>>>> 9e2ddc9f
 import io.ebeaninternal.api.SpiProfileTransactionEvent;
 import io.ebeaninternal.api.SpiQuery;
 import io.ebeaninternal.api.SpiTransaction;
@@ -63,7 +60,7 @@
   private int rowCount;
 
   private final ScalarType<?> scalarType;
-  
+
   private final boolean containsCounts;
 
   private long profileOffset;
