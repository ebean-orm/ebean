--- conflicted
+++ resolved
@@ -273,11 +273,7 @@
     SqlLimitResponse s = buildSql(sqlSelect, request, predicates, sqlTree);
     String sql = s.getSql();
     if (hasMany || query.isRawSql()) {
-<<<<<<< HEAD
-      int pos = sql.indexOf(" order by "); // remove order by - mssql does not accept order by in subqueries
-=======
       int pos = sql.lastIndexOf(" order by "); // remove order by - mssql does not accept order by in subqueries
->>>>>>> 0cba0664
       if (pos != -1) {
         sql = sql.substring(0, pos);
       }
