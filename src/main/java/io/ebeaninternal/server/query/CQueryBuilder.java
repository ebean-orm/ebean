--- conflicted
+++ resolved
@@ -1,10 +1,7 @@
 package io.ebeaninternal.server.query;
 
 import io.ebean.CountDistinctOrder;
-<<<<<<< HEAD
-=======
 import io.ebean.Query;
->>>>>>> 8041f9c6
 import io.ebean.RawSql;
 import io.ebean.RawSqlBuilder;
 import io.ebean.annotation.Platform;
@@ -277,11 +274,7 @@
     SqlLimitResponse s = buildSql(sqlSelect, request, predicates, sqlTree);
     String sql = s.getSql();
     if (hasMany || query.isRawSql()) {
-<<<<<<< HEAD
-      int pos = sql.indexOf(" order by "); // remove order by - mssql does not accept order by in subqueries
-=======
       int pos = sql.lastIndexOf(" order by "); // remove order by - mssql does not accept order by in subqueries
->>>>>>> 8041f9c6
       if (pos != -1) {
         sql = sql.substring(0, pos);
       }
