--- conflicted
+++ resolved
@@ -225,19 +225,9 @@
       super(ctx, parentBean);
     }
 
-<<<<<<< HEAD
-    Class<?> localType;
-    STreeType localDesc;
-    IdBinder localIdBinder;
-    EntityBean localBean;
-
-    if (inheritInfo != null) {
-      InheritInfo localInfo = inheritInfo.isConcrete() ? inheritInfo : inheritInfo.readType(ctx);
-=======
     @Override
     void initBeanType() throws SQLException {
-      InheritInfo localInfo = inheritInfo.readType(ctx);
->>>>>>> cecf2fc6
+      InheritInfo localInfo = inheritInfo.isConcrete() ? inheritInfo : inheritInfo.readType(ctx);
       if (localInfo == null) {
         // the bean must be null
         localIdBinder = idBinder;
@@ -549,11 +539,7 @@
     }
 
     if (readId) {
-<<<<<<< HEAD
       if (!subQuery && inheritInfo != null && !inheritInfo.isConcrete()) {
-=======
-      if (!subQuery && inheritInfo != null && inheritInfo.hasChildren()) {
->>>>>>> cecf2fc6
         ctx.appendColumn(inheritInfo.getDiscriminatorColumn());
       }
       appendSelectId(ctx, idBinder.getBeanProperty());
