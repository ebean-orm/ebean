--- conflicted
+++ resolved
@@ -1027,6 +1027,7 @@
   /**
    * Return the BeanProperty that is the Id.
    */
+  @Override
   public DeployBeanProperty idProperty() {
     if (idProperty != null) {
       return idProperty;
@@ -1258,7 +1259,6 @@
     return (property == null) ? null : "${ta}." + property.getDbColumn();
   }
 
-<<<<<<< HEAD
   @Override
   public String getDiscriminatorColumn() {
     return inheritInfo == null ? null : inheritInfo.getDiscriminatorColumn();
@@ -1267,7 +1267,8 @@
   @Override
   public DeployBeanDescriptorMeta getDeployBeanDescriptorMeta(Class<?> propertyType) {
     return getDeploy(propertyType).getDescriptor();
-=======
+  }
+
   /**
    * Returns the jackson annotated class, if jackson is present.
    */
@@ -1276,6 +1277,5 @@
       jacksonAnnotatedClass = new DeployBeanObtainJackson(serverConfig, beanType).obtain();
     }
     return jacksonAnnotatedClass;
->>>>>>> 68da8944
   }
 }