package io.ebeaninternal.server.deploy.meta;

import io.ebean.annotation.Cache;
import io.ebean.annotation.DocStore;
import io.ebean.annotation.DocStoreMode;
import io.ebean.config.ServerConfig;
import io.ebean.config.TableName;
import io.ebean.config.dbplatform.IdType;
import io.ebean.config.dbplatform.PlatformIdGenerator;
import io.ebean.event.BeanFindController;
import io.ebean.event.BeanPersistController;
import io.ebean.event.BeanPersistListener;
import io.ebean.event.BeanPostConstructListener;
import io.ebean.event.BeanPostLoad;
import io.ebean.event.BeanQueryAdapter;
import io.ebean.event.changelog.ChangeLogFilter;
import io.ebean.plugin.DeployBeanDescriptorMeta;
import io.ebean.text.PathProperties;
import io.ebean.util.CamelCaseHelper;
import io.ebeaninternal.api.ConcurrencyMode;
import io.ebeaninternal.server.core.CacheOptions;
import io.ebeaninternal.server.deploy.BeanDescriptor.EntityType;
import io.ebeaninternal.server.deploy.BeanDescriptorManager;
import io.ebeaninternal.server.deploy.ChainedBeanPersistController;
import io.ebeaninternal.server.deploy.ChainedBeanPersistListener;
import io.ebeaninternal.server.deploy.ChainedBeanPostConstructListener;
import io.ebeaninternal.server.deploy.ChainedBeanPostLoad;
import io.ebeaninternal.server.deploy.ChainedBeanQueryAdapter;
import io.ebeaninternal.server.deploy.DeployPropertyParserMap;
import io.ebeaninternal.server.deploy.IndexDefinition;
import io.ebeaninternal.server.deploy.InheritInfo;
import io.ebeaninternal.server.deploy.TableJoin;
import io.ebeaninternal.server.deploy.parse.DeployBeanInfo;
import io.ebeaninternal.server.idgen.UuidV1IdGenerator;
import io.ebeaninternal.server.idgen.UuidV1RndIdGenerator;
import io.ebeaninternal.server.idgen.UuidV4IdGenerator;
import io.ebeaninternal.server.rawsql.SpiRawSql;

import javax.persistence.Entity;
import javax.persistence.MappedSuperclass;
import java.lang.reflect.Modifier;
import java.util.ArrayList;
import java.util.Collection;
import java.util.Comparator;
import java.util.HashMap;
import java.util.LinkedHashMap;
import java.util.List;
import java.util.Map;

/**
 * Describes Beans including their deployment information.
 */
public class DeployBeanDescriptor<T> implements DeployBeanDescriptorMeta {

  private static final Map<String, String> EMPTY_NAMED_QUERY = new HashMap<>();

  private static final Map<String, SpiRawSql> EMPTY_RAW_MAP = new HashMap<>();

  private static class PropOrder implements Comparator<DeployBeanProperty> {

    @Override
    public int compare(DeployBeanProperty o1, DeployBeanProperty o2) {
      return Integer.compare(o2.getSortOrder(), o1.getSortOrder());
    }
  }

  private static final PropOrder PROP_ORDER = new PropOrder();

  private static final String I_SCALAOBJECT = "scala.ScalaObject";

  private final ServerConfig serverConfig;

  private final BeanDescriptorManager manager;

  /**
   * Map of BeanProperty Linked so as to preserve order.
   */
  private LinkedHashMap<String, DeployBeanProperty> propMap = new LinkedHashMap<>();

  private Map<String, SpiRawSql> namedRawSql;

  private Map<String, String> namedQuery;

  private EntityType entityType;

  private DeployBeanPropertyAssocOne<?> unidirectional;

  private DeployBeanProperty orderColumn;

  /**
   * Type of Identity generation strategy used.
   */
  private IdType idType;

  /**
   * Set to true if the identity is default for the platform.
   */
  private boolean idTypePlatformDefault;

  /**
   * The name of an IdGenerator (optional).
   */
  private String idGeneratorName;

  private PlatformIdGenerator idGenerator;

  /**
   * The database sequence name (optional).
   */
  private String sequenceName;

  private int sequenceInitialValue;

  private int sequenceAllocationSize = 50;

  /**
   * Used with Identity columns but no getGeneratedKeys support.
   */
  private String selectLastInsertedId;

  /**
   * The concurrency mode for beans of this type.
   */
  private ConcurrencyMode concurrencyMode;

  private boolean updateChangesOnly;

  private List<IndexDefinition> indexDefinitions;

  /**
   * The base database table.
   */
  private String baseTable;

  private String baseTableAsOf;

  private String baseTableVersionsBetween;

  private String draftTable;

  private String[] dependentTables;

  private boolean historySupport;

  private boolean readAuditing;

  private boolean draftable;

  private boolean draftableElement;

  private TableName baseTableFull;

  private String[] properties;

  /**
   * The EntityBean type used to create new EntityBeans.
   */
  private final Class<T> beanType;

  private final List<BeanPersistController> persistControllers = new ArrayList<>();
  private final List<BeanPersistListener> persistListeners = new ArrayList<>();
  private final List<BeanQueryAdapter> queryAdapters = new ArrayList<>();
  private final List<BeanPostLoad> postLoaders = new ArrayList<>();
  private final List<BeanPostConstructListener> postConstructListeners = new ArrayList<>();

  private CacheOptions cacheOptions = CacheOptions.NO_CACHING;

  /**
   * If set overrides the find implementation. Server side only.
   */
  private BeanFindController beanFinder;

  /**
   * The table joins for this bean. Server side only.
   */
  private final ArrayList<DeployTableJoin> tableJoinList = new ArrayList<>(2);

  /**
   * Inheritance information. Server side only.
   */
  private InheritInfo inheritInfo;

  private String name;

  private ChangeLogFilter changeLogFilter;

  private String dbComment;

  /**
   * One of NONE, INDEX or EMBEDDED.
   */
  private boolean docStoreMapped;

  private DocStore docStore;

  private PathProperties docStorePathProperties;

  private String docStoreQueueId;

  private String docStoreIndexName;

  private String docStoreIndexType;

  private DocStoreMode docStorePersist;
  private DocStoreMode docStoreInsert;
  private DocStoreMode docStoreUpdate;
  private DocStoreMode docStoreDelete;

  private List<DeployBeanProperty> idProperties;
  private TableJoin primaryKeyJoin;

  private short profileId;

  /**
   * Construct the BeanDescriptor.
   */
  public DeployBeanDescriptor(BeanDescriptorManager manager, Class<T> beanType, ServerConfig serverConfig) {
    this.manager = manager;
    this.serverConfig = serverConfig;
    this.beanType = beanType;
  }

  /**
   * PK is also a FK.
   */
  public void setPrimaryKeyJoin(TableJoin join) {
    this.primaryKeyJoin = join;
    this.idType = IdType.EXTERNAL;
    this.idGeneratorName = null;
    this.idGenerator = null;
  }

  public TableJoin getPrimaryKeyJoin() {
    return primaryKeyJoin;
  }

  /**
   * Return the DeployBeanInfo for the given bean class.
   */
  public DeployBeanInfo<?> getDeploy(Class<?> cls) {
    return manager.getDeploy(cls);
  }

  /**
   * Return true if this beanType is an abstract class.
   */
  public boolean isAbstract() {
    return Modifier.isAbstract(beanType.getModifiers());
  }

  /**
   * Set to true for @History entity beans that have history.
   */
  public void setHistorySupport() {
    this.historySupport = true;
  }

  /**
   * Return true if this is an @History entity bean.
   */
  public boolean isHistorySupport() {
    return historySupport;
  }

  /**
   * Set read auditing on for this entity bean.
   */
  public void setReadAuditing() {
    readAuditing = true;
  }

  /**
   * Return true if read auditing is on for this entity bean.
   */
  public boolean isReadAuditing() {
    return readAuditing;
  }

  public void setDbComment(String dbComment) {
    this.dbComment = dbComment;
  }

  public String getDbComment() {
    return dbComment;
  }

  public void setDraftable() {
    draftable = true;
  }

  public boolean isDraftable() {
    return draftable;
  }

  public void setDraftableElement() {
    draftable = true;
    draftableElement = true;
  }

  public boolean isDraftableElement() {
    return draftableElement;
  }

  /**
   * Read the top level doc store deployment information.
   */
  public void readDocStore(DocStore docStore) {

    this.docStore = docStore;
    docStoreMapped = true;
    docStoreQueueId = docStore.queueId();
    docStoreIndexName = docStore.indexName();
    docStoreIndexType = docStore.indexType();
    docStorePersist = docStore.persist();
    docStoreInsert = docStore.insert();
    docStoreUpdate = docStore.update();
    docStoreDelete = docStore.delete();
    String doc = docStore.doc();
    if (!doc.isEmpty()) {
      docStorePathProperties = PathProperties.parse(doc);
    }
  }

  public boolean isScalaObject() {
    Class<?>[] interfaces = beanType.getInterfaces();
    for (Class<?> anInterface : interfaces) {
      String iname = anInterface.getName();
      if (I_SCALAOBJECT.equals(iname)) {
        return true;
      }
    }
    return false;
  }

  public DeployBeanTable createDeployBeanTable() {

    DeployBeanTable beanTable = new DeployBeanTable(getBeanType());
    beanTable.setBaseTable(baseTable);
    beanTable.setIdProperties(propertiesId());

    return beanTable;
  }

  public void setEntityType(EntityType entityType) {
    this.entityType = entityType;
  }

  public boolean isEmbedded() {
    return EntityType.EMBEDDED == entityType;
  }

  public boolean isBaseTableType() {
    EntityType et = getEntityType();
    return EntityType.ORM == et;
  }

  public boolean isDocStoreOnly() {
    return EntityType.DOC == entityType;
  }

  public EntityType getEntityType() {
    if (entityType == null) {
      entityType = EntityType.ORM;
    }
    return entityType;
  }

  public void setSequenceInitialValue(int sequenceInitialValue) {
    this.sequenceInitialValue = sequenceInitialValue;
  }

  public void setSequenceAllocationSize(int sequenceAllocationSize) {
    this.sequenceAllocationSize = sequenceAllocationSize;
  }

  public int getSequenceInitialValue() {
    return sequenceInitialValue;
  }

  public int getSequenceAllocationSize() {
    return sequenceAllocationSize;
  }

  public String[] getProperties() {
    return properties;
  }

  public void setProperties(String[] props) {
    this.properties = props;
  }

  /**
   * Return the class type this BeanDescriptor describes.
   */
  public Class<T> getBeanType() {
    return beanType;
  }

  public void setChangeLogFilter(ChangeLogFilter changeLogFilter) {
    this.changeLogFilter = changeLogFilter;
  }

  public ChangeLogFilter getChangeLogFilter() {
    return changeLogFilter;
  }

  /**
   * Returns the Inheritance mapping information. This will be null if this type
   * of bean is not involved in any ORM inheritance mapping.
   */
  public InheritInfo getInheritInfo() {
    return inheritInfo;
  }

  /**
   * Set the ORM inheritance mapping information.
   */
  public void setInheritInfo(InheritInfo inheritInfo) {
    this.inheritInfo = inheritInfo;
  }

  /**
   * Enable L2 bean and query caching based on Cache annotation.
   */
  public void setCache(Cache cache) {

    String[] properties = cache.naturalKey();
    for (String property : properties) {
      DeployBeanProperty beanProperty = getBeanProperty(property);
      if (beanProperty != null) {
        beanProperty.setNaturalKey();
      }
    }
    if (properties.length == 0) {
      properties = null;
    }
    this.cacheOptions = new CacheOptions(cache, properties);
  }

  /**
   * Return the cache options.
   */
  public CacheOptions getCacheOptions() {
    return cacheOptions;
  }

  public DeployBeanPropertyAssocOne<?> getUnidirectional() {
    return unidirectional;
  }

  public void setUnidirectional(DeployBeanPropertyAssocOne<?> unidirectional) {
    this.unidirectional = unidirectional;
  }

  public void setOrderColumn(DeployBeanProperty orderColumn) {
    this.orderColumn = orderColumn;
  }

  public DeployBeanProperty getOrderColumn() {
    return orderColumn;
  }

  /**
   * Return the concurrency mode used for beans of this type.
   */
  public ConcurrencyMode getConcurrencyMode() {
    return concurrencyMode;
  }

  /**
   * Set the concurrency mode used for beans of this type.
   */
  public void setConcurrencyMode(ConcurrencyMode concurrencyMode) {
    this.concurrencyMode = concurrencyMode;
  }

  public boolean isUpdateChangesOnly() {
    return updateChangesOnly;
  }

  public void setUpdateChangesOnly(boolean updateChangesOnly) {
    this.updateChangesOnly = updateChangesOnly;
  }

  /**
   * Add a compound unique constraint.
   */
  public void addIndex(IndexDefinition c) {
    if (indexDefinitions == null) {
      indexDefinitions = new ArrayList<>();
    }
    indexDefinitions.add(c);
  }

  /**
   * Return the compound unique constraints (can be null).
   */
  public IndexDefinition[] getIndexDefinitions() {
    if (indexDefinitions == null) {
      return null;
    } else {
      return indexDefinitions.toArray(new IndexDefinition[indexDefinitions.size()]);
    }
  }

  /**
   * Return the beanFinder. Usually null unless overriding the finder.
   */
  public BeanFindController getBeanFinder() {
    return beanFinder;
  }

  /**
   * Set the BeanFinder to use for beans of this type. This is set to override
   * the finding from the default.
   */
  public void setBeanFinder(BeanFindController beanFinder) {
    this.beanFinder = beanFinder;
  }

  /**
   * Return the BeanPersistController (could be a chain of them, 1 or null).
   */
  public BeanPersistController getPersistController() {
    if (persistControllers.isEmpty()) {
      return null;
    } else if (persistControllers.size() == 1) {
      return persistControllers.get(0);
    } else {
      return new ChainedBeanPersistController(persistControllers);
    }
  }

  /**
   * Return the BeanPersistListener (could be a chain of them, 1 or null).
   */
  public BeanPersistListener getPersistListener() {
    if (persistListeners.isEmpty()) {
      return null;
    } else if (persistListeners.size() == 1) {
      return persistListeners.get(0);
    } else {
      return new ChainedBeanPersistListener(persistListeners);
    }
  }

  public BeanQueryAdapter getQueryAdapter() {
    if (queryAdapters.isEmpty()) {
      return null;
    } else if (queryAdapters.size() == 1) {
      return queryAdapters.get(0);
    } else {
      return new ChainedBeanQueryAdapter(queryAdapters);
    }
  }

  /**
   * Return the BeanPostLoad (could be a chain of them, 1 or null).
   */
  public BeanPostLoad getPostLoad() {
    if (postLoaders.isEmpty()) {
      return null;
    } else if (postLoaders.size() == 1) {
      return postLoaders.get(0);
    } else {
      return new ChainedBeanPostLoad(postLoaders);
    }
  }

  /**
   * Return the BeanPostCreate(could be a chain of them, 1 or null).
   */
  public BeanPostConstructListener getPostConstructListener() {
    if (postConstructListeners.isEmpty()) {
      return null;
    } else if (postConstructListeners.size() == 1) {
      return postConstructListeners.get(0);
    } else {
      return new ChainedBeanPostConstructListener(postConstructListeners);
    }
  }

  public void addPersistController(BeanPersistController controller) {
    persistControllers.add(controller);
  }

  public void addPersistListener(BeanPersistListener listener) {
    persistListeners.add(listener);
  }

  public void addQueryAdapter(BeanQueryAdapter queryAdapter) {
    queryAdapters.add(queryAdapter);
  }

  public void addPostLoad(BeanPostLoad postLoad) {
    postLoaders.add(postLoad);
  }

  public void addPostConstructListener(BeanPostConstructListener postConstructListener) {
    postConstructListeners.add(postConstructListener);
  }

  public String getDraftTable() {
    return draftTable;
  }

  /**
   * For view based entity return the dependant tables.
   */
  public String[] getDependentTables() {
    return dependentTables;
  }

  /**
   * Return the base table. Only properties mapped to the base table are by
   * default persisted.
   */
  @Override
  public String getBaseTable() {
    return baseTable;
  }

  /**
   * Return the base table with as of suffix.
   */
  public String getBaseTableAsOf() {
    return historySupport ? baseTableAsOf : baseTable;
  }

  /**
   * Return the base table with versions between suffix.
   */
  public String getBaseTableVersionsBetween() {
    return baseTableVersionsBetween;
  }

  /**
   * Return the base table with full structure.
   */
  public TableName getBaseTableFull() {
    return baseTableFull;
  }

  /**
   * Set when entity is based on a view.
   */
  public void setView(String viewName, String[] dependentTables) {
    this.entityType = EntityType.VIEW;
    this.dependentTables = dependentTables;
    setBaseTable(new TableName(viewName), "", "");
  }

  /**
   * Set the profileId to identity this bean type.
   */
  public void setProfileId(short profileId) {
    this.profileId = profileId;
  }

  /**
   * Return the profileId to identify this bean type.
   */
  public short getProfileId() {
    return profileId;
  }

  /**
   * Set the base table. Only properties mapped to the base table are by default persisted.
   */
  public void setBaseTable(TableName baseTableFull, String asOfSuffix, String versionsBetweenSuffix) {
    this.baseTableFull = baseTableFull;
    this.baseTable = baseTableFull == null ? null : baseTableFull.getQualifiedName();
    this.baseTableAsOf = baseTable + asOfSuffix;
    this.baseTableVersionsBetween = baseTable + versionsBetweenSuffix;
    this.draftTable = (draftable) ? baseTable + "_draft" : baseTable;
  }

  public void sortProperties() {

    ArrayList<DeployBeanProperty> list = new ArrayList<>(propMap.values());
    list.sort(PROP_ORDER);

    propMap = new LinkedHashMap<>(list.size());
    for (DeployBeanProperty aList : list) {
      addBeanProperty(aList);
    }
  }

  /**
   * Add a bean property.
   */
  public DeployBeanProperty addBeanProperty(DeployBeanProperty prop) {
    return propMap.put(prop.getName(), prop);
  }

  /**
   * Find the matching property for a given property name or dbColumn.
   * <p>
   * This is primarily to find imported primary key columns (ManyToOne that also match the PK).
   * </p>
   */
  DeployBeanProperty findMatch(String propertyName, String dbColumn) {

    DeployBeanProperty prop = propMap.get(propertyName);
    if (prop != null) {
      return prop;
    }
    if (dbColumn != null) {
      String asCamel = CamelCaseHelper.toCamelFromUnderscore(dbColumn);
      prop = propMap.get(asCamel);
      if (prop != null) {
        return prop;
      }
      // scan looking for dbColumn match
      for (DeployBeanProperty property : propMap.values()) {
        if (dbColumn.equals(property.getDbColumn())) {
          return property;
        }
      }
    }
    return null;
  }

  /**
   * Get a BeanProperty by its name.
   */
  @Override
  public DeployBeanProperty getBeanProperty(String propName) {
    return propMap.get(propName);
  }

  /**
   * Return the bean class name this descriptor is used for.
   * <p>
   * If this BeanDescriptor is for a table then this returns the table name
   * instead.
   * </p>
   */
  public String getFullName() {
    return beanType.getName();
  }

  /**
   * Return the bean short name.
   */
  public String getName() {
    return name;
  }

  /**
   * Set the bean shortName.
   */
  public void setName(String name) {
    this.name = name;
  }

  /**
   * Return the identity generation type.
   */
  public IdType getIdType() {
    return idType;
  }

  /**
   * Set the identity generation type.
   */
  public void setIdType(IdType idType) {
    this.idType = idType;
  }

  /**
   * Set when the identity type is the platform default.
   */
  public void setIdTypePlatformDefault() {
    this.idTypePlatformDefault = true;
  }

  /**
   * Return true when the identity is the platform default.
   */
  public boolean isIdTypePlatformDefault() {
    return idTypePlatformDefault;
  }

  /**
   * Return the DB sequence name (can be null).
   */
  public String getSequenceName() {
    return sequenceName;
  }

  /**
   * Set the DB sequence name.
   */
  private void setSequenceName(String sequenceName) {
    this.sequenceName = sequenceName;
  }

  /**
   * Return the SQL used to return the last inserted Id.
   * <p>
   * Used with Identity columns where getGeneratedKeys is not supported.
   * </p>
   */
  public String getSelectLastInsertedId() {
    return selectLastInsertedId;
  }

  /**
   * Set the SQL used to return the last inserted Id.
   */
  public void setSelectLastInsertedId(String selectLastInsertedId) {
    this.selectLastInsertedId = selectLastInsertedId;
  }

  /**
   * Return the name of the IdGenerator that should be used with this type of
   * bean. A null value could be used to specify the 'default' IdGenerator.
   */
  public String getIdGeneratorName() {
    return idGeneratorName;
  }

  /**
   * Set the name of the IdGenerator that should be used with this type of bean.
   */
  public void setIdGeneratorName(String idGeneratorName) {
    this.idGeneratorName = idGeneratorName;
  }

  /**
   * Return the actual IdGenerator for this bean type (can be null).
   */
  public PlatformIdGenerator getIdGenerator() {
    return idGenerator;
  }

  /**
   * Set the actual IdGenerator for this bean type.
   */
  public void setIdGenerator(PlatformIdGenerator idGenerator) {
    this.idGenerator = idGenerator;
    if (idGenerator != null && idGenerator.isDbSequence()) {
      setSequenceName(idGenerator.getName());
    }
  }

  /**
   * Assign the standard UUID generator.
   */
  public void setUuidGenerator() {
    this.idType = IdType.EXTERNAL;
    this.idGeneratorName = PlatformIdGenerator.AUTO_UUID;

    switch (serverConfig.getUuidVersion()) {
      case VERSION1:
        this.idGenerator = UuidV1IdGenerator.getInstance(serverConfig.getUuidStateFile());
        break;

      case VERSION1RND:
        this.idGenerator = UuidV1RndIdGenerator.INSTANCE;
        break;

      case VERSION4:
      default:
        this.idGenerator = UuidV4IdGenerator.INSTANCE;
        break;
    }
  }

  /**
   * Assign a custom external IdGenerator.
   */
  public void setCustomIdGenerator(PlatformIdGenerator idGenerator) {
    this.idType = IdType.EXTERNAL;
    this.idGeneratorName = idGenerator.getName();
    this.idGenerator = idGenerator;
  }

  /**
   * Summary description.
   */
  @Override
  public String toString() {
    return getFullName();
  }

  /**
   * Add a TableJoin to this type of bean. For Secondary table properties.
   */
  public void addTableJoin(DeployTableJoin join) {
    tableJoinList.add(join);
  }

  List<DeployTableJoin> getTableJoins() {
    return tableJoinList;
  }

  /**
   * Return a collection of all BeanProperty deployment information.
   */
  @Override
  public Collection<DeployBeanProperty> propertiesAll() {
    return propMap.values();
  }

  /**
   * Return the defaultSelectClause using FetchType.LAZY and FetchType.EAGER.
   */
  public String getDefaultSelectClause() {

    StringBuilder sb = new StringBuilder();

    boolean hasLazyFetch = false;

    for (DeployBeanProperty prop : propMap.values()) {
      if (!prop.isTransient() && !(prop instanceof DeployBeanPropertyAssocMany<?>)) {
        if (prop.isFetchEager()) {
          sb.append(prop.getName()).append(",");
        } else {
          hasLazyFetch = true;
        }
      }
    }

    if (!hasLazyFetch) {
      return null;
    }
    String selectClause = sb.toString();
    if (selectClause.isEmpty()) {
      throw new IllegalStateException("Bean " + getFullName() + " has no properties?");
    }
    return selectClause.substring(0, selectClause.length() - 1);
  }

  /**
   * Return true if the primary key is a compound key or if it's database type
   * is non-numeric (and hence not suitable for db identity or sequence.
   */
  public boolean isPrimaryKeyCompoundOrNonNumeric() {

    List<DeployBeanProperty> ids = propertiesId();
    if (ids.size() != 1) {
      // compound key
      return true;
    }
    DeployBeanProperty p = ids.get(0);
    if (p instanceof DeployBeanPropertyAssocOne<?>) {
      return ((DeployBeanPropertyAssocOne<?>) p).isCompound();
    } else {
      return !p.isDbNumberType();
    }
  }

  /**
   * Return the Primary Key column assuming it is a single column (not
   * compound). This is for the purpose of defining a sequence name.
   */
  public String getSinglePrimaryKeyColumn() {
    List<DeployBeanProperty> ids = propertiesId();
    if (ids.size() == 1) {
      DeployBeanProperty p = ids.get(0);
      if (p instanceof DeployBeanPropertyAssoc<?>) {
        // its a compound primary key
        return null;
      } else {
        return p.getDbColumn();
      }
    }
    return null;
  }

  /**
   * Return the BeanProperty that make up the unique id.
   * <p>
   * The order of these properties can be relied on to be consistent if the bean
   * itself doesn't change or the xml deployment order does not change.
   * </p>
   */
  @Override
  public List<DeployBeanProperty> propertiesId() {

    if (idProperties == null) {
      idProperties = new ArrayList<>(2);
      for (DeployBeanProperty prop : propMap.values()) {
        if (prop.isId()) {
          idProperties.add(prop);
        }
      }
    }
    return idProperties;
  }

  public DeployBeanPropertyAssocOne<?> findJoinToTable(String tableName) {

    List<DeployBeanPropertyAssocOne<?>> assocOne = propertiesAssocOne();
    for (DeployBeanPropertyAssocOne<?> prop : assocOne) {
      DeployTableJoin tableJoin = prop.getTableJoin();
      if (tableJoin != null && tableJoin.getTable().equalsIgnoreCase(tableName)) {
        return prop;
      }
    }
    return null;
  }

  /**
   * Return an Iterator of BeanPropertyAssocOne that are not embedded. These are
   * effectively joined beans. For ManyToOne and OneToOne associations.
   */
  public List<DeployBeanPropertyAssocOne<?>> propertiesAssocOne() {

    ArrayList<DeployBeanPropertyAssocOne<?>> list = new ArrayList<>();

    for (DeployBeanProperty prop : propMap.values()) {
      if (prop instanceof DeployBeanPropertyAssocOne<?>) {
        if (!prop.isEmbedded()) {
          list.add((DeployBeanPropertyAssocOne<?>) prop);
        }
      }
    }

    return list;

  }

  /**
   * Return BeanPropertyAssocMany for this descriptor.
   */
  public List<DeployBeanPropertyAssocMany<?>> propertiesAssocMany() {

    ArrayList<DeployBeanPropertyAssocMany<?>> list = new ArrayList<>();

    for (DeployBeanProperty prop : propMap.values()) {
      if (prop instanceof DeployBeanPropertyAssocMany<?>) {
        list.add((DeployBeanPropertyAssocMany<?>) prop);
      }
    }

    return list;
  }

  /**
   * base properties without the unique id properties.
   */
  public List<DeployBeanProperty> propertiesBase() {

    ArrayList<DeployBeanProperty> list = new ArrayList<>();

    for (DeployBeanProperty prop : propMap.values()) {
      if (!(prop instanceof DeployBeanPropertyAssoc<?>) && !prop.isId()) {
        list.add(prop);
      }
    }

    return list;
  }

  /**
   * Check the mapping for class inheritance
   */
  public void checkInheritanceMapping() {
    if (inheritInfo == null) {
      checkInheritance(getBeanType());
    }
  }

  /**
   * Check valid mapping annotations on the class hierarchy.
   */
  private void checkInheritance(Class<?> beanType) {

    Class<?> parent = beanType.getSuperclass();
    if (parent == null || Object.class.equals(parent)) {
      // all good
      return;
    }
    if (parent.isAnnotationPresent(Entity.class)) {
      String msg = "Checking " + getBeanType() + " and found " + parent + " that has @Entity annotation rather than MappedSuperclass?";
      throw new IllegalStateException(msg);
    }
    if (parent.isAnnotationPresent(MappedSuperclass.class)) {
      // continue checking
      checkInheritance(parent);
    }
  }

  public PathProperties getDocStorePathProperties() {
    return docStorePathProperties;
  }

  /**
   * Return true if this type is mapped for a doc store.
   */
  public boolean isDocStoreMapped() {
    return docStoreMapped;
  }

  public String getDocStoreQueueId() {
    return docStoreQueueId;
  }

  public String getDocStoreIndexName() {
    return docStoreIndexName;
  }

  public String getDocStoreIndexType() {
    return docStoreIndexType;
  }

  public DocStore getDocStore() {
    return docStore;
  }

  /**
   * Return the DocStore index behavior for bean inserts.
   */
  public DocStoreMode getDocStoreInsertEvent() {
    return getDocStoreIndexEvent(docStoreInsert);
  }

  /**
   * Return the DocStore index behavior for bean updates.
   */
  public DocStoreMode getDocStoreUpdateEvent() {
    return getDocStoreIndexEvent(docStoreUpdate);
  }

  /**
   * Return the DocStore index behavior for bean deletes.
   */
  public DocStoreMode getDocStoreDeleteEvent() {
    return getDocStoreIndexEvent(docStoreDelete);
  }

  private DocStoreMode getDocStoreIndexEvent(DocStoreMode mostSpecific) {
    if (!docStoreMapped) {
      return DocStoreMode.IGNORE;
    }
    if (mostSpecific != DocStoreMode.DEFAULT) return mostSpecific;
    if (docStorePersist != DocStoreMode.DEFAULT) return docStorePersist;
    return serverConfig.getDocStoreConfig().getPersist();
  }

  /**
   * Return the named ORM queries.
   */
  public Map<String, String> getNamedQuery() {
    return (namedQuery != null) ? namedQuery : EMPTY_NAMED_QUERY;
  }

  /**
   * Add a named query.
   */
  public void addNamedQuery(String name, String query) {
    if (namedQuery == null) {
      namedQuery = new LinkedHashMap<>();
    }
    namedQuery.put(name, query);
  }

  /**
   * Return the named RawSql queries.
   */
  public Map<String, SpiRawSql> getNamedRawSql() {
    return (namedRawSql != null) ? namedRawSql : EMPTY_RAW_MAP;
  }

  /**
   * Add a named RawSql from ebean.xml file.
   */
  public void addRawSql(String name, SpiRawSql rawSql) {
    if (namedRawSql == null) {
      namedRawSql = new HashMap<>();
    }
    namedRawSql.put(name, rawSql);
  }
<<<<<<< HEAD
  
  @Override
  public String getDiscriminatorColumn() {
    return inheritInfo == null ? null : inheritInfo.getDiscriminatorColumn();
  }
  
  @Override
  public DeployBeanDescriptorMeta getDeployBeanDescriptorMeta(Class<?> propertyType) {
    return getDeploy(propertyType).getDescriptor();
  }
=======

  /**
   * Parse the aggregation formula into expressions with table alias placeholders.
   */
  public String parse(String aggregation) {
    return new Parser(this).parse(aggregation);
  }

  /**
   * Parser for top level properties into EL expressions (table alias placeholders).
   */
  private static class Parser extends DeployPropertyParserMap {

    private final DeployBeanDescriptor<?> descriptor;

    Parser(DeployBeanDescriptor<?> descriptor) {
      super(null);
      this.descriptor = descriptor;
    }

    public String getDeployWord(String expression) {
      return descriptor.getDeployWord(expression);
    }
  }

  private String getDeployWord(String expression) {
    if (expression.charAt(expression.length() - 1) == '(') {
      return null;
    }
    // use 'current' table alias - refer BeanProperty appendSelect() for aggregation
    DeployBeanProperty property = propMap.get(expression);
    return (property == null) ? null : "${ta}." + property.getDbColumn();
  }

>>>>>>> 8ac1b745
}<|MERGE_RESOLUTION|>--- conflicted
+++ resolved
@@ -1174,18 +1174,16 @@
     }
     namedRawSql.put(name, rawSql);
   }
-<<<<<<< HEAD
-  
+
   @Override
   public String getDiscriminatorColumn() {
     return inheritInfo == null ? null : inheritInfo.getDiscriminatorColumn();
   }
-  
+
   @Override
   public DeployBeanDescriptorMeta getDeployBeanDescriptorMeta(Class<?> propertyType) {
     return getDeploy(propertyType).getDescriptor();
   }
-=======
 
   /**
    * Parse the aggregation formula into expressions with table alias placeholders.
@@ -1206,6 +1204,7 @@
       this.descriptor = descriptor;
     }
 
+    @Override
     public String getDeployWord(String expression) {
       return descriptor.getDeployWord(expression);
     }
@@ -1220,5 +1219,4 @@
     return (property == null) ? null : "${ta}." + property.getDbColumn();
   }
 
->>>>>>> 8ac1b745
 }