package io.ebeaninternal.server.deploy.meta;

import io.ebean.annotation.CreatedTimestamp;
import io.ebean.annotation.DocCode;
import io.ebean.annotation.DocProperty;
import io.ebean.annotation.DocSortable;
import io.ebean.annotation.SoftDelete;
import io.ebean.annotation.UpdatedTimestamp;
import io.ebean.annotation.WhenCreated;
import io.ebean.annotation.WhenModified;
import io.ebean.annotation.WhoCreated;
import io.ebean.annotation.WhoModified;
import io.ebean.config.ScalarTypeConverter;
import io.ebean.config.dbplatform.DbDefaultValue;
import io.ebean.config.dbplatform.DbEncrypt;
import io.ebean.config.dbplatform.DbEncryptFunction;
<<<<<<< HEAD
import io.ebean.plugin.DeployBeanPropertyMeta;
=======
>>>>>>> 0a1747d8
import io.ebean.util.AnnotationUtil;
import io.ebeaninternal.server.core.InternString;
import io.ebeaninternal.server.deploy.BeanProperty;
import io.ebeaninternal.server.deploy.DeployDocPropertyOptions;
import io.ebeaninternal.server.deploy.DbMigrationInfo;
import io.ebeaninternal.server.deploy.generatedproperty.GeneratedProperty;
import io.ebeaninternal.server.el.ElPropertyValue;
import io.ebeaninternal.server.properties.BeanPropertyGetter;
import io.ebeaninternal.server.properties.BeanPropertySetter;
import io.ebeaninternal.server.type.ScalarType;
import io.ebeaninternal.server.type.ScalarTypeWrapper;
import io.ebeanservice.docstore.api.mapping.DocPropertyOptions;

import javax.persistence.EmbeddedId;
import javax.persistence.FetchType;
import javax.persistence.Id;
import javax.persistence.Version;
import java.lang.reflect.Field;
import java.lang.reflect.Method;
import java.lang.reflect.Type;
import java.sql.Types;
import java.util.ArrayList;
import java.util.HashSet;
import java.util.List;
import java.util.Set;

/**
 * Description of a property of a bean. Includes its deployment information such
 * as database column mapping information.
 */
public class DeployBeanProperty implements DeployBeanPropertyMeta {

  private static final int ID_ORDER = 1000000;
  private static final int UNIDIRECTIONAL_ORDER = 100000;
  private static final int AUDITCOLUMN_ORDER = -1000000;
  private static final int VERSIONCOLUMN_ORDER = -1000000;
  private static final Set<Class<?>> PRIMITIVE_NUMBER_TYPES = new HashSet<>();
  static {
    PRIMITIVE_NUMBER_TYPES.add(float.class);
    PRIMITIVE_NUMBER_TYPES.add(double.class);
    PRIMITIVE_NUMBER_TYPES.add(long.class);
    PRIMITIVE_NUMBER_TYPES.add(int.class);
    PRIMITIVE_NUMBER_TYPES.add(short.class);
  }

  /**
   * Flag to mark this at part of the unique id.
   */
  private boolean id;

  /**
   * Flag to mark the property as embedded. This could be on
   * BeanPropertyAssocOne rather than here. Put it here for checking Id type
   * (embedded or not).
   */
  private boolean embedded;

  /**
   * Flag indicating if this the version property.
   */
  private boolean versionColumn;

  private boolean fetchEager = true;

  /**
   * Set if this property is nullable.
   */
  private boolean nullable = true;

  private boolean unique;

  private boolean discriminator;

  /**
   * The length or precision of the DB column.
   */
  private int dbLength;

  private int dbScale;

  private String dbColumnDefn;

  private boolean isTransient;

  private boolean localEncrypted;

  private boolean jsonSerialize = true;
  private boolean jsonDeserialize = true;

  private boolean dbEncrypted;
  private DbEncryptFunction dbEncryptFunction;

  private int dbEncryptedType;

  private String dbBind = "?";

  /**
   * Is this property include in database resultSet.
   */
  private boolean dbRead;

  /**
   * Include this in DB insert.
   */
  private boolean dbInsertable;

  /**
   * Include this in a DB update.
   */
  private boolean dbUpdateable;

  private DeployTableJoin secondaryTableJoin;

  private String secondaryTableJoinPrefix;

  /**
   * Set to true if this property is based on a secondary table.
   */
  private String secondaryTable;

  /**
   * The type that owns this property.
   */
  private Class<?> owningType;

  /**
   * True if the property is a Clob, Blob LongVarchar or LongVarbinary.
   */
  private boolean lob;

  private boolean naturalKey;

  /**
   * The logical bean property name.
   */
  private String name;

  /**
   * The reflected field.
   */
  private Field field;

  /**
   * The bean type.
   */
  private final Class<?> propertyType;

  private final Type genericType;

  /**
   * Set for Non-JDBC types to provide logical to db type conversion.
   */
  private ScalarType<?> scalarType;

  /**
   * The database column. This can include quoted identifiers.
   */
  private String dbColumn;

  private String aggregationPrefix;
  private String aggregation;

  private String sqlFormulaSelect;
  private String sqlFormulaJoin;

  /**
   * The jdbc data type this maps to.
   */
  private int dbType;

  private DeployDocPropertyOptions docMapping = new DeployDocPropertyOptions();

  /**
   * The method used to read the property.
   */
  private Method readMethod;

  private int propertyIndex;

  private BeanPropertyGetter getter;

  private BeanPropertySetter setter;

  /**
   * Generator for insert or update timestamp etc.
   */
  private GeneratedProperty generatedProperty;

  protected final DeployBeanDescriptor<?> desc;

  private boolean undirectionalShadow;

  private int sortOrder;

  private boolean excludedFromHistory;

  private boolean tenantId;

  private boolean draft;
  private boolean draftOnly;
  private boolean draftDirty;
  private boolean draftReset;

  private boolean softDelete;
  private boolean unmappedJson;

  private String dbComment;

  private String dbColumnDefault;

  private List<DbMigrationInfo> dbMigrationInfos;

  public DeployBeanProperty(DeployBeanDescriptor<?> desc, Class<?> propertyType, ScalarType<?> scalarType, ScalarTypeConverter<?, ?> typeConverter) {
    this.desc = desc;
    this.propertyType = propertyType;
    this.genericType = null;
    this.scalarType = wrapScalarType(propertyType, scalarType, typeConverter);
    this.dbType = (scalarType == null) ? 0 : scalarType.getJdbcType();
  }

  public DeployBeanProperty(DeployBeanDescriptor<?> desc, Class<?> propertyType, Type genericType) {
    this.desc = desc;
    this.propertyType = propertyType;
    this.genericType = genericType;
  }

  /**
   * Wrap the ScalarType using a ScalarTypeConverter.
   */
  @SuppressWarnings({"unchecked", "rawtypes"})
  private ScalarType<?> wrapScalarType(Class<?> propertyType, ScalarType<?> scalarType, ScalarTypeConverter<?, ?> typeConverter) {
    if (typeConverter == null) {
      return scalarType;
    }
    return new ScalarTypeWrapper(propertyType, scalarType, typeConverter);
  }

  public int getSortOverride() {
    if (field == null) {
      return 0;
    }
    if (AnnotationUtil.findAnnotation(field, Id.class) != null) {
      return ID_ORDER;
    } else if (AnnotationUtil.findAnnotation(field, EmbeddedId.class) != null) {
      return ID_ORDER;
    } else if (undirectionalShadow) {
      return UNIDIRECTIONAL_ORDER;
    } else if (isAuditProperty()) {
      return AUDITCOLUMN_ORDER;
    } else if (AnnotationUtil.findAnnotation(field, Version.class) != null) {
      return VERSIONCOLUMN_ORDER;
    } else if (AnnotationUtil.findAnnotation(field, SoftDelete.class) != null) {
      return VERSIONCOLUMN_ORDER;
    }
    return 0;
  }

  private boolean isAuditProperty() {
    return (AnnotationUtil.findAnnotation(field, WhenCreated.class) != null
      || AnnotationUtil.findAnnotation(field, WhenModified.class) != null
      || AnnotationUtil.findAnnotation(field, WhoModified.class) != null
      || AnnotationUtil.findAnnotation(field, WhoCreated.class) != null
      || AnnotationUtil.findAnnotation(field, UpdatedTimestamp.class) != null
      || AnnotationUtil.findAnnotation(field, CreatedTimestamp.class) != null);
  }

  public String getFullBeanName() {
    return desc.getFullName() + "." + name;
  }

  /**
   * Return the DB column length for character columns.
   * <p>
   * Note if there is no length explicitly defined then the scalarType is
   * checked to see if that has one (primarily to support putting a length on
   * Enum types).
   * </p>
   */
  public int getDbLength() {
    if (dbLength == 0 && scalarType != null) {
      return scalarType.getLength();
    }

    return dbLength;
  }

  public boolean isJsonSerialize() {
    return jsonSerialize;
  }

  public void setJsonSerialize(boolean jsonSerialize) {
    this.jsonSerialize = jsonSerialize;
  }

  public boolean isJsonDeserialize() {
    return jsonDeserialize;
  }

  public void setJsonDeserialize(boolean jsonDeserialize) {
    this.jsonDeserialize = jsonDeserialize;
  }

  /**
   * Return the sortOrder for the properties.
   */
  public int getSortOrder() {
    return sortOrder;
  }

  /**
   * Set the sortOrder for the properties.
   */
  public void setSortOrder(int sortOrder) {
    this.sortOrder = sortOrder;
  }

  /**
   * Return true if this is a placeholder property for a unidirectional relationship.
   */
  public boolean isUndirectionalShadow() {
    return undirectionalShadow;
  }

  /**
   * Mark this property as a placeholder for a unidirectional relationship.
   */
  public void setUndirectionalShadow() {
    this.undirectionalShadow = true;
  }

  /**
   * Mark this property as mapping to the discriminator column.
   */
  public void setDiscriminator() {
    this.discriminator = true;
  }

  /**
   * Return true if this property maps to the inheritance discriminator column.s
   */
  public boolean isDiscriminator() {
    return discriminator;
  }

  /**
   * Return true if the property is encrypted in java rather than in the DB.
   */
  public boolean isLocalEncrypted() {
    return localEncrypted;
  }

  /**
   * Set to true when the property is encrypted in java rather than in the DB.
   */
  public void setLocalEncrypted() {
    this.localEncrypted = true;
  }

  /**
   * Set the DB column length for character columns.
   */
  public void setDbLength(int dbLength) {
    this.dbLength = dbLength;
  }

  /**
   * Return the Db scale for numeric columns.
   */
  public int getDbScale() {
    return dbScale;
  }

  /**
   * Set the Db scale for numeric columns.
   */
  public void setDbScale(int dbScale) {
    this.dbScale = dbScale;
  }

  /**
   * Return the DB column definition if defined.
   */
  public String getDbColumnDefn() {
    return dbColumnDefn;
  }

  /**
   * Set a specific DB column definition.
   */
  public void setDbColumnDefn(String dbColumnDefn) {
    if (dbColumnDefn == null || dbColumnDefn.trim().isEmpty()) {
      this.dbColumnDefn = null;
    } else {
      this.dbColumnDefn = InternString.intern(dbColumnDefn);
    }
  }

  /**
   * Return the scalarType. This returns null for native JDBC types, otherwise
   * it is used to convert between logical types and jdbc types.
   */
  public ScalarType<?> getScalarType() {
    return scalarType;
  }

  public void setScalarType(ScalarType<?> scalarType) {
    this.scalarType = scalarType;
  }

  public int getPropertyIndex() {
    return propertyIndex;
  }

  public void setPropertyIndex(int propertyIndex) {
    this.propertyIndex = propertyIndex;
  }

  public BeanPropertyGetter getGetter() {
    return getter;
  }

  public BeanPropertySetter getSetter() {
    return setter;
  }

  /**
   * Return the getter method.
   */
  @Override
  public Method getReadMethod() {
    return readMethod;
  }

  /**
   * Set to the owning type form a Inheritance heirarchy.
   */
  public void setOwningType(Class<?> owningType) {
    this.owningType = owningType;
  }

  @Override
  public Class<?> getOwningType() {
    return owningType;
  }

  /**
   * Return true if this is local to this type - aka not from a super type.
   */
  public boolean isLocal() {
    return owningType == null || owningType.equals(desc.getBeanType());
  }

  /**
   * Set the getter used to read the property value from a bean.
   */
  public void setGetter(BeanPropertyGetter getter) {
    this.getter = getter;
  }

  /**
   * Set the setter used to set the property value to a bean.
   */
  public void setSetter(BeanPropertySetter setter) {
    this.setter = setter;
  }

  /**
   * Return the name of the property.
   */
  @Override
  public String getName() {
    return name;
  }

  /**
   * Set the name of the property.
   */
  public void setName(String name) {
    this.name = InternString.intern(name);
  }

  /**
   * Return the bean Field associated with this property.
   */
  @Override
  public Field getField() {
    return field;
  }

  /**
   * Set the bean Field associated with this property.
   */
  public void setField(Field field) {
    this.field = field;
  }

  public boolean isNaturalKey() {
    return naturalKey;
  }

  public void setNaturalKey() {
    this.naturalKey = true;
  }

  /**
   * Return the GeneratedValue. Used to generate update timestamp etc.
   */
  public GeneratedProperty getGeneratedProperty() {
    return generatedProperty;
  }

  /**
   * Set the GeneratedValue. Used to generate update timestamp etc.
   */
  public void setGeneratedProperty(GeneratedProperty generatedValue) {
    this.generatedProperty = generatedValue;
  }

  /**
   * Return true if this property is mandatory.
   */
  public boolean isNullable() {
    return nullable;
  }

  /**
   * Set the not nullable of this property.
   */
  public void setNullable(boolean isNullable) {
    this.nullable = isNullable;
  }

  /**
   * Return true if the DB column is unique.
   */
  public boolean isUnique() {
    return unique;
  }

  /**
   * Set to true if the DB column is unique.
   */
  public void setUnique(boolean unique) {
    this.unique = unique;
  }

  /**
   * Return true if this is a version column used for concurrency checking.
   */
  public boolean isVersionColumn() {
    return versionColumn;
  }

  /**
   * Set if this is a version column used for concurrency checking.
   */
  public void setVersionColumn() {
    this.versionColumn = true;
  }

  /**
   * Return true if this should be eager fetched by default.
   */
  public boolean isFetchEager() {
    return fetchEager;
  }

  /**
   * Set the default fetch type for this property.
   */
  public void setFetchType(FetchType fetchType) {
    this.fetchEager = FetchType.EAGER.equals(fetchType);
  }

  /**
   * Return the formula this property is based on.
   */
  public String getSqlFormulaSelect() {
    return sqlFormulaSelect;
  }

  public String getSqlFormulaJoin() {
    return sqlFormulaJoin;
  }

  /**
   * The property is based on a formula.
   */
  @Override
  public void setSqlFormula(String formulaSelect, String formulaJoin) {
    this.sqlFormulaSelect = formulaSelect;
    this.sqlFormulaJoin = formulaJoin.isEmpty() ? null : formulaJoin;
    this.dbRead = true;
    this.dbInsertable = false;
    this.dbUpdateable = false;
  }


  public boolean isAggregation() {
    return aggregation != null;
  }

  public String getAggregation() {
    return aggregation;
  }

  public void setAggregation(String aggregation) {
    this.aggregation = aggregation;
    this.dbRead = true;
    this.dbInsertable = false;
    this.dbUpdateable = false;
  }

  /**
   * Set the path to the aggregation.
   */
  public void setAggregationPrefix(String aggregationPrefix) {
    this.aggregationPrefix = aggregationPrefix;
    this.aggregation = aggregation.replace(aggregationPrefix, "u1");
  }

  public String getElPrefix() {
    if (aggregation != null) {
      return aggregationPrefix;
    } else {
      return secondaryTableJoinPrefix;
    }
  }

  public String getElPlaceHolder() {
    if (aggregation != null) {
      return aggregation;
    } else if (sqlFormulaSelect != null) {
      return sqlFormulaSelect;
    } else {
      if (secondaryTableJoinPrefix != null) {
        return "${" + secondaryTableJoinPrefix + "}" + getDbColumn();
      }
      // prepend table alias placeholder
      return ElPropertyValue.ROOT_ELPREFIX + getDbColumn();
    }
  }

  /**
   * The database column name this is mapped to.
   */
  @Override
  public String getDbColumn() {
    if (sqlFormulaSelect != null) {
      return sqlFormulaSelect;
    }
    if (aggregation != null) {
      return aggregation;
    }
    return dbColumn;
  }

  /**
   * Set the database column name this is mapped to.
   */
  public void setDbColumn(String dbColumn) {
    this.dbColumn = InternString.intern(dbColumn);
  }

  /**
   * Return the database jdbc data type this is mapped to.
   */
  public int getDbType() {
    return dbType;
  }

  /**
   * Set the database jdbc data type this is mapped to.
   */
  public void setDbType(int dbType) {
    this.dbType = dbType;
    this.lob = BeanProperty.isLobType(dbType);
  }

  /**
   * Return true if this is mapped to a Clob Blob LongVarchar or
   * LongVarbinary.
   */
  public boolean isLob() {
    return lob;
  }

  public boolean isDbNumberType() {
    return isNumericType(dbType);
  }

  private boolean isNumericType(int type) {
    switch (type) {
      case Types.BIGINT:
        return true;
      case Types.DECIMAL:
        return true;
      case Types.DOUBLE:
        return true;
      case Types.FLOAT:
        return true;
      case Types.INTEGER:
        return true;
      case Types.NUMERIC:
        return true;
      case Types.REAL:
        return true;
      case Types.SMALLINT:
        return true;
      case Types.TINYINT:
        return true;

      default:
        return false;
    }
  }

  /**
   * Return true if this property is based on a secondary table.
   */
  public boolean isSecondaryTable() {
    return secondaryTable != null;
  }

  /**
   * Return the secondary table this property is associated with.
   */
  public String getSecondaryTable() {
    return secondaryTable;
  }

  /**
   * Set to true if this property is included in persisting.
   */
  public void setSecondaryTable(String secondaryTable) {
    this.secondaryTable = secondaryTable;
    this.dbInsertable = false;
    this.dbUpdateable = false;
  }

  /**
   *
   */
  public String getSecondaryTableJoinPrefix() {
    return secondaryTableJoinPrefix;
  }

  public DeployTableJoin getSecondaryTableJoin() {
    return secondaryTableJoin;
  }

  public void setSecondaryTableJoin(DeployTableJoin secondaryTableJoin, String prefix) {
    this.secondaryTableJoin = secondaryTableJoin;
    this.secondaryTableJoinPrefix = prefix;
  }

  /**
   * Return the DB Bind parameter. Typically is "?" but can be different for
   * encrypted bind.
   */
  public String getDbBind() {
    return dbBind;
  }

  /**
   * Return true if this property is encrypted in the DB.
   */
  public boolean isDbEncrypted() {
    return dbEncrypted;
  }

  public DbEncryptFunction getDbEncryptFunction() {
    return dbEncryptFunction;
  }

  public void setDbEncryptFunction(DbEncryptFunction dbEncryptFunction, DbEncrypt dbEncrypt, int dbLen) {
    this.dbEncryptFunction = dbEncryptFunction;
    this.dbEncrypted = true;
    this.dbBind = dbEncryptFunction.getEncryptBindSql();

    this.dbEncryptedType = isLob() ? Types.BLOB : dbEncrypt.getEncryptDbType();
    if (dbLen > 0) {
      setDbLength(dbLen);
    }
  }

  /**
   * Return the DB type for the encrypted property. This can differ from the
   * logical type (String encrypted and stored in a VARBINARY)
   */
  public int getDbEncryptedType() {
    return dbEncryptedType;
  }

  /**
   * Return true if this property is included in database queries.
   */
  public boolean isDbRead() {
    return dbRead;
  }

  /**
   * Set to true if this property is included in database queries.
   */
  public void setDbRead(boolean isDBRead) {
    this.dbRead = isDBRead;
  }

  public boolean isDbInsertable() {
    return dbInsertable;
  }

  public void setDbInsertable(boolean insertable) {
    this.dbInsertable = insertable;
  }

  public boolean isDbUpdateable() {
    return dbUpdateable;
  }

  public void setDbUpdateable(boolean updateable) {
    this.dbUpdateable = updateable;
  }

  /**
   * Return true if the property is transient.
   */
  public boolean isTransient() {
    return isTransient;
  }

  /**
   * Mark the property explicitly as a transient property.
   */
  public void setTransient() {
    this.isTransient = true;
  }

  /**
   * Set the bean read method.
   * <p>
   * NB: That a BeanReflectGetter is used to actually perform the getting of
   * property values from a bean. This is due to performance considerations.
   * </p>
   */
  public void setReadMethod(Method readMethod) {
    this.readMethod = readMethod;
  }

  /**
   * Return the property type.
   */
  @Override
  public Class<?> getPropertyType() {
    return propertyType;
  }

  /**
   * Return the generic type for this property.
   */
  public Type getGenericType() {
    return genericType;
  }

  /**
   * Return true if this is included in the unique id.
   */
  public boolean isId() {
    return id;
  }

  /**
   * Set to true if this is included in the unique id.
   */
  public void setId() {
    this.id = true;
  }

  /**
   * Return true if this is an Embedded property. In this case it shares the
   * table and pk of its owner object.
   */
  public boolean isEmbedded() {
    return embedded;
  }

  /**
   * Set to true if this is an embedded property.
   */
  public void setEmbedded() {
    this.embedded = true;
  }

  @Override
  public String toString() {
    return desc.getFullName() + "." + name;
  }

  public boolean isExcludedFromHistory() {
    return excludedFromHistory;
  }

  public void setExcludedFromHistory() {
    this.excludedFromHistory = true;
  }

  public void setDraft() {
    this.draft = true;
    this.isTransient = true;
  }

  public boolean isDraft() {
    return draft;
  }

  public void setDraftOnly() {
    this.draftOnly = true;
  }

  public boolean isDraftOnly() {
    return draftOnly;
  }

  public void setDraftDirty() {
    this.draftOnly = true;
    this.draftDirty = true;
    this.nullable = false;
  }

  public boolean isDraftDirty() {
    return draftDirty;
  }

  public void setDraftReset() {
    this.draftReset = true;
  }

  public boolean isDraftReset() {
    return draftReset;
  }

  /**
   * Primitive boolean check so see if not null default false should be applied.
   */
  public void checkPrimitiveBoolean() {
    if (boolean.class.equals(propertyType) && !softDelete) {
      this.nullable = false;
      if (dbColumnDefault == null) {
        this.dbColumnDefault = DbDefaultValue.FALSE;
      }

    } else if (!id && !versionColumn && PRIMITIVE_NUMBER_TYPES.contains(propertyType)) {
      this.nullable = false;
    }
  }

  public void setSoftDelete() {
    this.softDelete = true;
    this.nullable = false;
    this.dbColumnDefault = DbDefaultValue.FALSE;
  }

  public boolean isSoftDelete() {
    return softDelete;
  }

  public void setUnmappedJson() {
    this.unmappedJson = true;
    this.isTransient = true;
  }

  public boolean isUnmappedJson() {
    return unmappedJson;
  }

  public void setDbComment(String dbComment) {
    this.dbComment = dbComment;
  }

  public String getDbComment() {
    return dbComment;
  }

  public void setDocProperty(DocProperty docProperty) {
    docMapping.setDocProperty(docProperty);
  }

  public void setDocSortable(DocSortable docSortable) {
    docMapping.setDocSortable(docSortable);
  }

  public void setDocCode(DocCode docCode) {
    docMapping.setDocCode(docCode);
  }

  public DocPropertyOptions getDocPropertyOptions() {
    return docMapping.create();
  }

  /**
   * Return the DB Column default taking into account literal translation.
   */
  public String getDbColumnDefaultSqlLiteral() {
    return DbDefaultValue.toSqlLiteral(dbColumnDefault, propertyType, dbType);
  }

  public void setDbColumnDefault(String dbColumnDefault) {
    this.dbColumnDefault = dbColumnDefault;
  }
  
  public void setTenantId() {
    this.tenantId = true;
    this.nullable = false;
    this.dbInsertable = true;
    this.dbUpdateable = false;
  }

  public boolean isTenantId() {
    return tenantId;
  }

  public void addDbMigrationInfo(DbMigrationInfo info) {
    if (dbMigrationInfos == null) {
      dbMigrationInfos = new ArrayList<>();
    }
    dbMigrationInfos.add(info);
  }

  public List<DbMigrationInfo> getDbMigrationInfos() {
    return dbMigrationInfos;
  }
}<|MERGE_RESOLUTION|>--- conflicted
+++ resolved
@@ -14,10 +14,7 @@
 import io.ebean.config.dbplatform.DbDefaultValue;
 import io.ebean.config.dbplatform.DbEncrypt;
 import io.ebean.config.dbplatform.DbEncryptFunction;
-<<<<<<< HEAD
 import io.ebean.plugin.DeployBeanPropertyMeta;
-=======
->>>>>>> 0a1747d8
 import io.ebean.util.AnnotationUtil;
 import io.ebeaninternal.server.core.InternString;
 import io.ebeaninternal.server.deploy.BeanProperty;
@@ -1027,7 +1024,7 @@
   public void setDbColumnDefault(String dbColumnDefault) {
     this.dbColumnDefault = dbColumnDefault;
   }
-  
+
   public void setTenantId() {
     this.tenantId = true;
     this.nullable = false;
