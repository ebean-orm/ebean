package io.ebeaninternal.server.deploy;

import com.fasterxml.jackson.core.JsonParseException;
import com.fasterxml.jackson.core.JsonParser;
import com.fasterxml.jackson.core.JsonToken;
import com.fasterxml.jackson.databind.JsonNode;
import com.fasterxml.jackson.databind.node.ObjectNode;
import io.ebean.bean.EntityBean;
import io.ebean.text.json.EJson;
import io.ebean.text.json.JsonReader;
import io.ebeaninternal.api.json.SpiJsonReader;
import io.ebeaninternal.api.json.SpiJsonWriter;

import java.io.IOException;
import java.util.LinkedHashMap;
import java.util.Map;

class BeanDescriptorJsonHelp<T> {

  private final BeanDescriptor<T> desc;

  private final InheritInfo inheritInfo;

  BeanDescriptorJsonHelp(BeanDescriptor<T> desc) {
    this.desc = desc;
    this.inheritInfo = desc.inheritInfo;
  }

  void jsonWrite(SpiJsonWriter writeJson, EntityBean bean, String key) throws IOException {

    writeJson.writeStartObject(key);
    writeJson.writeBeanVersion(desc);

    if (inheritInfo == null) {
      jsonWriteProperties(writeJson, bean);

    } else {
      InheritInfo localInheritInfo = inheritInfo.readType(bean.getClass());
      String discValue = localInheritInfo.getDiscriminatorStringValue();
      String discColumn = localInheritInfo.getDiscriminatorColumn();
      writeJson.gen().writeStringField(discColumn, discValue);

      localInheritInfo.desc().jsonWriteProperties(writeJson, bean);
    }

    writeJson.writeEndObject();
  }

  void jsonWriteProperties(SpiJsonWriter writeJson, EntityBean bean) {
    writeJson.writeBean(desc, bean);
  }

  void jsonWriteDirty(SpiJsonWriter writeJson, EntityBean bean, boolean[] dirtyProps) throws IOException {
    if (inheritInfo == null) {
      jsonWriteDirtyProperties(writeJson, bean, dirtyProps);
    } else {
      desc.descOf(bean.getClass()).jsonWriteDirtyProperties(writeJson, bean, dirtyProps);
    }
  }

  void jsonWriteDirtyProperties(SpiJsonWriter writeJson, EntityBean bean, boolean[] dirtyProps) throws IOException {

    writeJson.writeStartObject(null);
    // render the dirty properties
    BeanProperty[] props = desc.propertiesNonTransient();
    for (BeanProperty prop : props) {
      if (dirtyProps[prop.getPropertyIndex()]) {
        prop.jsonWrite(writeJson, bean);
      }
    }
    writeJson.writeEndObject();
  }

  @SuppressWarnings("unchecked")
<<<<<<< HEAD
  public T jsonRead(JsonReader jsonRead, String path) throws IOException {
=======
  T jsonRead(SpiJsonReader jsonRead, String path, boolean withInheritance) throws IOException {
>>>>>>> 2755e6d1

    JsonParser parser = jsonRead.getParser();
    //noinspection StatementWithEmptyBody
    if (parser.getCurrentToken() == JsonToken.START_OBJECT) {
      // start object token read by Jackson already
    } else {
      // check for null or start object
      JsonToken token = parser.nextToken();
      if (JsonToken.VALUE_NULL == token || JsonToken.END_ARRAY == token) {
        return null;
      }
      if (JsonToken.START_OBJECT != token) {
        throw new JsonParseException(parser, "Unexpected token " + token + " - expecting start_object", parser.getCurrentLocation());
      }
    }
    // migrate and fetch potential new parser
    jsonRead = jsonRead.migrate(desc);
    parser = jsonRead.getParser();

<<<<<<< HEAD
    if (desc.inheritInfo == null) {
      return jsonReadObject((SpiJsonReader) jsonRead, path);
=======
    if (desc.inheritInfo == null || !withInheritance) {
      return jsonReadObject(jsonRead, path);
>>>>>>> 2755e6d1
    }

    ObjectNode node = jsonRead.getObjectMapper().readTree(parser);
    if (node.isNull()) {
      return null;
    }
    JsonParser newParser = node.traverse();
    SpiJsonReader newReader = jsonRead.forJson(newParser, false);

<<<<<<< HEAD
    String propName = parser.getCurrentName();
    if (!propName.equalsIgnoreCase(discColumn)) {
      // just try to assume this is the correct bean type in the inheritance
      BeanProperty property = desc.getBeanProperty(propName);
      if (property != null) {
        EntityBean bean = desc.createEntityBean();
        property.jsonRead((SpiJsonReader) jsonRead, bean);
        return jsonReadProperties((SpiJsonReader) jsonRead, bean, path);
=======
    // check for the discriminator value to determine the correct sub type
    String discColumn = inheritInfo.getRoot().getDiscriminatorColumn();
    JsonNode discNode = node.get(discColumn);
    if (discNode == null || discNode.isNull()) {
      if (!desc.isAbstractType()) {
        return desc.jsonReadObject(newReader, path);
>>>>>>> 2755e6d1
      }
      String msg = "Error reading inheritance discriminator - expected [" + discColumn + "] but no json key?";
      throw new JsonParseException(newParser, msg, parser.getCurrentLocation());
    }

<<<<<<< HEAD
    String discValue = parser.nextTextValue();
    return (T) inheritInfo.readType(discValue).desc().jsonReadObject((SpiJsonReader) jsonRead, path);
=======
    return (T) inheritInfo.readType(discNode.asText()).desc().jsonReadObject(newReader, path);
>>>>>>> 2755e6d1
  }

  private T jsonReadObject(SpiJsonReader readJson, String path) throws IOException {

    EntityBean bean = desc.createEntityBeanForJson();
    return jsonReadProperties(readJson, bean, path);
  }

  @SuppressWarnings("unchecked")
  private T jsonReadProperties(SpiJsonReader readJson, EntityBean bean, String path) throws IOException {

    if (path != null) {
      readJson.pushPath(path);
    }

    // unmapped properties, send to JsonReadBeanVisitor later
    Map<String, Object> unmappedProperties = null;

    do {
      JsonParser parser = readJson.getParser();
      JsonToken event = parser.nextToken();
      if (JsonToken.FIELD_NAME == event) {
        String key = parser.getCurrentName();
        BeanProperty p = desc.getBeanProperty(key);
        if (p != null) {
          p.jsonRead(readJson, bean);
        } else {
          // read an unmapped property
          if (unmappedProperties == null) {
            unmappedProperties = new LinkedHashMap<>();
          }
          unmappedProperties.put(key, EJson.parse(parser));
        }

      } else if (JsonToken.END_OBJECT == event) {
        break;

      } else {
        throw new RuntimeException("Unexpected token " + event + " - expecting key or end_object at: " + parser.getCurrentLocation());
      }

    } while (true);

    if (unmappedProperties != null) {
      desc.setUnmappedJson(bean, unmappedProperties);
    }
    Object contextBean = null;
    Object id = desc.beanId(bean);
    if (id != null) {
      // check if the bean has already been loaded
      contextBean = readJson.persistenceContextPutIfAbsent(id, bean, desc);
    }
    if (contextBean == null) {
      readJson.beanVisitor(bean, unmappedProperties);
    }
    if (path != null) {
      readJson.popPath();
    }
    return contextBean == null ? (T) bean : (T) contextBean;
  }

}<|MERGE_RESOLUTION|>--- conflicted
+++ resolved
@@ -7,7 +7,6 @@
 import com.fasterxml.jackson.databind.node.ObjectNode;
 import io.ebean.bean.EntityBean;
 import io.ebean.text.json.EJson;
-import io.ebean.text.json.JsonReader;
 import io.ebeaninternal.api.json.SpiJsonReader;
 import io.ebeaninternal.api.json.SpiJsonWriter;
 
@@ -29,7 +28,6 @@
   void jsonWrite(SpiJsonWriter writeJson, EntityBean bean, String key) throws IOException {
 
     writeJson.writeStartObject(key);
-    writeJson.writeBeanVersion(desc);
 
     if (inheritInfo == null) {
       jsonWriteProperties(writeJson, bean);
@@ -72,11 +70,7 @@
   }
 
   @SuppressWarnings("unchecked")
-<<<<<<< HEAD
-  public T jsonRead(JsonReader jsonRead, String path) throws IOException {
-=======
   T jsonRead(SpiJsonReader jsonRead, String path, boolean withInheritance) throws IOException {
->>>>>>> 2755e6d1
 
     JsonParser parser = jsonRead.getParser();
     //noinspection StatementWithEmptyBody
@@ -92,17 +86,9 @@
         throw new JsonParseException(parser, "Unexpected token " + token + " - expecting start_object", parser.getCurrentLocation());
       }
     }
-    // migrate and fetch potential new parser
-    jsonRead = jsonRead.migrate(desc);
-    parser = jsonRead.getParser();
 
-<<<<<<< HEAD
-    if (desc.inheritInfo == null) {
-      return jsonReadObject((SpiJsonReader) jsonRead, path);
-=======
     if (desc.inheritInfo == null || !withInheritance) {
       return jsonReadObject(jsonRead, path);
->>>>>>> 2755e6d1
     }
 
     ObjectNode node = jsonRead.getObjectMapper().readTree(parser);
@@ -112,34 +98,18 @@
     JsonParser newParser = node.traverse();
     SpiJsonReader newReader = jsonRead.forJson(newParser, false);
 
-<<<<<<< HEAD
-    String propName = parser.getCurrentName();
-    if (!propName.equalsIgnoreCase(discColumn)) {
-      // just try to assume this is the correct bean type in the inheritance
-      BeanProperty property = desc.getBeanProperty(propName);
-      if (property != null) {
-        EntityBean bean = desc.createEntityBean();
-        property.jsonRead((SpiJsonReader) jsonRead, bean);
-        return jsonReadProperties((SpiJsonReader) jsonRead, bean, path);
-=======
     // check for the discriminator value to determine the correct sub type
     String discColumn = inheritInfo.getRoot().getDiscriminatorColumn();
     JsonNode discNode = node.get(discColumn);
     if (discNode == null || discNode.isNull()) {
       if (!desc.isAbstractType()) {
         return desc.jsonReadObject(newReader, path);
->>>>>>> 2755e6d1
       }
       String msg = "Error reading inheritance discriminator - expected [" + discColumn + "] but no json key?";
       throw new JsonParseException(newParser, msg, parser.getCurrentLocation());
     }
 
-<<<<<<< HEAD
-    String discValue = parser.nextTextValue();
-    return (T) inheritInfo.readType(discValue).desc().jsonReadObject((SpiJsonReader) jsonRead, path);
-=======
     return (T) inheritInfo.readType(discNode.asText()).desc().jsonReadObject(newReader, path);
->>>>>>> 2755e6d1
   }
 
   private T jsonReadObject(SpiJsonReader readJson, String path) throws IOException {
