package io.ebeaninternal.server.deploy;

import com.fasterxml.jackson.core.JsonToken;
import io.ebean.ValuePair;
import io.ebean.bean.EntityBean;
import io.ebean.bean.PersistenceContext;
import io.ebean.config.EncryptKey;
import io.ebean.config.dbplatform.DbEncryptFunction;
import io.ebean.config.dbplatform.DbPlatformType;
import io.ebean.plugin.Property;
import io.ebean.text.StringParser;
import io.ebean.util.SplitName;
import io.ebean.util.StringHelper;
import io.ebeaninternal.api.SpiExpressionRequest;
import io.ebeaninternal.api.SpiQuery;
import io.ebeaninternal.api.json.SpiJsonReader;
import io.ebeaninternal.api.json.SpiJsonWriter;
import io.ebeaninternal.server.core.InternString;
import io.ebeaninternal.server.deploy.generatedproperty.GeneratedProperty;
import io.ebeaninternal.server.deploy.generatedproperty.GeneratedWhenCreated;
import io.ebeaninternal.server.deploy.generatedproperty.GeneratedWhenModified;
import io.ebeaninternal.server.deploy.meta.DeployBeanProperty;
import io.ebeaninternal.server.el.ElPropertyChainBuilder;
import io.ebeaninternal.server.el.ElPropertyValue;
import io.ebeaninternal.server.properties.BeanPropertyGetter;
import io.ebeaninternal.server.properties.BeanPropertySetter;
import io.ebeaninternal.server.query.STreeProperty;
import io.ebeaninternal.server.query.SqlBeanLoad;
import io.ebeaninternal.server.query.SqlJoinType;
import io.ebeaninternal.server.type.DataBind;
import io.ebeaninternal.server.type.DataReader;
import io.ebeaninternal.server.type.LocalEncryptedType;
import io.ebeaninternal.server.type.ScalarType;
import io.ebeaninternal.server.type.ScalarTypeBoolean;
import io.ebeaninternal.server.type.ScalarTypeEnum;
import io.ebeaninternal.server.type.ScalarTypeLogicalType;
import io.ebeanservice.docstore.api.mapping.DocMappingBuilder;
import io.ebeanservice.docstore.api.mapping.DocPropertyMapping;
import io.ebeanservice.docstore.api.mapping.DocPropertyOptions;
import io.ebeanservice.docstore.api.mapping.DocPropertyType;
import io.ebeanservice.docstore.api.support.DocStructure;
import org.slf4j.Logger;
import org.slf4j.LoggerFactory;

import javax.annotation.Nonnull;
import javax.persistence.PersistenceException;
import java.io.DataInput;
import java.io.DataOutput;
import java.io.IOException;
import java.lang.reflect.Field;
import java.sql.SQLException;
import java.sql.Types;
import java.util.List;
import java.util.Map;
import java.util.Set;

/**
 * Description of a property of a bean. Includes its deployment information such
 * as database column mapping information.
 */
public class BeanProperty implements ElPropertyValue, Property, STreeProperty {

  private static final Logger logger = LoggerFactory.getLogger(BeanProperty.class);

  /**
   * Flag to mark this is the id property.
   */
  private final boolean id;

  private final boolean importedPrimaryKey;

  /**
   * Flag to make this as a dummy property for unidirecitonal relationships.
   */
  private final boolean unidirectionalShadow;

  /**
   * Flag set if this maps to the inheritance discriminator column
   */
  private final boolean discriminator;

  /**
   * Flag to mark the property as embedded. This could be on
   * BeanPropertyAssocOne rather than here. Put it here for checking Id type
   * (embedded or not).
   */
  final boolean embedded;

  /**
   * Flag indicating if this the version property.
   */
  private final boolean version;

  private final boolean naturalKey;

  /**
   * Set if this property is nullable.
   */
  private final boolean nullable;

  private final boolean unique;

  /**
   * Is this property include in database resultSet.
   */
  private final boolean dbRead;

  /**
   * Include in DB insert.
   */
  private final boolean dbInsertable;

  /**
   * Include in DB update.
   */
  private final boolean dbUpdatable;

  /**
   * True if the property is based on a SECONDARY table.
   */
  private final boolean secondaryTable;

  private final TableJoin secondaryTableJoin;
  private final String secondaryTableJoinPrefix;

  /**
   * The property is inherited from a super class.
   */
  private final boolean inherited;

  private final Class<?> owningType;

  private final boolean local;

  /**
   * True if the property is a Clob, Blob LongVarchar or LongVarbinary.
   */
  private final boolean lob;

  private final boolean fetchEager;

  final boolean isTransient;

  /**
   * The logical bean property name.
   */
  final String name;

  final int propertyIndex;

  /**
   * The reflected field.
   */
  private final Field field;

  /**
   * The bean type.
   */
  private final Class<?> propertyType;

  private final String dbBind;

  /**
   * The database column. This can include quoted identifiers.
   */
  final String dbColumn;

  private final String elPrefix;
  final String elPlaceHolder;
  final String elPlaceHolderEncrypted;

  /**
   * Select part of a SQL Formula used to populate this property.
   */
  private final String sqlFormulaSelect;

  /**
   * Join part of a SQL Formula.
   */
  final String sqlFormulaJoin;

  private final String aggregation;

  private final boolean formula;

  /**
   * Set to true if stored encrypted.
   */
  private final boolean dbEncrypted;

  private final boolean localEncrypted;

  private final int dbEncryptedType;

  /**
   * The jdbc data type this maps to.
   */
  private final int dbType;

  final boolean excludedFromHistory;

  /**
   * Generator for insert or update timestamp etc.
   */
  private final GeneratedProperty generatedProperty;

  private final BeanPropertyGetter getter;

  private final BeanPropertySetter setter;

  final BeanDescriptor<?> descriptor;

  /**
   * Used for non-jdbc native types (java.util.Date Enums etc). Converts from
   * logical to jdbc types.
   */
  @SuppressWarnings("rawtypes")
  final ScalarType scalarType;

  private final DocPropertyOptions docOptions;

  /**
   * The length or precision for DB column.
   */
  private final int dbLength;

  /**
   * The scale for DB column (decimal).
   */
  private final int dbScale;

  /**
   * Deployment defined DB column definition.
   */
  private final String dbColumnDefn;

  /**
   * DB Column default value for DDL definition (FALSE, NOW etc).
   */
  private final String dbColumnDefault;
  private final List<DbMigrationInfo> dbMigrationInfos;

  /**
   * Database DDL column comment.
   */
  private final String dbComment;

  private final DbEncryptFunction dbEncryptFunction;

  private int deployOrder;

  final boolean jsonSerialize;
  final boolean jsonDeserialize;
  private final boolean unmappedJson;
  private final boolean tenantId;

  private final boolean draft;

  private final boolean draftOnly;

  private final boolean draftDirty;

  private final boolean draftReset;

  private final boolean softDelete;

  private final String softDeleteDbSet;

  private final String softDeleteDbPredicate;

  public BeanProperty(DeployBeanProperty deploy) {
    this(null, deploy);
  }

  public BeanProperty(BeanDescriptor<?> descriptor, DeployBeanProperty deploy) {

    this.descriptor = descriptor;
    this.name = InternString.intern(deploy.getName());
    this.propertyIndex = deploy.getPropertyIndex();
    this.unidirectionalShadow = deploy.isUndirectionalShadow();
    this.importedPrimaryKey = deploy.isImportedPrimaryKey();
    this.discriminator = deploy.isDiscriminator();
    this.localEncrypted = deploy.isLocalEncrypted();
    this.dbEncrypted = deploy.isDbEncrypted();
    this.dbEncryptedType = deploy.getDbEncryptedType();
    this.dbEncryptFunction = deploy.getDbEncryptFunction();
    this.dbBind = deploy.getDbBind();
    this.dbRead = deploy.isDbRead();
    this.dbInsertable = deploy.isDbInsertable();
    this.dbUpdatable = deploy.isDbUpdateable();
    this.excludedFromHistory = deploy.isExcludedFromHistory();
    this.unmappedJson = deploy.isUnmappedJson();
    this.tenantId = deploy.isTenantId();
    this.draft = deploy.isDraft();
    this.draftDirty = deploy.isDraftDirty();
    this.draftOnly = deploy.isDraftOnly();
    this.draftReset = deploy.isDraftReset();
    this.secondaryTable = deploy.isSecondaryTable();
    if (secondaryTable) {
      this.secondaryTableJoin = new TableJoin(deploy.getSecondaryTableJoin());
      this.secondaryTableJoinPrefix = deploy.getSecondaryTableJoinPrefix();
    } else {
      this.secondaryTableJoin = null;
      this.secondaryTableJoinPrefix = null;
    }
    this.fetchEager = deploy.isFetchEager();
    this.isTransient = deploy.isTransient();
    this.nullable = deploy.isNullable();
    this.unique = deploy.isUnique();
    this.naturalKey = deploy.isNaturalKey();
    this.dbLength = deploy.getDbLength();
    this.dbScale = deploy.getDbScale();
    this.dbColumnDefn = InternString.intern(deploy.getDbColumnDefn());
    this.dbColumnDefault = deploy.getDbColumnDefaultSqlLiteral();
    this.dbMigrationInfos = deploy.getDbMigrationInfos();

    this.inherited = false;// deploy.isInherited();
    this.owningType = deploy.getOwningType();
    this.local = deploy.isLocal();

    this.version = deploy.isVersionColumn();
    this.embedded = deploy.isEmbedded();
    this.id = deploy.isId();
    this.generatedProperty = deploy.getGeneratedProperty();
    this.getter = deploy.getGetter();
    this.setter = deploy.getSetter();

    this.dbColumn = tableAliasIntern(descriptor, deploy.getDbColumn(), false, null);
    this.dbComment = deploy.getDbComment();
    this.aggregation = deploy.parseAggregation();
    this.sqlFormulaJoin = InternString.intern(deploy.getSqlFormulaJoin());
    this.sqlFormulaSelect = InternString.intern(deploy.getSqlFormulaSelect());
    this.formula = sqlFormulaSelect != null;

    this.dbType = deploy.getDbType();
    this.scalarType = deploy.getScalarType();
    this.lob = isLobType(dbType);
    this.propertyType = deploy.getPropertyType();
    this.field = deploy.getField();
    this.docOptions = deploy.getDocPropertyOptions();

    this.elPlaceHolder = tableAliasIntern(descriptor, deploy.getElPlaceHolder(), false, null);
    this.elPlaceHolderEncrypted = tableAliasIntern(descriptor, deploy.getElPlaceHolder(), dbEncrypted, dbColumn);
    this.elPrefix = deploy.getElPrefix();

    this.softDelete = deploy.isSoftDelete();
    if (softDelete) {
      ScalarTypeBoolean.BooleanBase boolType = (ScalarTypeBoolean.BooleanBase) scalarType;
      this.softDeleteDbSet = dbColumn + "=" + boolType.getDbTrueLiteral();
      this.softDeleteDbPredicate = "." + dbColumn + " = " + boolType.getDbFalseLiteral();
    } else {
      this.softDeleteDbSet = null;
      this.softDeleteDbPredicate = null;
    }

    this.jsonSerialize = deploy.isJsonSerialize();
    this.jsonDeserialize = deploy.isJsonDeserialize();
  }

  private String tableAliasIntern(BeanDescriptor<?> descriptor, String s, boolean dbEncrypted, String dbColumn) {
    if (descriptor != null) {
      s = StringHelper.replaceString(s, "${ta}.", "${}");
      s = StringHelper.replaceString(s, "${ta}", "${}");

      if (dbEncrypted) {
        s = dbEncryptFunction.getDecryptSql(s);
        String namedParam = ":encryptkey_" + descriptor.getBaseTable() + "___" + dbColumn;
        s = StringHelper.replaceString(s, "?", namedParam);
      }
    }
    return InternString.intern(s);
  }

  /**
   * Create a Matching BeanProperty with some attributes overridden.
   * <p>
   * Primarily for supporting Embedded beans with overridden dbColumn
   * mappings.
   * </p>
   */
  public BeanProperty(BeanProperty source, BeanPropertyOverride override) {

    this.descriptor = source.descriptor;
    this.name = InternString.intern(source.getName());
    this.propertyIndex = source.propertyIndex;
    this.dbColumn = InternString.intern(override.getDbColumn());
    // override with sqlFormula not currently supported
    this.sqlFormulaJoin = null;
    this.sqlFormulaSelect = null;
    this.formula = false;
    this.aggregation = null;

    this.excludedFromHistory = source.excludedFromHistory;
    this.tenantId = source.tenantId;
    this.draft = source.draft;
    this.draftDirty = source.draftDirty;
    this.draftOnly = source.draftOnly;
    this.draftReset = source.draftReset;
    this.softDelete = source.softDelete;
    this.softDeleteDbSet = source.softDeleteDbSet;
    this.softDeleteDbPredicate = source.softDeleteDbPredicate;
    this.fetchEager = source.fetchEager;
    this.importedPrimaryKey = source.importedPrimaryKey;
    this.unidirectionalShadow = source.unidirectionalShadow;
    this.discriminator = source.discriminator;
    this.localEncrypted = source.isLocalEncrypted();
    this.isTransient = source.isTransient();
    this.secondaryTable = source.isSecondaryTable();
    this.secondaryTableJoin = source.secondaryTableJoin;
    this.secondaryTableJoinPrefix = source.secondaryTableJoinPrefix;

    this.dbComment = source.dbComment;
    this.dbBind = source.getDbBind();
    this.dbEncrypted = source.isDbEncrypted();
    this.dbEncryptedType = source.getDbEncryptedType();
    this.dbEncryptFunction = source.dbEncryptFunction;
    this.dbRead = source.isDbRead();
    this.dbInsertable = source.isDbInsertable();
    this.dbUpdatable = source.isDbUpdatable();
    this.nullable = source.isNullable();
    this.unique = source.isUnique();
    this.naturalKey = source.isNaturalKey();
    this.dbLength = source.getDbLength();
    this.dbScale = source.getDbScale();
    this.dbColumnDefn = InternString.intern(source.getDbColumnDefn());
    this.dbColumnDefault = source.dbColumnDefault;
    this.dbMigrationInfos = source.dbMigrationInfos;

    this.inherited = source.isInherited();
    this.owningType = source.owningType;
    this.local = owningType.equals(descriptor.getBeanType());

    this.version = source.isVersion();
    this.embedded = source.isEmbedded();
    this.id = source.isId();
    this.generatedProperty = source.getGeneratedProperty();
    this.getter = source.getter;
    this.setter = source.setter;
    this.dbType = source.getDbType(true);
    this.scalarType = source.scalarType;
    this.lob = isLobType(dbType);
    this.propertyType = source.getPropertyType();
    this.field = source.getField();
    this.docOptions = source.docOptions;
    this.unmappedJson = source.unmappedJson;

    this.elPrefix = override.replace(source.elPrefix, source.dbColumn);
    this.elPlaceHolder = override.replace(source.elPlaceHolder, source.dbColumn);
    this.elPlaceHolderEncrypted = override.replace(source.elPlaceHolderEncrypted, source.dbColumn);

    this.jsonSerialize = source.jsonSerialize;
    this.jsonDeserialize = source.jsonDeserialize;
  }

  /**
   * Initialise the property before returning to client code. Used to
   * initialise variables that can't be done in construction due to recursive
   * issues.
   */
  public void initialise(BeanDescriptorInitContext initContext) {
    // do nothing for normal BeanProperty
    if (!isTransient && scalarType == null) {
      throw new RuntimeException("No ScalarType assigned to " + descriptor.getFullName() + "." + getName());
    }
  }

  /**
   * Return the order this property appears in the bean.
   */
  public int getDeployOrder() {
    return deployOrder;
  }

  /**
   * Set the order this property appears in the bean.
   */
  public void setDeployOrder(int deployOrder) {
    this.deployOrder = deployOrder;
  }

  public ElPropertyValue buildElPropertyValue(String propName, String remainder, ElPropertyChainBuilder chain, boolean propertyDeploy) {
    return null;
  }

  /**
   * Return the BeanDescriptor that owns this property.
   */
  public BeanDescriptor<?> getBeanDescriptor() {
    return descriptor;
  }

  /**
   * Return true is this is a simple scalar property.
   */
  public boolean isScalar() {
    return true;
  }

  /**
   * Return true if this property should have a DB Column created in DDL.
   */
  public boolean isDDLColumn() {
    return !formula && !secondaryTable && (aggregation == null);
  }

  /**
   * Return true if this property is based on a formula.
   */
  @Override
  public boolean isFormula() {
    return formula;
  }

  /**
   * Return true if this property maps to the inheritance discriminator column.
   */
  public boolean isDiscriminator() {
    return discriminator;
  }

  /**
   * Return true if the underlying type is mutable.
   */
  public boolean isMutableScalarType() {
    return scalarType != null && scalarType.isMutable();
  }

  /**
   * Return the encrypt key for the column matching this property.
   */
  public EncryptKey getEncryptKey() {
    return descriptor.getEncryptKey(this);
  }

  @Override
  public String getEncryptKeyAsString() {
    return getEncryptKey().getStringValue();
  }

  public String getDecryptProperty(String propertyName) {
    return dbEncryptFunction.getDecryptSql(propertyName);
  }

  public String getDecryptSql() {
    return dbEncryptFunction.getDecryptSql(this.getDbColumn());
  }

  private String getDecryptSql(String tableAlias) {
    return dbEncryptFunction.getDecryptSql(tableAlias + "." + this.getDbColumn());
  }

  @Override
  public int getFetchPreference() {
    // return some decently high value - override on ToMany property
    return 1000;
  }

  /**
   * Add any extra joins required to support this property. Generally a no
   * operation except for a OneToOne exported.
   */
  @Override
  public void appendFrom(DbSqlContext ctx, SqlJoinType joinType) {
    if (formula && sqlFormulaJoin != null) {
      ctx.appendFormulaJoin(sqlFormulaJoin, joinType);

    } else if (secondaryTableJoin != null) {

      String relativePrefix = ctx.getRelativePrefix(secondaryTableJoinPrefix);
      secondaryTableJoin.addJoin(joinType, relativePrefix, ctx);
    }
  }

  /**
   * Returns null unless this property is using a secondary table. In that
   * case this returns the logical property prefix.
   */
  public String getSecondaryTableJoinPrefix() {
    return secondaryTableJoinPrefix;
  }

  @Override
  public boolean isAggregation() {
    return aggregation != null;
  }

  @Override
  public void appendSelect(DbSqlContext ctx, boolean subQuery) {

    if (aggregation != null) {
      ctx.appendFormulaSelect(aggregation);
    } else if (formula) {
      ctx.appendFormulaSelect(sqlFormulaSelect);

    } else if (!isTransient && !ignoreDraftOnlyProperty(ctx.isDraftQuery())) {

      if (secondaryTableJoin != null) {
        ctx.pushTableAlias(ctx.getRelativePrefix(secondaryTableJoinPrefix));
      }

      if (dbEncrypted) {
        String decryptSql = getDecryptSql(ctx.peekTableAlias());
        ctx.appendRawColumn(decryptSql);
        ctx.addEncryptedProp(this);

      } else {
        ctx.appendColumn(dbColumn);
      }

      if (secondaryTableJoin != null) {
        ctx.popTableAlias();
      }
    }
  }

  @Override
  public boolean isMany() {
    return false;
  }

  public boolean isAssignableFrom(Class<?> type) {
    return owningType.isAssignableFrom(type);
  }

  @Override
  public void loadIgnore(DbReadContext ctx) {
    scalarType.loadIgnore(ctx.getDataReader());
  }

  @Override
  public void load(SqlBeanLoad sqlBeanLoad) {
    sqlBeanLoad.load(this);
  }

  @Override
  public void buildRawSqlSelectChain(String prefix, List<String> selectChain) {
    if (prefix == null) {
      selectChain.add(name);
    } else {
      selectChain.add(prefix + "." + name);
    }
  }

  @Override
  public Object read(DataReader reader) throws SQLException {
    return scalarType.read(reader);
  }

  public Object readSet(DataReader reader, EntityBean bean) throws SQLException {
    try {
      Object value = scalarType.read(reader);
      if (bean != null) {
        setValue(bean, value);
      }
      return value;
    } catch (Exception e) {
      throw new PersistenceException("Error readSet on " + descriptor + "." + name, e);
    }
  }

  public Object read(DbReadContext ctx) throws SQLException {
    return scalarType.read(ctx.getDataReader());
  }

  public Object readSet(DbReadContext ctx, EntityBean bean) throws SQLException {

    try {
      Object value = scalarType.read(ctx.getDataReader());
      if (bean != null) {
        setValue(bean, value);
      }
      return value;
    } catch (Exception e) {
      throw new PersistenceException("Error readSet on " + descriptor + "." + name, e);
    }
  }

  @SuppressWarnings("unchecked")
  public void bind(DataBind b, Object value) throws SQLException {
    scalarType.bind(b, value);
  }

  @SuppressWarnings(value = "unchecked")
  public void writeData(DataOutput dataOutput, Object value) throws IOException {
    scalarType.writeData(dataOutput, value);
  }

  public Object readData(DataInput dataInput) throws IOException {
    return scalarType.readData(dataInput);
  }

  @Override
  public BeanProperty getBeanProperty() {
    return this;
  }

  @Override
  public Property getProperty() {
    return this;
  }

  /**
   * Return true if this object is part of an inheritance hierarchy.
   */
  private boolean isInherited() {
    return inherited;
  }

  /**
   * Return true is this type is not from a super type.
   */
  public boolean isLocal() {
    return local;
  }

  /**
   * Copy/set the property value from the draft bean to the live bean.
   */
  public void publish(EntityBean draftBean, EntityBean liveBean) {

    if (!version && !draftOnly) {
      // set property value from draft to live
      Object value = getValueIntercept(draftBean);
      setValueIntercept(liveBean, value);
    }
  }

  /**
   * Return the DB literal expression to set the deleted state to true.
   */
  String getSoftDeleteDbSet() {
    return softDeleteDbSet;
  }

  /**
   * Return the DB literal predicate used to filter out soft deleted rows from a query.
   */
  String getSoftDeleteDbPredicate(String tableAlias) {
    return tableAlias + softDeleteDbPredicate;
  }

  /**
   * Set the soft delete property value on the bean without invoking lazy loading.
   */
  void setSoftDeleteValue(EntityBean bean) {
    // assumes boolean deleted true being set which is ok limitation for now
    setValue(bean, true);
    bean._ebean_getIntercept().setChangedProperty(propertyIndex);
  }

  /**
   * Set the changed value without invoking interception (lazy loading etc).
   * Typically used to set generated values on update.
   */
  public void setValueChanged(EntityBean bean, Object value) {
    setValue(bean, value);
    bean._ebean_getIntercept().setChangedProperty(propertyIndex);
  }

  /**
   * Add the tenantId predicate to the query.
   */
  public void addTenant(SpiQuery<?> query, Object tenantId) {
    query.where().eq(name, tenantId);
  }

  /**
   * Set the tenantId onto the bean.
   */
  public void setTenantValue(EntityBean entityBean, Object tenantId) {
    setValue(entityBean, tenantId);
  }

  /**
   * Set the value of the property without interception or
   * PropertyChangeSupport.
   */
  public void setValue(EntityBean bean, Object value) {
    try {
      setter.set(bean, value);
    } catch (Exception ex) {
      throw new RuntimeException(setterErrorMsg(bean, value, "set "), ex);
    }
  }

  /**
   * Set the value of the property.
   */
  public void setValueIntercept(EntityBean bean, Object value) {
    try {
      setter.setIntercept(bean, value);
    } catch (Exception ex) {
      throw new RuntimeException(setterErrorMsg(bean, value, "setIntercept "), ex);
    }
  }

  /**
   * Return an error message when calling a setter.
   */
  private String setterErrorMsg(EntityBean bean, Object value, String prefix) {
    String beanType = bean == null ? "null" : bean.getClass().getName();
    return prefix + name + " on [" + descriptor + "] arg[" + value + "] type[" + beanType + "] threw error";
  }

  /**
   * Return true if this property should be included in the cache bean data.
   */
  public boolean isCacheDataInclude() {
    return true;
  }

  /**
   * Return the value for this property which we hold in the L2 cache entry.
   * <p>
   * This uses format() where possible to store the value as a string and this
   * is done to make any resulting Java object serialisation content smaller as
   * strings get special treatment.
   * </p>
   */
  public Object getCacheDataValue(EntityBean bean) {
    Object value = getValue(bean);
    if (value == null || scalarType.isBinaryType()) {
      return value;
    } else {
      // convert to string as an optimisation for java object serialisation
      return scalarType.format(value);
    }
  }

  /**
   * Return the value in String format (for bean cache key).
   */
  public String format(Object value) {
    return scalarType.format(value);
  }

  /**
   * Return the value from String format into Object value.
   */
  public Object parse(String value) {
    return scalarType.parse(value);
  }

  /**
   * Read the value for this property from L2 cache entry and set it to the bean.
   * <p>
   * This uses parse() as per the comment in getCacheDataValue().
   * </p>
   */
  public void setCacheDataValue(EntityBean bean, Object cacheData, PersistenceContext context) {
    if (cacheData instanceof String) {
      // parse back from string to support optimisation of java object serialisation
      cacheData = scalarType.parse((String) cacheData);
    }
    setValue(bean, cacheData);
  }

  @Override
  public Object getVal(Object bean) {
    return getValue((EntityBean) bean);
  }

  /**
   * Return the value of the property method.
   */
  public Object getValue(EntityBean bean) {
    try {
      return getter.get(bean);
    } catch (Exception ex) {
      String beanType = bean == null ? "null" : bean.getClass().getName();
      String msg = "get " + name + " on [" + descriptor + "] type[" + beanType + "] threw error.";
      throw new RuntimeException(msg, ex);
    }
  }

  public Object getValueIntercept(EntityBean bean) {
    try {
      return getter.getIntercept(bean);
    } catch (Exception ex) {
      String beanType = bean == null ? "null" : bean.getClass().getName();
      String msg = "getIntercept " + name + " on [" + descriptor + "] type[" + beanType + "] threw error.";
      throw new RuntimeException(msg, ex);
    }
  }

  /**
   * if the underlying scalarType is mutable, this returns a copy of that value, so that it is decoupled
   * from the current value and can safely stored in originalValues. For non mutable types, it is safe
   * to return the current valeu.
   */
  @SuppressWarnings("unchecked")
  public Object getMutableSafeValue(EntityBean bean) {
    Object value = getValue(bean);
    if (value != null && scalarType.isMutable()) {
      value = scalarType.deepCopy(value);
    }
    return value;
  }

  @Override
  public Object convert(Object value) {
    if (value == null) {
      return null;
    }
    return convertToLogicalType(value);
  }

  @Override
  public void pathSet(Object bean, Object value) {

    if (bean != null) {
      Object logicalVal = convertToLogicalType(value);
      setValueIntercept((EntityBean) bean, logicalVal);
    }
  }

  @Override
  public Object pathGet(Object bean) {
    if (bean == null) {
      return null;
    }
    return getValueIntercept((EntityBean) bean);
  }

  @Override
  public Object pathGetNested(Object bean) {
    throw new RuntimeException("Not expected to call this");
  }

  /**
   * Return the name of the property.
   */
  @Override @Nonnull
  public String getName() {
    return name;
  }

  /**
   * Return the position of this property in the enhanced bean.
   */
  public int getPropertyIndex() {
    return propertyIndex;
  }

  @Override
  public String getElName() {
    return name;
  }

  @Override
  public boolean containsFormulaWithJoin() {
    return formula && sqlFormulaJoin != null;
  }

  @Override
  public boolean containsManySince(String sinceProperty) {
    return containsMany();
  }

  @Override
  public boolean containsMany() {
    return aggregation != null;
  }

  @Override
  public String getAssocIsEmpty(SpiExpressionRequest request, String path) {
    // overridden in BanePropertyAssocMany
    throw new RuntimeException("Not Supported or Expected");
  }

  @Override
  public Object[] getAssocIdValues(EntityBean bean) {
    // Returns null as not an AssocOne.
    return null;
  }

  @Override
  public String getAssocIdExpression(String prefix, String operator) {
    // Returns null as not an AssocOne.
    return null;
  }

  @Override
  public String getAssocIdInExpr(String prefix) {
    // Returns null as not an AssocOne.
    return null;
  }

  @Override
  public String getAssocIdInValueExpr(boolean not, int size) {
    // Returns null as not an AssocOne.
    return null;
  }

  /**
   * If true this bean maps to the primary key.
   */
  public boolean isImportedPrimaryKey() {
    return importedPrimaryKey;
  }

  @Override
  public boolean isAssocMany() {
    // Returns false - override in BeanPropertyAssocMany.
    return false;
  }

  @Override
  public boolean isAssocId() {
    // Returns false - override in BeanPropertyAssocOne.
    return false;
  }

  @Override
  public boolean isAssocProperty() {
    // Returns false - override in BeanPropertyAssocOne.
    return false;
  }

  @Override
  public String getElPlaceholder(boolean encrypted) {
    return encrypted ? elPlaceHolderEncrypted : elPlaceHolder;
  }

  @Override
  public String getElPrefix() {
    return elPrefix;
  }

  /**
   * Return the full name of this property.
   */
  @Override
  public String getFullBeanName() {
    return descriptor.getFullName() + "." + name;
  }

  /**
   * Check if the two values are equal from a scalarType perspective.
   */
<<<<<<< HEAD
  @SuppressWarnings("unchecked")
  public boolean isModified(Object oldValue, Object value) {
    if (oldValue == null && value == null) {
      return false;
    } else if (oldValue == null || value == null) {
      return true;
    } else {
      return scalarType.isModified(oldValue, value);
    }
=======
  boolean isDirtyValue(Object value) {
    return scalarType.isDirty(value);
>>>>>>> cecf2fc6
  }

  /**
   * Return the scalarType.
   */
  @Override
  @SuppressWarnings(value = "unchecked")
  public ScalarType<Object> getScalarType() {
    return scalarType;
  }

  @Override
  public StringParser getStringParser() {
    return scalarType;
  }

  @Override
  public boolean isDateTimeCapable() {
    return scalarType != null && scalarType.isDateTimeCapable();
  }

  @Override
  public int getJdbcType() {
    return scalarType == null ? 0 : scalarType.getJdbcType();
  }

  @Override
  public Object parseDateTime(long systemTimeMillis) {
    return scalarType.convertFromMillis(systemTimeMillis);
  }

  /**
   * Return the DB max length (varchar) or precision (decimal).
   */
  public int getDbLength() {
    return dbLength;
  }

  /**
   * Return the DB scale for numeric columns.
   */
  private int getDbScale() {
    return dbScale;
  }

  /**
   * Return a specific column DDL definition if specified (otherwise null).
   */
  private String getDbColumnDefn() {
    return dbColumnDefn;
  }

  /**
   * Return the DB constraint expression (can be null).
   * <p>
   * For an Enum returns IN expression for the set of Enum values.
   * </p>
   */
  public Set<String> getDbCheckConstraintValues() {
    if (scalarType instanceof ScalarTypeEnum) {
      return ((ScalarTypeEnum<?>) scalarType).getDbCheckConstraintValues();
    }
    return null;
  }

  /**
   * Return the DB column type definition.
   */
  public String renderDbType(DbPlatformType dbType, boolean strict) {
    if (dbColumnDefn != null) {
      return dbColumnDefn;
    }
    return dbType.renderType(dbLength, dbScale, strict);
  }

  /**
   * Return the DB column default to use for DDL.
   */
  public String getDbColumnDefault() {
    return dbColumnDefn != null ? null : dbColumnDefault;
  }

  /**
   * Return the DDL-Migration Infos
   */
  public List<DbMigrationInfo> getDbMigrationInfos() {
    return dbMigrationInfos;
  }

  /**
   * Return the bean Field associated with this property.
   */
  private Field getField() {
    return field;
  }

  /**
   * Return the GeneratedValue. Used to generate update timestamp etc.
   */
  public GeneratedProperty getGeneratedProperty() {
    return generatedProperty;
  }

  /**
   * Return true if this is the natural key property.
   */
  public boolean isNaturalKey() {
    return naturalKey;
  }

  /**
   * Return true if this property is mandatory.
   */
  public boolean isNullable() {
    return nullable;
  }

  /**
   * Return true if DDL Not NULL constraint should be defined for this column
   * based on it being a version column or having a generated property.
   */
  public boolean isDDLNotNull() {
    return isVersion() || (generatedProperty != null && generatedProperty.isDDLNotNullable());
  }

  /**
   * Return true if this is a generated property mapping to @WhenCreated or @CreatedTimestamp.
   */
  boolean isGeneratedWhenCreated() {
    return generatedProperty instanceof GeneratedWhenCreated;
  }

  /**
   * Return true if this is a generated property mapping to @WhenModified or @UpdatedTimestamp.
   */
  boolean isGeneratedWhenModified() {
    return generatedProperty instanceof GeneratedWhenModified;
  }

  /**
   * Return true if this is a generated or Id property.
   */
  public boolean isGenerated() {
    return id || generatedProperty != null;
  }

  /**
   * Return true if the DB column should be unique.
   */
  public boolean isUnique() {
    return unique;
  }

  /**
   * Return true if the property is transient.
   */
  public boolean isTransient() {
    return isTransient;
  }

  /**
   * Return true if this property is loadable from a resultSet.
   */
  public boolean isLoadProperty(boolean draftQuery) {
    return !ignoreDraftOnlyProperty(draftQuery) && (!isTransient || formula);
  }

  /**
   * Return true if this is a draftOnly property on a non-asDraft query and as such this
   * property should not be included in a sql query.
   */
  private boolean ignoreDraftOnlyProperty(boolean draftQuery) {
    return draftOnly && !draftQuery;
  }

  /**
   * Return true if this is a version column used for concurrency checking.
   */
  public boolean isVersion() {
    return version;
  }

  /**
   * The database column name this is mapped to.
   */
  @Override
  public String getDbColumn() {
    return dbColumn;
  }

  /**
   * Return the comment for the associated DB column.
   */
  public String getDbComment() {
    return dbComment;
  }

  /**
   * Return the database jdbc data type this is mapped to.
   *
   * @param platformTypes Set as false when we want logical platform agnostic types.
   */
  public int getDbType(boolean platformTypes) {
    if (platformTypes || !(scalarType instanceof ScalarTypeLogicalType)) {
      return dbType;
    }
    return ((ScalarTypeLogicalType) scalarType).getLogicalType();
  }

  /**
   * Perform DB to Logical type conversion (if necessary).
   */
  private Object convertToLogicalType(Object value) {
    if (scalarType != null) {
      return scalarType.toBeanType(value);
    }
    return value;
  }

  /**
   * Return true if by default this property is set to fetch eager.
   * Lob's usually default to fetch lazy.
   */
  public boolean isFetchEager() {
    return fetchEager;
  }

  /**
   * Return true if this is mapped to a Clob Blob LongVarchar or
   * LongVarbinary.
   */
  public boolean isLob() {
    return lob;
  }

  public static boolean isLobType(int type) {
    switch (type) {
      case Types.CLOB:
      case Types.BLOB:
      case Types.LONGVARCHAR:
      case Types.LONGVARBINARY:
        return true;

      default:
        return false;
    }
  }

  /**
   * Return the DB bind parameter. Typically is "?" but different for
   * encrypted bind.
   */
  public String getDbBind() {
    return dbBind;
  }

  @Override
  public Object localEncrypt(Object value) {
    return ((LocalEncryptedType)scalarType).localEncrypt(value);
  }

  /**
   * Returns true if DB encrypted.
   */
  @Override
  public boolean isLocalEncrypted() {
    return localEncrypted;
  }

  /**
   * Return true if this property is stored encrypted.
   */
  @Override
  public boolean isDbEncrypted() {
    return dbEncrypted;
  }

  public int getDbEncryptedType() {
    return dbEncryptedType;
  }

  /**
   * Return true if this property is excluded from history.
   */
  public boolean isExcludedFromHistory() {
    return excludedFromHistory;
  }

  /**
   * Return true if this property hold unmapped JSON.
   */
  public boolean isUnmappedJson() {
    return unmappedJson;
  }

  /**
   * Return true if this is the tenantId property (for multi-tenant partitioning).
   */
  public boolean isTenantId() {
    return tenantId;
  }

  /**
   * Return true if this property only exists on the draft table.
   */
  public boolean isDraftOnly() {
    return draftOnly;
  }

  /**
   * Return true if this property is a boolean flag on a draftable bean
   * indicating if the instance is a draft or live bean.
   */
  public boolean isDraft() {
    return draft;
  }

  /**
   * Return true if this property is a boolean flag only on the draft table
   * indicating that when the draft is different from the published row.
   */
  public boolean isDraftDirty() {
    return draftDirty;
  }

  /**
   * Return true if this property is reset/cleared on publish (on the draft bean).
   */
  boolean isDraftReset() {
    return draftReset;
  }

  /**
   * Return true if this property is the soft delete property.
   */
  public boolean isSoftDelete() {
    return softDelete;
  }

  /**
   * Return true if this property should be included in an Insert.
   */
  public boolean isDbInsertable() {
    return dbInsertable;
  }

  /**
   * Return true if this property should be included in an Update.
   */
  public boolean isDbUpdatable() {
    return dbUpdatable;
  }

  /**
   * Return true if this property is included in database queries.
   */
  private boolean isDbRead() {
    return dbRead;
  }

  /**
   * Return true if this property is based on a secondary table (not the base
   * table).
   */
  public boolean isSecondaryTable() {
    return secondaryTable;
  }

  /**
   * Return the property type.
   */
  @Override @Nonnull
  public Class<?> getPropertyType() {
    return propertyType;
  }

  /**
   * Return true if this is included in the unique id.
   */
  @Override
  public boolean isId() {
    return id;
  }

  /**
   * Return true if this is an Embedded property. In this case it shares the
   * table and primary key of its owner object.
   */
  @Override
  public boolean isEmbedded() {
    return embedded;
  }

  @Override
  public String toString() {
    return name;
  }

  /**
   * Append this property to the document store based on includeByDefault setting.
   */
  public void docStoreInclude(boolean includeByDefault, DocStructure docStructure) {
    if (includeByDefault) {
      docStructure.addProperty(name);
    }
  }

  public boolean isJsonSerialize() {
    return jsonSerialize;
  }

  /**
   * JSON write the property for 'insert only depth'.
   */
  public void jsonWriteForInsert(SpiJsonWriter writeJson, EntityBean bean) throws IOException {
    if (!jsonSerialize) {
      return;
    }
    Object value = getValue(bean);
    if (value != null) {
      jsonWriteScalar(writeJson, value);
    }
  }

  /**
   * JSON write the property value.
   */
  public void jsonWriteValue(SpiJsonWriter writeJson, Object value) throws IOException {
    if (!jsonSerialize) {
      return;
    }
    jsonWriteVal(writeJson, value);
  }

  /**
   * JSON write the bean property.
   */
  public void jsonWrite(SpiJsonWriter writeJson, EntityBean bean) throws IOException {
    if (!jsonSerialize) {
      return;
    }
    jsonWriteVal(writeJson, getValueIntercept(bean));
  }

  private void jsonWriteVal(SpiJsonWriter writeJson, Object value) throws IOException {
    if (value == null) {
      writeJson.writeNullField(name);
    } else {
      jsonWriteScalar(writeJson, value);
    }
  }

  @SuppressWarnings("unchecked")
  private void jsonWriteScalar(SpiJsonWriter writeJson, Object value) throws IOException {
    if (scalarType != null) {
      writeJson.writeFieldName(name);
      scalarType.jsonWrite(writeJson.gen(), value);
    } else {
      writeJson.writeValueUsingObjectMapper(name, value);
    }
  }

  public void jsonRead(SpiJsonReader ctx, EntityBean bean) throws IOException {

    JsonToken event = ctx.nextToken();
    if (JsonToken.VALUE_NULL == event) {
      if (jsonDeserialize) {
        setValue(bean, null);
      }
    } else {
      // expect to read non-null json value
      Object objValue;
      if (scalarType != null) {
        objValue = scalarType.jsonRead(ctx.getParser());
      } else {
        try {
          objValue = ctx.readValueUsingObjectMapper(propertyType);
        } catch (IOException e) {
          // change in behavior for #318
          objValue = null;
          String msg = "Error trying to use Jackson ObjectMapper to read transient property "
            + getFullBeanName() + " - consider marking this property with @JsonIgnore";
          logger.error(msg, e);
        }
      }
      if (jsonDeserialize) {
        setValue(bean, objValue);
      }
    }
  }

  /**
   * Populate diff map comparing the property values between the beans.
   */
  public void diff(String prefix, Map<String, ValuePair> map, EntityBean newBean, EntityBean oldBean) {
    Object newVal = (newBean == null) ? null : getValue(newBean);
    Object oldVal = (oldBean == null) ? null : getValue(oldBean);
    diffVal(prefix, map, newVal, oldVal);
  }

  /**
   * Populate diff map comparing the property values.
   */
<<<<<<< HEAD
  public void diffVal(String prefix, Map<String, ValuePair> map, Object newVal, Object oldVal) {
    if (isModified(newVal, oldVal)) {
=======
  void diffVal(String prefix, Map<String, ValuePair> map, Object newVal, Object oldVal) {
    if (!ValueUtil.areEqual(newVal, oldVal)) {
>>>>>>> cecf2fc6
      String propName = (prefix == null) ? name : prefix + "." + name;
      map.put(propName, new ValuePair(newVal, oldVal));
    }
  }

  /**
   * Add to the document mapping if this property is included for this index.
   */
  public void docStoreMapping(DocMappingBuilder mapping, String prefix) {

    if (mapping.includesProperty(prefix, name)) {
      DocPropertyType type = scalarType.getDocType();
      DocPropertyOptions options = docOptions.copy();
      if (isKeywordType(type, options)) {
        type = DocPropertyType.KEYWORD;
      }
      mapping.add(new DocPropertyMapping(name, type, options));
    }
  }

  private boolean isKeywordType(DocPropertyType type, DocPropertyOptions docOptions) {
    return type == DocPropertyType.TEXT && (docOptions.isCode() || id || discriminator);
  }

  public void merge(EntityBean bean, EntityBean existing) {
    // do nothing unless Many property
  }

  public void registerColumn(BeanDescriptor<?> desc, String prefix) {

    String path = SplitName.add(prefix, name);
    if (formula && dbColumn != null) {
      // trim off table alias placeholder if found
      String[] split = dbColumn.split("}");
      if (split.length == 2) {
        desc.registerColumn(split[1], path);
      } else {
        desc.registerColumn(dbColumn, path);
      }
    } else if (dbColumn != null) {
      desc.registerColumn(dbColumn, path);
    }
  }
}<|MERGE_RESOLUTION|>--- conflicted
+++ resolved
@@ -1038,7 +1038,6 @@
   /**
    * Check if the two values are equal from a scalarType perspective.
    */
-<<<<<<< HEAD
   @SuppressWarnings("unchecked")
   public boolean isModified(Object oldValue, Object value) {
     if (oldValue == null && value == null) {
@@ -1048,10 +1047,6 @@
     } else {
       return scalarType.isModified(oldValue, value);
     }
-=======
-  boolean isDirtyValue(Object value) {
-    return scalarType.isDirty(value);
->>>>>>> cecf2fc6
   }
 
   /**
@@ -1555,13 +1550,8 @@
   /**
    * Populate diff map comparing the property values.
    */
-<<<<<<< HEAD
-  public void diffVal(String prefix, Map<String, ValuePair> map, Object newVal, Object oldVal) {
+  void diffVal(String prefix, Map<String, ValuePair> map, Object newVal, Object oldVal) {
     if (isModified(newVal, oldVal)) {
-=======
-  void diffVal(String prefix, Map<String, ValuePair> map, Object newVal, Object oldVal) {
-    if (!ValueUtil.areEqual(newVal, oldVal)) {
->>>>>>> cecf2fc6
       String propName = (prefix == null) ? name : prefix + "." + name;
       map.put(propName, new ValuePair(newVal, oldVal));
     }
