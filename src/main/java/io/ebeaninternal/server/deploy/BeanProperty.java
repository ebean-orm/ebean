--- conflicted
+++ resolved
@@ -416,11 +416,7 @@
     this.dbScale = source.getDbScale();
     this.dbColumnDefn = InternString.intern(source.getDbColumnDefn());
     this.dbColumnDefault = source.dbColumnDefault;
-<<<<<<< HEAD
-    this.dbMigrationInfos = source.dbMigrationInfos; 
-=======
     this.dbMigrationInfos = source.dbMigrationInfos;
->>>>>>> 764f5ce4
 
     this.inherited = source.isInherited();
     this.owningType = source.owningType;
@@ -1046,11 +1042,7 @@
   public List<DbMigrationInfo> getDbMigrationInfos() {
     return dbMigrationInfos;
   }
-<<<<<<< HEAD
-  
-=======
-
->>>>>>> 764f5ce4
+
   /**
    * Return the bean Field associated with this property.
    */
