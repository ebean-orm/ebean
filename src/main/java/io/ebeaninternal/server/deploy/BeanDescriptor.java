--- conflicted
+++ resolved
@@ -3032,11 +3032,7 @@
    * Copies all mutable properties and saves the copy in ebi.originalValue to detect modification.
    * We also need the copy to properly detect modifications.
    */
-<<<<<<< HEAD
-  public void setMutalbeOrigValues(EntityBeanIntercept ebi) {
-=======
   public void setMutableOrigValues(EntityBeanIntercept ebi) {
->>>>>>> 8041f9c6
     for (BeanProperty beanProperty : propertiesMutable) {
       int propertyIndex = beanProperty.getPropertyIndex();
       if (ebi.isLoadedProperty(propertyIndex) && ebi.getOrigValue(propertyIndex) == null) {
