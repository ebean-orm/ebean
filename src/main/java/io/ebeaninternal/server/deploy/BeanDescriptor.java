package io.ebeaninternal.server.deploy;

import io.ebean.OrderBy;
import io.ebean.PersistenceContextScope;
import io.ebean.Query;
import io.ebean.SqlUpdate;
import io.ebean.Transaction;
import io.ebean.ValuePair;
import io.ebean.annotation.DocStoreMode;
import io.ebean.bean.BeanCollection;
import io.ebean.bean.ConstructorMarker;
import io.ebean.bean.EntityBean;
import io.ebean.bean.EntityBeanIntercept;
import io.ebean.bean.PersistenceContext;
import io.ebean.config.EncryptKey;
import io.ebean.config.ServerConfig;
import io.ebean.config.dbplatform.IdType;
import io.ebean.config.dbplatform.PlatformIdGenerator;
import io.ebean.event.BeanFindController;
import io.ebean.event.BeanPersistController;
import io.ebean.event.BeanPersistListener;
import io.ebean.event.BeanPostConstructListener;
import io.ebean.event.BeanPostLoad;
import io.ebean.event.BeanQueryAdapter;
import io.ebean.event.changelog.BeanChange;
import io.ebean.event.changelog.ChangeLogFilter;
import io.ebean.event.changelog.ChangeType;
import io.ebean.event.readaudit.ReadAuditLogger;
import io.ebean.event.readaudit.ReadAuditPrepare;
import io.ebean.event.readaudit.ReadEvent;
import io.ebean.meta.MetaBeanInfo;
import io.ebean.meta.MetaQueryPlanStatistic;
import io.ebean.plugin.BeanDocType;
import io.ebean.plugin.BeanType;
import io.ebean.plugin.ExpressionPath;
import io.ebean.plugin.Property;
import io.ebeaninternal.api.CQueryPlanKey;
import io.ebeaninternal.api.ConcurrencyMode;
import io.ebeaninternal.api.LoadContext;
import io.ebeaninternal.api.SpiEbeanServer;
import io.ebeaninternal.api.SpiQuery;
import io.ebeaninternal.api.SpiUpdatePlan;
import io.ebeaninternal.api.TransactionEventTable.TableIUD;
import io.ebeaninternal.server.cache.CacheChangeSet;
import io.ebeaninternal.server.cache.CachedBeanData;
import io.ebeaninternal.server.cache.CachedManyIds;
import io.ebeaninternal.server.core.CacheOptions;
import io.ebeaninternal.server.core.DefaultSqlUpdate;
import io.ebeaninternal.server.core.InternString;
import io.ebeaninternal.server.core.PersistRequest;
import io.ebeaninternal.server.core.PersistRequestBean;
import io.ebeaninternal.server.deploy.id.IdBinder;
import io.ebeaninternal.server.deploy.id.IdBinderSimple;
import io.ebeaninternal.server.deploy.id.ImportedId;
import io.ebeaninternal.server.deploy.meta.DeployBeanDescriptor;
import io.ebeaninternal.server.deploy.meta.DeployBeanPropertyLists;
import io.ebeaninternal.server.el.ElComparator;
import io.ebeaninternal.server.el.ElComparatorCompound;
import io.ebeaninternal.server.el.ElComparatorProperty;
import io.ebeaninternal.server.el.ElPropertyChainBuilder;
import io.ebeaninternal.server.el.ElPropertyDeploy;
import io.ebeaninternal.server.el.ElPropertyValue;
import io.ebeaninternal.server.persist.DmlUtil;
import io.ebeaninternal.server.query.CQueryPlan;
import io.ebeaninternal.server.query.CQueryPlanStats.Snapshot;
import io.ebean.util.SplitName;
import io.ebeaninternal.server.querydefn.OrmQueryDetail;
import io.ebeaninternal.server.rawsql.SpiRawSql;
import io.ebeaninternal.server.text.json.ReadJson;
import io.ebeaninternal.server.text.json.SpiJsonWriter;
import io.ebeaninternal.server.type.DataBind;
import io.ebeaninternal.util.SortByClause;
import io.ebeaninternal.util.SortByClauseParser;
import io.ebeanservice.docstore.api.DocStoreBeanAdapter;
import io.ebeanservice.docstore.api.DocStoreUpdateContext;
import io.ebeanservice.docstore.api.DocStoreUpdates;
import io.ebeanservice.docstore.api.mapping.DocMappingBuilder;
import io.ebeanservice.docstore.api.mapping.DocPropertyMapping;
import io.ebeanservice.docstore.api.mapping.DocPropertyType;
import io.ebeanservice.docstore.api.mapping.DocumentMapping;
import org.slf4j.Logger;
import org.slf4j.LoggerFactory;

import javax.persistence.PersistenceException;
import java.io.IOException;
import java.lang.reflect.Constructor;
import java.io.StringWriter;
import java.lang.reflect.Modifier;
import java.sql.SQLException;
import java.sql.Types;
import java.util.ArrayList;
import java.util.Collection;
import java.util.Collections;
import java.util.HashMap;
import java.util.LinkedHashMap;
import java.util.List;
import java.util.Map;
import java.util.concurrent.ConcurrentHashMap;
import java.util.function.Consumer;
import java.util.stream.Collectors;

/**
 * Describes Beans including their deployment information.
 */
public class BeanDescriptor<T> implements MetaBeanInfo, BeanType<T> {

  private static final Logger logger = LoggerFactory.getLogger(BeanDescriptor.class);

  private final ConcurrentHashMap<String, SpiUpdatePlan> updatePlanCache = new ConcurrentHashMap<>();

  private final ConcurrentHashMap<CQueryPlanKey, CQueryPlan> queryPlanCache = new ConcurrentHashMap<>();

  private final ConcurrentHashMap<String, ElPropertyValue> elCache = new ConcurrentHashMap<>();

  private final ConcurrentHashMap<String, ElPropertyDeploy> elDeployCache = new ConcurrentHashMap<>();

  private final ConcurrentHashMap<String, ElComparator<T>> comparatorCache = new ConcurrentHashMap<>();

  private final Map<String, SpiRawSql> namedRawSql;

  private final Map<String, String> namedQuery;

  private final short profileBeanId;

  private final boolean multiValueSupported;

  public enum EntityType {
    ORM, EMBEDDED, VIEW, SQL, DOC
  }

  /**
   * The EbeanServer name. Same as the plugin name.
   */
  private final String serverName;

  /**
   * The nature/type of this bean.
   */
  private final EntityType entityType;

  /**
   * Type of Identity generation strategy used.
   */
  private final IdType idType;

  private final boolean idTypePlatformDefault;

  private final PlatformIdGenerator idGenerator;

  /**
   * The database sequence name (optional).
   */
  private final String sequenceName;

  private final int sequenceInitialValue;

  private final int sequenceAllocationSize;

  /**
   * SQL used to return last inserted id. Used for Identity columns where
   * getGeneratedKeys is not supported.
   */
  private final String selectLastInsertedId;

  private final boolean autoTunable;

  /**
   * The concurrency mode for beans of this type.
   */
  private final ConcurrencyMode concurrencyMode;

  private final IndexDefinition[] indexDefinitions;

  private final String[] dependentTables;

  /**
   * The base database table.
   */
  private final String baseTable;
  private final String baseTableAsOf;
  private final String baseTableVersionsBetween;
  private final boolean historySupport;

  private final BeanProperty softDeleteProperty;
  private final boolean softDelete;

  private final String draftTable;

  /**
   * DB table comment.
   */
  private final String dbComment;

  /**
   * Set to true if read auditing is on for this bean type.
   */
  private final boolean readAuditing;

  private final boolean draftable;

  private final boolean draftableElement;

  private final BeanProperty unmappedJson;

  private final BeanProperty tenant;

  private final BeanProperty draft;

  private final BeanProperty draftDirty;

  /**
   * Map of BeanProperty Linked so as to preserve order.
   */
  protected final LinkedHashMap<String, BeanProperty> propMap;

  /**
   * Map of DB column to property path (for nativeSql mapping).
   */
  private final Map<String, String> columnPath = new HashMap<>();

  /**
   * Map of related table to assoc property (for nativeSql mapping).
   */
  private final Map<String, BeanPropertyAssoc<?>> tablePath = new HashMap<>();

  /**
   * The type of bean this describes.
   */
  private final Class<T> beanType;

  protected final Class<?> rootBeanType;

  /**
   * This is not sent to a remote client.
   */
  private final BeanDescriptorMap owner;


  private final String[] properties;

  /**
   * Intercept pre post on insert,update, and delete .
   */
  private volatile BeanPersistController persistController;

  private final BeanPostLoad beanPostLoad;
  private final BeanPostConstructListener beanPostConstructListener;

  /**
   * Listens for post commit insert update and delete events.
   */
  private volatile BeanPersistListener persistListener;

  private final BeanQueryAdapter queryAdapter;

  /**
   * If set overrides the find implementation. Server side only.
   */
  private final BeanFindController beanFinder;

  /**
   * Used for fine grain filtering for the change log.
   */
  private final ChangeLogFilter changeLogFilter;

  /**
   * The table joins for this bean.
   */
  private final TableJoin[] derivedTableJoins;

  /**
   * Inheritance information. Server side only.
   */
  protected final InheritInfo inheritInfo;

  /**
   * Derived list of properties that make up the unique id.
   */
  protected final BeanProperty idProperty;

  private final int idPropertyIndex;

  /**
   * Derived list of properties that are used for version concurrency checking.
   */
  private final BeanProperty versionProperty;

  private final int versionPropertyIndex;

  private final BeanProperty whenModifiedProperty;

  private final BeanProperty whenCreatedProperty;

  /**
   * Properties that are initialised in the constructor need to be 'unloaded' to support partial object queries.
   */
  private volatile int[] unloadProperties;

  /**
   * Properties local to this type (not from a super type).
   */
  private final BeanProperty[] propertiesLocal;

  /**
   * Scalar mutable properties (need to dirty check on update).
   */
  private final BeanProperty[] propertiesMutable;


  private final BeanPropertyAssocOne<?> unidirectional;

  /**
   * list of properties that are Lists/Sets/Maps (Derived).
   */
  private final BeanProperty[] propertiesNonMany;
  private final BeanPropertyAssocMany<?>[] propertiesMany;
  private final BeanPropertyAssocMany<?>[] propertiesManySave;
  private final BeanPropertyAssocMany<?>[] propertiesManyDelete;
  private final BeanPropertyAssocMany<?>[] propertiesManyToMany;

  /**
   * list of properties that are associated beans and not embedded (Derived).
   */
  private final BeanPropertyAssocOne<?>[] propertiesOne;

  private final BeanPropertyAssocOne<?>[] propertiesOneImported;
  private final BeanPropertyAssocOne<?>[] propertiesOneImportedSave;
  private final BeanPropertyAssocOne<?>[] propertiesOneImportedDelete;

  //private final BeanPropertyAssocOne<?>[] propertiesOneExported;
  private final BeanPropertyAssocOne<?>[] propertiesOneExportedSave;
  private final BeanPropertyAssocOne<?>[] propertiesOneExportedDelete;

  /**
   * list of properties that are embedded beans.
   */
  private final BeanPropertyAssocOne<?>[] propertiesEmbedded;

  /**
   * List of the scalar properties excluding id and secondary table properties.
   */
  private final BeanProperty[] propertiesBaseScalar;

  private final BeanProperty[] propertiesTransient;

  /**
   * All non transient properties excluding the id properties.
   */
  private final BeanProperty[] propertiesNonTransient;
  protected final BeanProperty[] propertiesIndex;
  private final BeanProperty[] propertiesGenInsert;
  private final BeanProperty[] propertiesGenUpdate;

  private final List<BeanProperty[]> propertiesUnique = new ArrayList<>();

  /**
   * The bean class name or the table name for MapBeans.
   */
  private final String fullName;

  /**
   * Flag used to determine if saves can be skipped.
   */
  private boolean saveRecurseSkippable;

  /**
   * Flag used to determine if deletes can be skipped.
   */
  private boolean deleteRecurseSkippable;

  private final EntityBean prototypeEntityBean;

  private final IdBinder idBinder;

  private String idBinderInLHSSql;

  private String idBinderIdSql;

  private String deleteByIdSql;
  private String deleteByIdInSql;
  private String whereIdInSql;
  private String softDeleteByIdSql;
  private String softDeleteByIdInSql;

  private final String name;

  private final String baseTableAlias;

  /**
   * If true then only changed properties get updated.
   */
  private final boolean updateChangesOnly;

  private final boolean cacheSharableBeans;

  private final String docStoreQueueId;

  private final BeanDescriptorDraftHelp<T> draftHelp;
  private final BeanDescriptorCacheHelp<T> cacheHelp;
  private final BeanDescriptorJsonHelp<T> jsonHelp;
  private DocStoreBeanAdapter<T> docStoreAdapter;
  private DocumentMapping docMapping;
  private boolean docStoreEmbeddedInvalidation;

  private final String defaultSelectClause;

  private SpiEbeanServer ebeanServer;

  /**
   * Construct the BeanDescriptor.
   */
  public BeanDescriptor(BeanDescriptorMap owner, DeployBeanDescriptor<T> deploy) {

    this.owner = owner;
    this.multiValueSupported = owner.isMultiValueSupported();
    this.serverName = owner.getServerName();
    this.entityType = deploy.getEntityType();
    this.properties = deploy.getProperties();
    this.name = InternString.intern(deploy.getName());
    this.baseTableAlias = "t0";
    this.fullName = InternString.intern(deploy.getFullName());
    this.profileBeanId = deploy.getProfileId();
    this.beanType = deploy.getBeanType();
    this.rootBeanType = PersistenceContextUtil.root(beanType);
    this.prototypeEntityBean = createPrototypeEntityBean(beanType);

    this.namedQuery = deploy.getNamedQuery();
    this.namedRawSql = deploy.getNamedRawSql();
    this.inheritInfo = deploy.getInheritInfo();

    this.beanFinder = deploy.getBeanFinder();
    this.persistController = deploy.getPersistController();
    this.persistListener = deploy.getPersistListener();
    this.beanPostConstructListener = deploy.getPostConstructListener();
    this.beanPostLoad = deploy.getPostLoad();
    this.queryAdapter = deploy.getQueryAdapter();
    this.changeLogFilter = deploy.getChangeLogFilter();

    this.defaultSelectClause = deploy.getDefaultSelectClause();
    this.idType = deploy.getIdType();
    this.idTypePlatformDefault = deploy.isIdTypePlatformDefault();
    this.idGenerator = deploy.getIdGenerator();
    this.sequenceName = deploy.getSequenceName();
    this.sequenceInitialValue = deploy.getSequenceInitialValue();
    this.sequenceAllocationSize = deploy.getSequenceAllocationSize();
    this.selectLastInsertedId = deploy.getSelectLastInsertedId();
    this.concurrencyMode = deploy.getConcurrencyMode();
    this.updateChangesOnly = deploy.isUpdateChangesOnly();
    this.indexDefinitions = deploy.getIndexDefinitions();

    this.readAuditing = deploy.isReadAuditing();
    this.draftable = deploy.isDraftable();
    this.draftableElement = deploy.isDraftableElement();
    this.historySupport = deploy.isHistorySupport();
    this.draftTable = deploy.getDraftTable();
    this.baseTable = InternString.intern(deploy.getBaseTable());
    this.baseTableAsOf = deploy.getBaseTableAsOf();
    this.baseTableVersionsBetween = deploy.getBaseTableVersionsBetween();
    this.dependentTables = deploy.getDependentTables();
    this.dbComment = deploy.getDbComment();
    this.autoTunable = EntityType.ORM == entityType && (beanFinder == null);

    // helper object used to derive lists of properties
    DeployBeanPropertyLists listHelper = new DeployBeanPropertyLists(owner, this, deploy);

    this.softDeleteProperty = listHelper.getSoftDeleteProperty();
    this.softDelete = (softDeleteProperty != null);
    this.idProperty = listHelper.getId();
    this.versionProperty = listHelper.getVersionProperty();
    this.unmappedJson = listHelper.getUnmappedJson();
    this.tenant = listHelper.getTenant();
    this.draft = listHelper.getDraft();
    this.draftDirty = listHelper.getDraftDirty();
    this.propMap = listHelper.getPropertyMap();
    this.propertiesTransient = listHelper.getTransients();
    this.propertiesNonTransient = listHelper.getNonTransients();
    this.propertiesBaseScalar = listHelper.getBaseScalar();
    this.propertiesEmbedded = listHelper.getEmbedded();
    this.propertiesLocal = listHelper.getLocal();
    this.propertiesMutable = listHelper.getMutable();
    this.unidirectional = listHelper.getUnidirectional();
    this.propertiesOne = listHelper.getOnes();
    this.propertiesOneExportedSave = listHelper.getOneExportedSave();
    this.propertiesOneExportedDelete = listHelper.getOneExportedDelete();
    this.propertiesOneImported = listHelper.getOneImported();
    this.propertiesOneImportedSave = listHelper.getOneImportedSave();
    this.propertiesOneImportedDelete = listHelper.getOneImportedDelete();

    this.propertiesMany = listHelper.getMany();
    this.propertiesNonMany = listHelper.getNonMany();
    this.propertiesManySave = listHelper.getManySave();
    this.propertiesManyDelete = listHelper.getManyDelete();
    this.propertiesManyToMany = listHelper.getManyToMany();
    this.propertiesGenInsert = listHelper.getGeneratedInsert();
    this.propertiesGenUpdate = listHelper.getGeneratedUpdate();

    this.derivedTableJoins = listHelper.getTableJoin();

    boolean noRelationships = propertiesOne.length + propertiesMany.length == 0;

    this.cacheSharableBeans = noRelationships && deploy.getCacheOptions().isReadOnly();
    this.cacheHelp = new BeanDescriptorCacheHelp<>(this, owner.getCacheManager(), deploy.getCacheOptions(), cacheSharableBeans, propertiesOneImported);
    this.jsonHelp = new BeanDescriptorJsonHelp<>(this);
    this.draftHelp = new BeanDescriptorDraftHelp<>(this);

    this.docStoreAdapter = owner.createDocStoreBeanAdapter(this, deploy);
    this.docStoreQueueId = docStoreAdapter.getQueueId();

    // Check if there are no cascade save associated beans ( subject to change
    // in initialiseOther()). Note that if we are in an inheritance hierarchy
    // then we also need to check every BeanDescriptors in the InheritInfo as
    // well. We do that later in initialiseOther().

    saveRecurseSkippable = (0 == (propertiesOneExportedSave.length + propertiesOneImportedSave.length + propertiesManySave.length));

    // Check if there are no cascade delete associated beans (also subject to
    // change in initialiseOther()).
    deleteRecurseSkippable = (0 == (propertiesOneExportedDelete.length + propertiesOneImportedDelete.length + propertiesManyDelete.length));

    // object used to handle Id values
    this.idBinder = owner.createIdBinder(idProperty);
    this.whenModifiedProperty = findWhenModifiedProperty();
    this.whenCreatedProperty = findWhenCreatedProperty();

    // derive the index position of the Id and Version properties
    if (Modifier.isAbstract(beanType.getModifiers())) {
      this.idPropertyIndex = -1;
      this.versionPropertyIndex = -1;
      this.unloadProperties = new int[0];
      this.propertiesIndex = new BeanProperty[0];

    } else {
      EntityBeanIntercept ebi = prototypeEntityBean._ebean_getIntercept();
      this.idPropertyIndex = (idProperty == null) ? -1 : ebi.findProperty(idProperty.getName());
      this.versionPropertyIndex = (versionProperty == null) ? -1 : ebi.findProperty(versionProperty.getName());
      //this.unloadProperties = derivePropertiesToUnload(prototypeEntityBean);
      this.propertiesIndex = new BeanProperty[ebi.getPropertyLength()];
      for (int i = 0; i < propertiesIndex.length; i++) {
        propertiesIndex[i] = propMap.get(ebi.getProperty(i));
      }
    }
  }

  /**
   * Return the id used in profiling to identify the bean type.
   */
  @Override
  public short getProfileId() {
    return profileBeanId;
  }

  /**
   * Derive an array of property positions for properties that are initialised in the constructor.
   * These properties need to be unloaded when populating beans for queries.
   */
  private int[] derivePropertiesToUnload(EntityBean prototypeEntityBean) {

    boolean[] loaded = prototypeEntityBean._ebean_getIntercept().getLoaded();
    int[] props = new int[loaded.length];
    int pos = 0;

    // collect the positions of the properties initialised in the default constructor.
    for (int i = 0; i < loaded.length; i++) {
      if (loaded[i]) {
        props[pos++] = i;
      }
    }

    if (pos == 0) {
      // nothing set in the constructor
      return new int[0];
    }

    // populate a smaller/minimal array
    int[] unload = new int[pos];
    System.arraycopy(props, 0, unload, 0, pos);
    return unload;
  }

  /**
   * Create an entity bean that is used as a prototype/factory to create new instances.
   */
  private EntityBean createPrototypeEntityBean(Class<T> beanType) {
    if (Modifier.isAbstract(beanType.getModifiers())) {
      return null;
    }
    try {
      try {
        Constructor<T> ctor = beanType.getConstructor(ConstructorMarker.class);
        return (EntityBean) ctor.newInstance(new Object[1]);
      } catch (NoSuchMethodError e) {
        return (EntityBean) beanType.newInstance();
      }
    } catch (Exception e) {
      throw new IllegalStateException("Error trying to create the prototypeEntityBean for " + beanType, e);
    }
  }

  /**
   * Return the ServerConfig.
   */
  public ServerConfig getServerConfig() {
    return owner.getServerConfig();
  }

  /**
   * Set the server. Primarily so that the Many's can lazy load.
   */
  public void setEbeanServer(SpiEbeanServer ebeanServer) {
    this.ebeanServer = ebeanServer;
    for (BeanPropertyAssocMany<?> aPropertiesMany : propertiesMany) {
      // used for creating lazy loading lists etc
      aPropertiesMany.setLoader(ebeanServer);
    }
  }

  /**
   * Return the EbeanServer instance that owns this BeanDescriptor.
   */
  public SpiEbeanServer getEbeanServer() {
    return ebeanServer;
  }

  /**
   * Return true if this is a "Doc Store only" entity bean.
   */
  @Override
  public boolean isDocStoreOnly() {
    return EntityType.DOC == entityType;
  }

  /**
   * Return the type of this domain object.
   */
  public EntityType getEntityType() {
    return entityType;
  }

  public String[] getProperties() {
    return properties;
  }

  /**
   * Initialise the Id properties first.
   * <p>
   * These properties need to be initialised prior to the association properties
   * as they are used to get the imported and exported properties.
   * </p>
   *
   * @param withHistoryTables map populated if @History is supported on this entity bean
   */
  public void initialiseId(Map<String, String> withHistoryTables, Map<String, String> draftTables) {

    if (logger.isTraceEnabled()) {
      logger.trace("BeanDescriptor initialise " + fullName);
    }

    if (draftable) {
      draftTables.put(baseTable, draftTable);
    }
    if (historySupport) {
      // add mapping (used to swap out baseTable for asOf queries)
      withHistoryTables.put(baseTable, baseTableAsOf);
    }

    if (inheritInfo != null) {
      inheritInfo.setDescriptor(this);
    }

    if (isEmbedded()) {
      // initialise all the properties
      for (BeanProperty prop : propertiesAll()) {
        prop.initialise();
      }
    } else {
      // initialise just the Id properties
      if (idProperty != null) {
        idProperty.initialise();
      }
    }
  }

  /**
   * Initialise the exported and imported parts for associated properties.
   *
   * @param asOfTableMap   the map of base tables to associated 'with history' tables
   * @param asOfViewSuffix the suffix added to the table name to derive the 'with history' view name
   * @param draftTableMap  the map of base tables to associated 'draft' tables.
   */
  public void initialiseOther(Map<String, String> asOfTableMap, String asOfViewSuffix, Map<String, String> draftTableMap) {

    for (BeanPropertyAssocMany<?> aPropertiesManyToMany1 : propertiesManyToMany) {
      // register associated draft table for M2M intersection
      aPropertiesManyToMany1.registerDraftIntersectionTable(draftTableMap);
    }

    if (historySupport) {
      // history support on this bean so check all associated intersection tables
      // and if they are not excluded register the associated 'with history' table
      for (BeanPropertyAssocMany<?> aPropertiesManyToMany : propertiesManyToMany) {
        // register associated history table for M2M intersection
        if (!aPropertiesManyToMany.isExcludedFromHistory()) {
          TableJoin intersectionTableJoin = aPropertiesManyToMany.getIntersectionTableJoin();
          String intersectionTableName = intersectionTableJoin.getTable();
          asOfTableMap.put(intersectionTableName, intersectionTableName + asOfViewSuffix);
        }
      }
    }

    if (!isEmbedded()) {
      // initialise all the non-id properties
      for (BeanProperty prop : propertiesAll()) {
        if (!prop.isId()) {
          prop.initialise();
        }
        prop.registerColumn(this, null);
      }
    }

    if (unidirectional != null) {
      unidirectional.initialise();
    }

    idBinder.initialise();
    idBinderInLHSSql = idBinder.getBindIdInSql(baseTableAlias);
    idBinderIdSql = idBinder.getBindIdSql(baseTableAlias);
    String idBinderInLHSSqlNoAlias = idBinder.getBindIdInSql(null);
    String idEqualsSql = idBinder.getBindIdSql(null);

    deleteByIdSql = "delete from " + baseTable + " where " + idEqualsSql;
    whereIdInSql = " where " + idBinderInLHSSqlNoAlias + " ";
    deleteByIdInSql = "delete from " + baseTable + whereIdInSql;

    if (softDelete) {
      softDeleteByIdSql = "update " + baseTable + " set " + getSoftDeleteDbSet() + " where " + idEqualsSql;
      softDeleteByIdInSql = "update " + baseTable + " set " + getSoftDeleteDbSet() + " where " + idBinderInLHSSqlNoAlias + " ";
    } else {
      softDeleteByIdSql = null;
      softDeleteByIdInSql = null;
    }
  }

  void registerColumn(String dbColumn, String path) {
    String key = dbColumn.toLowerCase();
    // check for clash with imported OneToOne PK
    if (!columnPath.containsKey(key)) {
      columnPath.put(key, path);
    }
  }

  void registerTable(String baseTable, BeanPropertyAssoc<?> assocProperty) {
    if (baseTable != null) {
      tablePath.put(baseTable.toLowerCase(), assocProperty);
    }
  }

  /**
   * Perform last initialisation for the descriptor.
   */
  public void initLast() {

    for (BeanProperty prop : propertiesNonTransient) {
      if (prop.isUnique()) {
        propertiesUnique.add(new BeanProperty[] { prop });
      }
    }
    // convert unique columns to properties
    if (indexDefinitions != null) {
      for (IndexDefinition indexDef : indexDefinitions) {
        if (indexDef.isUnique()) {
          addUniqueColumns(indexDef);
        }
      }
    }
    docStoreEmbeddedInvalidation = docStoreAdapter.hasEmbeddedInvalidation();
  }

  private void addUniqueColumns(IndexDefinition indexDef) {
    String[] cols = indexDef.getColumns();
    BeanProperty[] props = new BeanProperty[cols.length];
    for (int i = 0; i < cols.length; i++) {
      String propName = findBeanPath("", cols[i]);
      if (propName == null) {
        return;
      }
      props[i] = findBeanProperty(propName);
    }
    if (props.length == 1) {
      for (BeanProperty[] inserted : propertiesUnique) {
        if (inserted.length == 1 && inserted[0].equals(props[0])) {
          return; // do not insert duplicates
        }
      }
    }
    propertiesUnique.add(props);
  }

  /**
   * Initialise the document mapping.
   */
  @SuppressWarnings("unchecked")
  public void initialiseDocMapping() {
    for (BeanPropertyAssocMany<?> aPropertiesMany : propertiesMany) {
      aPropertiesMany.initialisePostTarget();
    }
    if (inheritInfo != null && !inheritInfo.isRoot()) {
      docStoreAdapter = (DocStoreBeanAdapter<T>) inheritInfo.getRoot().desc().docStoreAdapter();
    }
    docMapping = docStoreAdapter.createDocMapping();
    docStoreAdapter.registerPaths();
    cacheHelp.deriveNotifyFlags();
  }

  public void initInheritInfo() {
    if (inheritInfo != null) {
      // need to check every BeanDescriptor in the inheritance hierarchy
      if (saveRecurseSkippable) {
        saveRecurseSkippable = inheritInfo.isSaveRecurseSkippable();
      }
      if (deleteRecurseSkippable) {
        deleteRecurseSkippable = inheritInfo.isDeleteRecurseSkippable();
      }
    }
  }

  public void merge(EntityBean bean, EntityBean existing) {

    EntityBeanIntercept fromEbi = bean._ebean_getIntercept();
    EntityBeanIntercept toEbi = existing._ebean_getIntercept();

    int propertyLength = toEbi.getPropertyLength();
    String[] names = getProperties();

    for (int i = 0; i < propertyLength; i++) {

      if (fromEbi.isLoadedProperty(i)) {
        BeanProperty property = getBeanProperty(names[i]);
        if (!toEbi.isLoadedProperty(i)) {
          Object val = property.getValue(bean);
          property.setValue(existing, val);
        } else if (property.isMany()) {
          property.merge(bean, existing);
        }
      }
    }
  }

  /**
   * Return the ReadAuditLogger for logging read audit events.
   */
  public ReadAuditLogger getReadAuditLogger() {
    return ebeanServer.getReadAuditLogger();
  }

  /**
   * Return the ReadAuditPrepare for preparing read audit events prior to logging.
   */
  public ReadAuditPrepare getReadAuditPrepare() {
    return ebeanServer.getReadAuditPrepare();
  }

  public boolean isChangeLog() {
    return changeLogFilter != null;
  }

  /**
   * Return true if this request should be included in the change log.
   */
  public BeanChange getChangeLogBean(PersistRequestBean<T> request) {
    switch (request.getType()) {
      case INSERT:
        return changeLogFilter.includeInsert(request) ? insertBeanChange(request) : null;
      case UPDATE:
      case SOFT_DELETE:
        return changeLogFilter.includeUpdate(request) ? updateBeanChange(request) : null;
      case DELETE:
        return changeLogFilter.includeDelete(request) ? deleteBeanChange(request) : null;
      default:
        throw new IllegalStateException("Unhandled request type " + request.getType());
    }
  }

  private BeanChange beanChange(ChangeType type, Object id, String data, String oldData) {
    Object tenantId = ebeanServer.currentTenantId();
    return new BeanChange(name, tenantId, id, type, data, oldData);
  }

  /**
   * Return the bean change for a delete.
   */
  private BeanChange deleteBeanChange(PersistRequestBean<T> request) {
    return beanChange(ChangeType.DELETE, request.getBeanId(), null, null);
  }

  /**
   * Return the bean change for an update generating 'new values' and 'old values' in JSON form.
   */
  private BeanChange updateBeanChange(PersistRequestBean<T> request) {

    try {
      BeanChangeJson changeJson = new BeanChangeJson(this, request.isStatelessUpdate());
      request.getEntityBeanIntercept().addDirtyPropertyValues(changeJson);
      changeJson.flush();

      return beanChange(ChangeType.UPDATE, request.getBeanId(), changeJson.newJson(), changeJson.oldJson());

    } catch (RuntimeException e) {
      logger.error("Failed to write ChangeLog entry for update", e);
      return null;
    }
  }

  /**
   * Return the bean change for an insert.
   */
  private BeanChange insertBeanChange(PersistRequestBean<T> request) {

    try {
      StringWriter writer = new StringWriter(200);
      SpiJsonWriter jsonWriter = createJsonWriter(writer);

      jsonWriteForInsert(jsonWriter, request.getEntityBean());
      jsonWriter.gen().flush();

      return beanChange(ChangeType.INSERT, request.getBeanId(), writer.toString(), null);

    } catch (IOException e) {
      logger.error("Failed to write ChangeLog entry for insert", e);
      return null;
    }
  }

  SpiJsonWriter createJsonWriter(StringWriter writer) {
    return ebeanServer.jsonExtended().createJsonWriter(writer);
  }

  /**
   * Populate the diff for inserts with flattened non-null property values.
   */
  protected void jsonWriteForInsert(SpiJsonWriter jsonWriter, EntityBean newBean) throws IOException {
    jsonWriter.writeStartObject();
    for (BeanProperty prop : propertiesBaseScalar) {
      prop.jsonWriteForInsert(jsonWriter, newBean);
    }
    for (BeanPropertyAssocOne<?> prop : propertiesOne) {
      prop.jsonWriteForInsert(jsonWriter, newBean);
    }
    for (BeanPropertyAssocOne<?> prop : propertiesEmbedded) {
      prop.jsonWriteForInsert(jsonWriter, newBean);
    }
    jsonWriter.writeEndObject();
  }

  public SqlUpdate deleteById(Object id, List<Object> idList, boolean softDelete) {
    if (id != null) {
      return deleteById(id, softDelete);
    } else {
      return deleteByIdList(idList, softDelete);
    }
  }

  /**
   * Return the "where id in" sql (for use with UpdateQuery).
   */
  public String getWhereIdInSql() {
    return whereIdInSql;
  }

  /**
   * Return the "delete by id" sql.
   */
  public String getDeleteByIdInSql() {
    return deleteByIdInSql;
  }

  /**
   * Return SQL that can be used to delete a list of Id's without any optimistic
   * concurrency checking.
   */
  private SqlUpdate deleteByIdList(List<Object> idList, boolean softDelete) {

    String baseSql = softDelete ? softDeleteByIdInSql : deleteByIdInSql;
    StringBuilder sb = new StringBuilder(baseSql);
    String inClause = idBinder.getIdInValueExprDelete(idList.size());
    sb.append(inClause);

    DefaultSqlUpdate delete = new DefaultSqlUpdate(sb.toString());
    idBinder.addIdInBindValues(delete, idList);
<<<<<<< HEAD

=======
>>>>>>> 0a1747d8
    return delete;
  }

  /**
   * Return SQL that can be used to delete by Id without any optimistic
   * concurrency checking.
   */
  private SqlUpdate deleteById(Object id, boolean softDelete) {

    String baseSql = softDelete ? softDeleteByIdSql : deleteByIdSql;
    DefaultSqlUpdate sqlDelete = new DefaultSqlUpdate(baseSql);

    Object[] bindValues = idBinder.getBindValues(id);
    for (Object bindValue : bindValues) {
      sqlDelete.addParameter(bindValue);
    }

    return sqlDelete;
  }

  /**
   * Add objects to ElPropertyDeploy etc. These are used so that expressions on
   * foreign keys don't require an extra join.
   */
  public void add(BeanFkeyProperty fkey) {
    elDeployCache.put(fkey.getName(), fkey);
  }

  public void initialiseFkeys() {
    for (BeanPropertyAssocOne<?> aPropertiesOneImported : propertiesOneImported) {
      if (!aPropertiesOneImported.isFormula()) {
        aPropertiesOneImported.addFkey();
      }
    }
  }

  /**
   * Return the cache options.
   */
  public CacheOptions getCacheOptions() {
    return cacheHelp.getCacheOptions();
  }

  /**
   * Return the Encrypt key given the BeanProperty.
   */
  public EncryptKey getEncryptKey(BeanProperty p) {
    return owner.getEncryptKey(baseTable, p.getDbColumn());
  }

  /**
   * Return the Encrypt key given the table and column name.
   */
  public EncryptKey getEncryptKey(String tableName, String columnName) {
    return owner.getEncryptKey(tableName, columnName);
  }

  /**
   * Return true if this bean type has a default select clause that is not
   * simply select all properties.
   */
  public boolean hasDefaultSelectClause() {
    return defaultSelectClause != null;
  }

  /**
   * Return the default select clause.
   */
  public String getDefaultSelectClause() {
    return defaultSelectClause;
  }

  /**
   * Return true if this object is the root level object in its entity
   * inheritance.
   */
  @Override
  public boolean isInheritanceRoot() {
    return inheritInfo == null || inheritInfo.isRoot();
  }

  /**
   * Return true if this type maps to a root type of a doc store document (not embedded or ignored).
   */
  @Override
  public boolean isDocStoreMapped() {
    return docStoreAdapter.isMapped();
  }

  /**
   * Return true if this bean type has embedded doc store invalidation.
   */
  public boolean isDocStoreEmbeddedInvalidation() {
    return docStoreEmbeddedInvalidation;
  }

  /**
   * Return the queueId used to uniquely identify this type when queuing an index updateAdd.
   */
  @Override
  public String getDocStoreQueueId() {
    return docStoreQueueId;
  }

  @Override
  public DocumentMapping getDocMapping() {
    return docMapping;
  }

  /**
   * Return the doc store helper for this bean type.
   */
  @Override
  public BeanDocType<T> docStore() {
    return docStoreAdapter;
  }

  /**
   * Return doc store adapter for internal use for processing persist requests.
   */
  public DocStoreBeanAdapter<T> docStoreAdapter() {
    return docStoreAdapter;
  }

  /**
   * Build the Document mapping recursively with the given prefix relative to the root of the document.
   */
  public void docStoreMapping(final DocMappingBuilder mapping, final String prefix) {

    if (prefix != null && idProperty != null) {
      // id property not included in the
      idProperty.docStoreMapping(mapping, prefix);
    }

    if (inheritInfo != null) {
      String discCol = inheritInfo.getDiscriminatorColumn();
      if (Types.VARCHAR == inheritInfo.getDiscriminatorType()) {
        mapping.add(new DocPropertyMapping(discCol, DocPropertyType.ENUM));
      } else {
        mapping.add(new DocPropertyMapping(discCol, DocPropertyType.INTEGER));
      }
    }
    for (BeanProperty prop : propertiesNonTransient) {
      prop.docStoreMapping(mapping, prefix);
    }
    if (inheritInfo != null) {
      inheritInfo.visitChildren(inheritInfo1 -> {
        for (BeanProperty localProperty : inheritInfo1.localProperties()) {
          localProperty.docStoreMapping(mapping, prefix);
        }
      });
    }
  }

  /**
   * Return the root bean type if part of inheritance hierarchy.
   */
  @Override
  public BeanType<?> root() {
    if (inheritInfo != null && !inheritInfo.isRoot()) {
      return inheritInfo.getRoot().desc();
    }
    return this;
  }

  /**
   * Return the full name taking into account inheritance.
   */
  public String rootName() {
    if (inheritInfo != null && !inheritInfo.isRoot()) {
      return inheritInfo.getRoot().desc().getName();
    }
    return name;
  }

  /**
   * Return the named ORM query.
   */
  public String getNamedQuery(String name) {
    return namedQuery.get(name);
  }

  /**
   * Return the named RawSql query.
   */
  public SpiRawSql getNamedRawSql(String named) {
    return namedRawSql.get(named);
  }

  /**
   * Return the type of DocStoreMode that should occur for this type of persist request
   * given the transactions requested mode.
   */
  public DocStoreMode getDocStoreMode(PersistRequest.Type persistType, DocStoreMode txnMode) {
    return docStoreAdapter.getMode(persistType, txnMode);
  }

  public void docStoreInsert(Object idValue, PersistRequestBean<T> persistRequest, DocStoreUpdateContext bulkUpdate) throws IOException {
    docStoreAdapter.insert(idValue, persistRequest, bulkUpdate);
  }

  public void docStoreUpdate(Object idValue, PersistRequestBean<T> persistRequest, DocStoreUpdateContext bulkUpdate) throws IOException {
    docStoreAdapter.update(idValue, persistRequest, bulkUpdate);
  }

  /**
   * Check if this update invalidates an embedded part of a doc store document.
   */
  public void docStoreUpdateEmbedded(PersistRequestBean<T> request, DocStoreUpdates docStoreUpdates) {
    docStoreAdapter.updateEmbedded(request, docStoreUpdates);
  }

  public void docStoreDeleteById(Object idValue, DocStoreUpdateContext txn) throws IOException {
    docStoreAdapter.deleteById(idValue, txn);
  }

  public T publish(T draftBean, T liveBean) {
    return draftHelp.publish(draftBean, liveBean);
  }

  /**
   * Reset properties on the draft bean based on @DraftDirty and @DraftReset.
   */
  public boolean draftReset(T draftBean) {
    return draftHelp.draftReset(draftBean);
  }

  /**
   * Return the draft dirty boolean property or null if there is not one assigned to this bean type.
   */
  public BeanProperty getDraftDirty() {
    return draftDirty;
  }

  /**
   * Prepare the query for multi-tenancy check for document store only use.
   */
  public void prepareQuery(SpiQuery<T> query) {
    if (tenant != null && !query.isNativeSql()) {
      Object tenantId = ebeanServer.currentTenantId();
      if (tenantId != null) {
        query.where().eq(tenant.getName(), tenantId);
      }
    }
    if (isDocStoreOnly()) {
      query.setUseDocStore(true);
    }
  }

  /**
   * Return true if there is bean or query caching for this type.
   */
  public boolean isCaching() {
    return cacheHelp.isCaching();
  }

  /**
   * Return true if there is currently bean caching for this type of bean.
   */
  @Override
  public boolean isBeanCaching() {
    return cacheHelp.isBeanCaching();
  }

  /**
   * Return true if there is query caching for this type of bean.
   */
  @Override
  public boolean isQueryCaching() {
    return cacheHelp.isQueryCaching();
  }

  public boolean isManyPropCaching() {
    return isBeanCaching();
  }

  /**
   * Return true if the persist request needs to notify the cache.
   */
  public boolean isCacheNotify(PersistRequest.Type type, boolean publish) {
    if (draftable && !publish) {
      // no caching when editing draft beans
      return false;
    }
    return cacheHelp.isCacheNotify(type);
  }

  @Override
  public void clearBeanCache() {
    cacheHelp.beanCacheClear();
  }

  /**
   * Clear the query cache.
   */
  @Override
  public void clearQueryCache() {
    cacheHelp.queryCacheClear();
  }

  /**
   * Get a query result from the query cache.
   */
  public Object queryCacheGet(Object id) {
    return cacheHelp.queryCacheGet(id);
  }

  /**
   * Put a query result into the query cache.
   */
  public void queryCachePut(Object id, Object queryResult) {
    cacheHelp.queryCachePut(id, queryResult);
  }

  /**
   * Add a query cache clear into the changeSet.
   */
  public void queryCacheClear(CacheChangeSet changeSet) {
    cacheHelp.queryCacheClear(changeSet);
  }

  /**
   * Try to load the beanCollection from cache return true if successful.
   */
  public boolean cacheManyPropLoad(BeanPropertyAssocMany<?> many, BeanCollection<?> bc, Object parentId, Boolean readOnly) {
    return cacheHelp.manyPropLoad(many, bc, parentId, readOnly);
  }

  /**
   * Put the beanCollection into the cache.
   */
  public void cacheManyPropPut(BeanPropertyAssocMany<?> many, BeanCollection<?> bc, Object parentId) {
    cacheHelp.manyPropPut(many, bc, parentId);
  }

  /**
   * Update the bean collection entry in the cache.
   */
  public void cacheManyPropPut(String name, Object parentId, CachedManyIds entry) {
    cacheHelp.cachePutManyIds(parentId, name, entry);
  }

  public void cacheManyPropRemove(String propertyName, Object parentId) {
    cacheHelp.manyPropRemove(propertyName, parentId);
  }

  public void cacheManyPropClear(String propertyName) {
    cacheHelp.manyPropClear(propertyName);
  }

  /**
   * Extract the raw cache data from the embedded bean.
   */
  public CachedBeanData cacheEmbeddedBeanExtract(EntityBean bean) {
    return cacheHelp.beanExtractData(this, bean);
  }

  /**
   * Load the embedded bean (taking into account inheritance).
   */
  public EntityBean cacheEmbeddedBeanLoad(CachedBeanData data, PersistenceContext context) {
    return cacheHelp.embeddedBeanLoad(data, context);
  }

  /**
   * Load the embedded bean as the root type.
   */
  EntityBean cacheEmbeddedBeanLoadDirect(CachedBeanData data, PersistenceContext context) {
    return cacheHelp.embeddedBeanLoadDirect(data, context);
  }

  /**
   * Load the entity bean as the correct bean type.
   */
  EntityBean cacheBeanLoadDirect(Object id, Boolean readOnly, CachedBeanData data, PersistenceContext context) {
    return cacheHelp.loadBeanDirect(id, readOnly, data, context);
  }

  /**
   * Put the bean into the cache.
   */
  public void cacheBeanPut(T bean) {
    cacheBeanPut((EntityBean) bean);
  }

  /**
   * Put a bean into the bean cache (taking into account inheritance).
   */
  public void cacheBeanPut(EntityBean bean) {
    cacheHelp.beanCachePut(bean);
  }

  /**
   * Put a bean into the cache as the correct type.
   */
  void cacheBeanPutDirect(EntityBean bean) {
    cacheHelp.beanCachePutDirect(bean);
  }

  /**
   * Return a bean from the bean cache (or null).
   */
  public T cacheBeanGet(Object id, Boolean readOnly, PersistenceContext context) {
    return cacheHelp.beanCacheGet(id, readOnly, context);
  }

  /**
   * Remove a bean from the cache given its Id.
   */
  public void cacheHandleDeleteById(Object id) {
    cacheHelp.beanCacheRemove(id);
  }

  /**
   * Returns true if it managed to populate/load the bean from the cache.
   */
  public boolean cacheBeanLoad(EntityBean bean, EntityBeanIntercept ebi, Object id, PersistenceContext context) {
    return cacheHelp.beanCacheLoad(bean, ebi, id, context);
  }

  /**
   * Returns true if it managed to populate/load the bean from the cache.
   */
  public boolean cacheBeanLoad(EntityBeanIntercept ebi, PersistenceContext context) {
    EntityBean bean = ebi.getOwner();
    Object id = getId(bean);
    return cacheBeanLoad(bean, ebi, id, context);
  }

  /**
   * Try to hit the cache using the natural key.
   */
  public Object cacheNaturalKeyIdLookup(SpiQuery<T> query) {
    return cacheHelp.naturalKeyIdLookup(query);
  }

  public void cacheNaturalKeyPut(Object id, Object newKey) {
    cacheHelp.cacheNaturalKeyPut(id, newKey);
  }

  /**
   * Invalidate parts of cache due to SqlUpdate or external modification etc.
   */
  public void cacheHandleBulkUpdate(TableIUD tableIUD) {
    cacheHelp.handleBulkUpdate(tableIUD);
  }

  /**
   * Handle a delete by id request adding an cache change into the changeSet.
   */
  public void cacheHandleDeleteById(Object id, CacheChangeSet changeSet) {
    cacheHelp.handleDelete(id, changeSet);
  }

  /**
   * Remove a bean from the cache given its Id.
   */
  public void cacheHandleDelete(Object id, PersistRequestBean<T> deleteRequest, CacheChangeSet changeSet) {
    cacheHelp.handleDelete(id, deleteRequest, changeSet);
  }

  /**
   * Add the insert changes to the changeSet.
   */
  public void cacheHandleInsert(PersistRequestBean<T> insertRequest, CacheChangeSet changeSet) {
    cacheHelp.handleInsert(insertRequest, changeSet);
  }

  /**
   * Add the update to the changeSet.
   */
  public void cacheHandleUpdate(Object id, PersistRequestBean<T> updateRequest, CacheChangeSet changeSet) {
    cacheHelp.handleUpdate(id, updateRequest, changeSet);
  }

  /**
   * Apply the update to the cache.
   */
  public void cacheBeanUpdate(Object id, Map<String, Object> changes, boolean updateNaturalKey, long version) {
    cacheHelp.cacheBeanUpdate(id, changes, updateNaturalKey, version);
  }

  /**
   * Prepare the read audit of a findFutureList() query.
   */
  public void readAuditFutureList(SpiQuery<T> spiQuery) {
    if (isReadAuditing()) {
      ReadEvent event = new ReadEvent(fullName);
      // prepare in the foreground thread while we have the user context
      // information (query is processed/executed later in bg thread)
      readAuditPrepare(event);
      spiQuery.setFutureFetchAudit(event);
    }
  }

  /**
   * Write a bean read to the read audit log.
   */
  public void readAuditBean(String queryKey, String bindLog, Object bean) {
    ReadEvent event = new ReadEvent(fullName, queryKey, bindLog, getIdForJson(bean));
    readAuditPrepare(event);
    getReadAuditLogger().auditBean(event);
  }

  private void readAuditPrepare(ReadEvent event) {
    ReadAuditPrepare prepare = getReadAuditPrepare();
    if (prepare != null) {
      prepare.prepare(event);
    }
  }

  /**
   * Write a many bean read to the read audit log.
   */
  public void readAuditMany(String queryKey, String bindLog, List<Object> ids) {
    ReadEvent event = new ReadEvent(fullName, queryKey, bindLog, ids);
    readAuditPrepare(event);
    getReadAuditLogger().auditMany(event);
  }

  /**
   * Write a futureList many read to the read audit log.
   */
  public void readAuditFutureMany(ReadEvent event) {
    // this has already been prepared (in foreground thread)
    getReadAuditLogger().auditMany(event);
  }

  /**
   * Return the base table alias. This is always the first letter of the bean name.
   */
  public String getBaseTableAlias() {
    return baseTableAlias;
  }

  public void preAllocateIds(int batchSize) {
    if (idGenerator != null) {
      idGenerator.preAllocateIds(batchSize);
    }
  }

  public Object nextId(Transaction t) {
    if (idGenerator != null) {
      return idGenerator.nextId(t);
    } else {
      return null;
    }
  }

  public DeployPropertyParser createDeployPropertyParser() {
    return new DeployPropertyParser(this);
  }

  /**
   * Convert the logical orm update statement into sql by converting the bean
   * properties and bean name to database columns and table.
   */
  public String convertOrmUpdateToSql(String ormUpdateStatement) {
    return new DeployUpdateParser(this).parse(ormUpdateStatement);
  }

  @Override
  public List<MetaQueryPlanStatistic> collectQueryPlanStatistics(boolean reset) {
    return collectQueryPlanStatisticsInternal(reset, false);
  }

  @Override
  public List<MetaQueryPlanStatistic> collectAllQueryPlanStatistics(boolean reset) {
    return collectQueryPlanStatisticsInternal(reset, false);
  }

  public List<MetaQueryPlanStatistic> collectQueryPlanStatisticsInternal(boolean reset, boolean collectAll) {
    List<MetaQueryPlanStatistic> list = new ArrayList<>(queryPlanCache.size());
    for (CQueryPlan queryPlan : queryPlanCache.values()) {
      Snapshot snapshot = queryPlan.getSnapshot(reset);
      if (collectAll || snapshot.getExecutionCount() > 0) {
        list.add(snapshot);
      }
    }
    return list;
  }

  /**
   * Reset the statistics on all the query plans.
   */
  public void clearQueryStatistics() {
    for (CQueryPlan queryPlan : queryPlanCache.values()) {
      queryPlan.resetStatistics();
    }
  }

  /**
   * Execute the postLoad if a BeanPostLoad exists for this bean.
   */
  public void postLoad(Object bean) {
    if (beanPostLoad != null) {
      beanPostLoad.postLoad(bean);
    }
  }

  public CQueryPlan getQueryPlan(CQueryPlanKey key) {
    return queryPlanCache.get(key);
  }

  public void putQueryPlan(CQueryPlanKey key, CQueryPlan plan) {
    queryPlanCache.put(key, plan);
  }

  /**
   * Get a UpdatePlan for a given hash.
   */
  public SpiUpdatePlan getUpdatePlan(String key) {
    return updatePlanCache.get(key);
  }

  /**
   * Add a UpdatePlan to the cache with a given hash.
   */
  public void putUpdatePlan(String key, SpiUpdatePlan plan) {
    updatePlanCache.put(key, plan);
  }

  /**
   * Return a Sql update statement to set the importedId value (deferred execution).
   */
  public String getUpdateImportedIdSql(ImportedId prop) {
    return "update " + baseTable + " set " + prop.importedIdClause() + " where " + idBinder.getBindIdSql(null);
  }

  /**
   * Return true if updates should only include changed properties. Otherwise
   * all loaded properties are included in the update.
   */
  public boolean isUpdateChangesOnly() {
    return updateChangesOnly;
  }

  /**
   * Return true if save does not recurse to other beans. That is return true if
   * there are no assoc one or assoc many beans that cascade save.
   */
  public boolean isSaveRecurseSkippable() {
    return saveRecurseSkippable;
  }

  /**
   * Return true if delete does not recurse to other beans. That is return true
   * if there are no assoc one or assoc many beans that cascade delete.
   */
  public boolean isDeleteRecurseSkippable() {
    return deleteRecurseSkippable;
  }

  /**
   * Return true if delete can use a single SQL statement.
   * <p>
   * This implies cascade delete does not continue depth wise and that this is no
   * associated L2 bean caching.
   */
  public boolean isDeleteByStatement() {
    return deleteRecurseSkippable && !isBeanCaching();
  }

  /**
   * Return the 'when modified' property if there is one defined.
   */
  @Override
  public BeanProperty getWhenModifiedProperty() {
    return whenModifiedProperty;
  }

  /**
   * Return the 'when created' property if there is one defined.
   */
  @Override
  public BeanProperty getWhenCreatedProperty() {
    return whenCreatedProperty;
  }

  /**
   * Find a property annotated with @WhenCreated or @CreatedTimestamp.
   */
  private BeanProperty findWhenCreatedProperty() {

    for (BeanProperty aPropertiesBaseScalar : propertiesBaseScalar) {
      if (aPropertiesBaseScalar.isGeneratedWhenCreated()) {
        return aPropertiesBaseScalar;
      }
    }
    return null;
  }

  /**
   * Find a property annotated with @WhenModified or @UpdatedTimestamp.
   */
  private BeanProperty findWhenModifiedProperty() {

    for (BeanProperty aPropertiesBaseScalar : propertiesBaseScalar) {
      if (aPropertiesBaseScalar.isGeneratedWhenModified()) {
        return aPropertiesBaseScalar;
      }
    }
    return null;
  }

  /**
   * Return the many property included in the query or null if one is not.
   */
  public BeanPropertyAssocMany<?> getManyProperty(SpiQuery<?> query) {

    OrmQueryDetail detail = query.getDetail();
    for (BeanPropertyAssocMany<?> aPropertiesMany : propertiesMany) {
      if (detail.includesPath(aPropertiesMany.getName())) {
        return aPropertiesMany;
      }
    }

    return null;
  }

  /**
   * Return a raw expression for 'where parent id in ...' clause.
   */
  public String getParentIdInExpr(int parentIdSize, String rawWhere) {
    String inClause = idBinder.getIdInValueExpr(false, parentIdSize);
    return idBinder.isIdInExpandedForm() ? inClause : rawWhere + inClause;
  }

  /**
   * Return the IdBinder which is helpful for handling the various types of Id.
   */
  public IdBinder getIdBinder() {
    return idBinder;
  }

  /**
   * Return true if this bean type has a simple single Id property.
   */
  public boolean isSimpleId() {
    return idBinder instanceof IdBinderSimple;
  }

  /**
   * Return true if this type has a simple Id and the platform supports mutli-value binding.
   */
  public boolean isMultiValueIdSupported() {
    return multiValueSupported && isSimpleId();
  }

  /**
   * Return the sql for binding an id. This is the columns with table alias that
   * make up the id.
   */
  public String getIdBinderIdSql(String alias) {
    if (alias == null) {
      return idBinderIdSql;
    } else {
      return idBinder.getBindIdSql(alias);
    }
  }

  /**
   * Return the sql for binding id's using an IN clause.
   */
  public String getIdBinderInLHSSql() {
    return idBinderInLHSSql;
  }

  /**
   * Bind the idValue to the preparedStatement.
   * <p>
   * This takes care of the various id types such as embedded beans etc.
   * </p>
   */
  public void bindId(DataBind dataBind, Object idValue) throws SQLException {
    idBinder.bindId(dataBind, idValue);
  }

  /**
   * Return the id as an array of scalar bindable values.
   * <p>
   * This 'flattens' any EmbeddedId or multiple Id property cases.
   * </p>
   */
  public Object[] getBindIdValues(Object idValue) {
    return idBinder.getBindValues(idValue);
  }

  @Override
  @SuppressWarnings("unchecked")
  public T createBean() {
    return (T) createEntityBean(true);
  }

  /**
   * Creates a new EntityBean.
   * The parameter <code>isNew</code> controls either this is a new bean (then
   * {@link BeanPostConstructListener#postCreate(Object)} will be invoked) or
   * a reference (then {@link BeanPostLoad#postLoad(Object)} will be invoked
   * on first access (lazy load) or immediately (eager load)
   */
  public EntityBean createEntityBean(boolean isNew) {
    try {
      EntityBean bean = (EntityBean) prototypeEntityBean._ebean_newInstance();

      if (beanPostConstructListener != null) {
        beanPostConstructListener.autowire(bean); // calls all registered listeners
        beanPostConstructListener.postConstruct(bean); // calls first the @PostConstruct method and then the listeners
      }

      int[] unloadProperties = this.unloadProperties;
      if (unloadProperties == null) {
        synchronized (this) {
          if (this.unloadProperties == null) {
            unloadProperties = this.unloadProperties = derivePropertiesToUnload(bean);
          }
        }
      }
      if (unloadProperties.length > 0) {
        // 'unload' any properties initialised in the default constructor
        EntityBeanIntercept ebi = bean._ebean_getIntercept();
        for (int unloadProperty : unloadProperties) {
          ebi.setPropertyUnloaded(unloadProperty);
        }
      }
      if (beanPostConstructListener != null && isNew) {
        beanPostConstructListener.postCreate(bean);
        // if bean is not new, postLoad will be executed later in the bean's lifecycle
      }
      return bean;

    } catch (Exception ex) {
      throw new PersistenceException(ex);
    }
  }

  /**
   * Creates a new entitybean without invoking {@link BeanPostConstructListener#postCreate(Object)}
   */
  public EntityBean createEntityBean() {
    return createEntityBean(false);
  }

  /**
   * Create a reference bean based on the id.
   */
  @SuppressWarnings("unchecked")
  public T createReference(Boolean readOnly, boolean disableLazyLoad, Object id, PersistenceContext pc) {

    if (cacheSharableBeans && !disableLazyLoad && !Boolean.FALSE.equals(readOnly)) {
      CachedBeanData d = cacheHelp.beanCacheGetData(id);
      if (d != null) {
        Object shareableBean = d.getSharableBean();
        if (shareableBean != null) {
          if (isReadAuditing()) {
            readAuditBean("ref", "", shareableBean);
          }
          return (T) shareableBean;
        }
      }
    }
    try {
      EntityBean eb = createEntityBean();
      id = convertSetId(id, eb);

      EntityBeanIntercept ebi = eb._ebean_getIntercept();
      if (disableLazyLoad) {
        ebi.setDisableLazyLoad(true);
      } else {
        ebi.setBeanLoader(ebeanServer);
      }
      ebi.setReference(idPropertyIndex);
      if (Boolean.TRUE == readOnly) {
        ebi.setReadOnly(true);
      }
      if (pc != null) {
        contextPut(pc, id, eb);
        ebi.setPersistenceContext(pc);
      }

      return (T) eb;

    } catch (Exception ex) {
      throw new PersistenceException(ex);
    }
  }

  /**
   * Return the bean property traversing the object graph and taking into
   * account inheritance.
   */
  public BeanProperty getBeanPropertyFromPath(String path) {
    BeanDescriptor<?> other = this;
    while (true) {

      String[] split = SplitName.splitBegin(path);
      if (split[1] == null) {
        return other._findBeanProperty(split[0]);
      }
      BeanPropertyAssoc<?> assocProp = (BeanPropertyAssoc<?>) other._findBeanProperty(split[0]);
      BeanDescriptor<?> targetDesc = assocProp.getTargetDescriptor();

      path = split[1];
      other = targetDesc;
    }
  }

  @Override
  public BeanType<?> getBeanTypeAtPath(String path) {
    return getBeanDescriptor(path);
  }

  /**
   * Return the BeanDescriptor for a given path of Associated One or Many beans.
   */
  public BeanDescriptor<?> getBeanDescriptor(String path) {
    BeanDescriptor<?> result = this;
    while (true) {
      if (path == null) {
        return result;
      }
      String[] splitBegin = SplitName.splitBegin(path);

      BeanProperty beanProperty = result.findBeanProperty(splitBegin[0]);
      if (beanProperty instanceof BeanPropertyAssoc<?>) {
        BeanPropertyAssoc<?> assocProp = (BeanPropertyAssoc<?>) beanProperty;
        path = splitBegin[1];
        result = assocProp.getTargetDescriptor();

      } else {
        throw new PersistenceException("Invalid path " + path + " from " + result.getFullName());
      }
    }
  }

  /**
   * Return the BeanDescriptor of another bean type.
   */
  public <U> BeanDescriptor<U> getBeanDescriptor(Class<U> otherType) {
    return owner.getBeanDescriptor(otherType);
  }

  /**
   * Return the "shadow" property to support unidirectional relationships.
   * <p>
   * For bidirectional this is a real property on the bean. For unidirectional
   * relationships we have this 'shadow' property which is not externally
   * visible.
   * </p>
   */
  public BeanPropertyAssocOne<?> getUnidirectional() {
    BeanDescriptor<?> other = this;
    while (true) {
      if (other.unidirectional != null) {
        return other.unidirectional;
      }
      if (other.inheritInfo != null && !other.inheritInfo.isRoot()) {
        other = other.inheritInfo.getParent().desc();
        continue;
      }
      return null;
    }
  }

  /**
   * Get a property value from a bean of this type.
   */
  public Object getValue(EntityBean bean, String property) {
    return getBeanProperty(property).getValue(bean);
  }

  /**
   * Return true if this bean type should use IdGeneration.
   * <p>
   * If this is false and the Id is null it is assumed that a database auto
   * increment feature is being used to populate the id.
   * </p>
   */
  public boolean isUseIdGenerator() {
    return idGenerator != null;
  }

  /**
   * Return bean class name.
   */
  public String getDescriptorId() {
    return fullName;
  }

  /**
   * Return the class type this BeanDescriptor describes.
   */
  @Override
  public Class<T> getBeanType() {
    return beanType;
  }

  /**
   * Return the bean class name this descriptor is used for.
   * <p>
   * If this BeanDescriptor is for a table then this returns the table name
   * instead.
   * </p>
   */
  @Override
  public String getFullName() {
    return fullName;
  }

  /**
   * Return the short name of the entity bean.
   */
  @Override
  public String getName() {
    return name;
  }

  /**
   * Summary description.
   */
  @Override
  public String toString() {
    return fullName;
  }

  /**
   * Get the bean from the persistence context.
   */
  public Object contextGet(PersistenceContext pc, Object id) {
    return pc.get(rootBeanType, id);
  }

  /**
   * Get the bean from the persistence context with delete check option.
   */
  public PersistenceContext.WithOption contextGetWithOption(PersistenceContext pc, Object id) {
    return pc.getWithOption(rootBeanType, id);
  }

  /**
   * Put the bean into the persistence context.
   */
  public void contextPut(PersistenceContext pc, Object id, Object bean) {
    pc.put(rootBeanType, id, bean);
  }

  /**
   * Put the bean into the persistence context if it is absent.
   */
  public Object contextPutIfAbsent(PersistenceContext pc, Object id, EntityBean localBean) {
    return pc.putIfAbsent(rootBeanType, id, localBean);
  }

  /**
   * Create a reference bean and put it in the persistence context (and return it).
   */
  public Object contextRef(PersistenceContext pc, Boolean readOnly, boolean disableLazyLoad, Object id) {
    return createReference(readOnly, disableLazyLoad, id, pc);
  }

  /**
   * Clear a bean from the persistence context.
   */
  public void contextClear(PersistenceContext pc, Object idValue) {
    pc.clear(rootBeanType, idValue);
  }

  /**
   * Delete a bean from the persistence context (such that we don't fetch it in the same transaction).
   */
  public void contextDeleted(PersistenceContext pc, Object idValue) {
    pc.deleted(rootBeanType, idValue);
  }

  /**
   * Return the Id property name or null if no Id property exists.
   */
  public String getIdName() {
    return (idProperty == null) ? null : idProperty.getName();
  }

  /**
   * Helper method to return the unique property. If only one property makes up
   * the unique id then it's value is returned. If there is a concatenated
   * unique id then a Map is built with the keys being the names of the
   * properties that make up the unique id.
   */
  public Object getId(EntityBean bean) {
    return (idProperty == null) ? null : idProperty.getValueIntercept(bean);
  }

  @Override
  public Object beanId(Object bean) {
    return getId((EntityBean) bean);
  }

  @Override
  public Object getBeanId(T bean) {
    return getId((EntityBean) bean);
  }

  /**
   * Return the Id value for the bean with embeddedId beans converted into maps.
   * <p>
   * The usage is to provide simple id types for JSON processing (for embeddedId's).
   * </p>
   */
  public Object getIdForJson(Object bean) {
    return idBinder.getIdForJson((EntityBean) bean);
  }

  /**
   * Convert the idValue assuming embeddedId values are Maps.
   * <p>
   * The usage is to provide simple id types for JSON processing (for embeddedId's).
   * </p>
   */
  public Object convertIdFromJson(Object idValue) {
    return idBinder.convertIdFromJson(idValue);
  }

  /**
   * Return the default order by that may need to be added if a many property is
   * included in the query.
   */
  public String getDefaultOrderBy() {
    return idBinder.getDefaultOrderBy();
  }

  /**
   * Convert the type of the idValue if required.
   */
  public Object convertId(Object idValue) {
    return idBinder.convertId(idValue);
  }

  /**
   * Set the bean id value converting if necessary.
   */
  @Override
  public void setBeanId(T bean, Object idValue) {
    idBinder.convertSetId(idValue, (EntityBean) bean);
  }

  /**
   * Convert and set the id value.
   * <p>
   * If the bean is not null, the id value is set to the id property of the bean
   * after it has been converted to the correct type.
   * </p>
   */
  public Object convertSetId(Object idValue, EntityBean bean) {
    return idBinder.convertSetId(idValue, bean);
  }

  @Override
  public Property getProperty(String propName) {
    return findBeanProperty(propName);
  }

  /**
   * Get a BeanProperty by its name.
   */
  public BeanProperty getBeanProperty(String propName) {
    return propMap.get(propName);
  }

  public void sort(List<T> list, String sortByClause) {

    ElComparator<T> comparator = getElComparator(sortByClause);
    list.sort(comparator);
  }

  public ElComparator<T> getElComparator(String propNameOrSortBy) {
    return comparatorCache.computeIfAbsent(propNameOrSortBy, this::createComparator);
  }

  /**
   * Register all the assoc many properties on this bean that are not populated with the load context.
   * <p>
   * This provides further lazy loading via the load context.
   * </p>
   */
  public void lazyLoadRegister(String prefix, EntityBeanIntercept ebi, EntityBean bean, LoadContext loadContext) {

    // load the List/Set/Map proxy objects (deferred fetching of lists)
    BeanPropertyAssocMany<?>[] manys = propertiesMany();
    for (BeanPropertyAssocMany<?> many : manys) {
      if (!ebi.isLoadedProperty(many.getPropertyIndex())) {
        BeanCollection<?> ref = many.createReferenceIfNull(bean);
        if (ref != null && !ref.isRegisteredWithLoadContext()) {
          String path = SplitName.add(prefix, many.getName());
          loadContext.register(path, ref);
        }
      }
    }
  }

  /**
   * Return true if the lazy loading property is a Many in which case just
   * define a Reference for the collection and not invoke a query.
   */
  public boolean lazyLoadMany(EntityBeanIntercept ebi) {

    int lazyLoadProperty = ebi.getLazyLoadPropertyIndex();
    if (lazyLoadProperty == -1) {
      return false;
    }

    if (inheritInfo != null) {
      return descOf(ebi.getOwner().getClass()).lazyLoadMany(ebi, lazyLoadProperty);
    }
    return lazyLoadMany(ebi, lazyLoadProperty);
  }

  /**
   * Return true if this is a generated property.
   */
  public boolean isGeneratedProperty(int propertyIndex) {
    return propertiesIndex[propertyIndex].isGenerated();
  }

  /**
   * Check for lazy loading of many property.
   */
  private boolean lazyLoadMany(EntityBeanIntercept ebi, int lazyLoadProperty) {

    BeanProperty lazyLoadBeanProp = propertiesIndex[lazyLoadProperty];
    if (lazyLoadBeanProp instanceof BeanPropertyAssocMany<?>) {
      BeanPropertyAssocMany<?> manyProp = (BeanPropertyAssocMany<?>) lazyLoadBeanProp;
      manyProp.createReference(ebi.getOwner());
      ebi.setLoadedLazy();
      return true;
    }
    return false;
  }

  /**
   * Return the correct BeanDescriptor based on the bean class type.
   */
  BeanDescriptor<?> descOf(Class<?> type) {
    return inheritInfo.readType(type).desc();
  }

  /**
   * Return a Comparator for local sorting of lists.
   *
   * @param sortByClause list of property names with optional ASC or DESC suffix.
   */
  @SuppressWarnings("unchecked")
  private ElComparator<T> createComparator(String sortByClause) {

    SortByClause sortBy = SortByClauseParser.parse(sortByClause);
    if (sortBy.size() == 1) {
      // simple comparator for a single property
      return createPropertyComparator(sortBy.getProperties().get(0));
    }

    // create a compound comparator based on the list of properties
    ElComparator<T>[] comparators = new ElComparator[sortBy.size()];

    List<SortByClause.Property> sortProps = sortBy.getProperties();
    for (int i = 0; i < sortProps.size(); i++) {
      SortByClause.Property sortProperty = sortProps.get(i);
      comparators[i] = createPropertyComparator(sortProperty);
    }

    return new ElComparatorCompound<>(comparators);
  }

  private ElComparator<T> createPropertyComparator(SortByClause.Property sortProp) {

    ElPropertyValue elGetValue = getElGetValue(sortProp.getName());

    Boolean nullsHigh = sortProp.getNullsHigh();
    if (nullsHigh == null) {
      nullsHigh = Boolean.TRUE;
    }
    return new ElComparatorProperty<>(elGetValue, sortProp.isAscending(), nullsHigh);
  }

  @Override
  public boolean isValidExpression(String propertyName) {
    try {
      return (getElGetValue(propertyName) != null);
    } catch (PersistenceException e) {
      return false;
    }
  }

  /**
   * Get an Expression language Value object.
   */
  public ElPropertyValue getElGetValue(String propName) {
    ElPropertyValue elGetValue = elCache.get(propName);
    if (elGetValue != null) {
      return elGetValue;
    }
    elGetValue = buildElGetValue(propName, null, false);
    if (elGetValue != null) {
      elCache.put(propName, elGetValue);
    }
    return elGetValue;
  }

  @Override
  public ExpressionPath getExpressionPath(String path) {
    return getElGetValue(path);
  }

  /**
   * Similar to ElPropertyValue but also uses foreign key shortcuts.
   * <p>
   * The foreign key shortcuts means we can avoid unnecessary joins.
   * </p>
   */
  public ElPropertyDeploy getElPropertyDeploy(String propName) {
    ElPropertyDeploy elProp = elDeployCache.get(propName);
    if (elProp != null) {
      return elProp;
    }
    if (!propName.contains(".")) {
      // No period means simple property and no need to look for
      // foreign key properties (in order to avoid an extra join)
      elProp = getElGetValue(propName);
    } else {
      elProp = buildElGetValue(propName, null, true);
    }
    if (elProp != null) {
      elDeployCache.put(propName, elProp);
    }
    return elProp;
  }

  protected ElPropertyValue buildElGetValue(String propName, ElPropertyChainBuilder chain, boolean propertyDeploy) {

    if (propertyDeploy && chain != null) {
      ElPropertyDeploy fk = elDeployCache.get(propName);
      if (fk instanceof BeanFkeyProperty) {
        // propertyDeploy chain for foreign key column
        return ((BeanFkeyProperty) fk).create(chain.getExpression(), chain.isContainsMany());
      }
    }

    int basePos = propName.indexOf('.');
    if (basePos > -1) {
      // nested or embedded property
      String baseName = propName.substring(0, basePos);

      BeanProperty assocProp = _findBeanProperty(baseName);
      if (assocProp == null) {
        return null;
      }

      String remainder = propName.substring(basePos + 1);
      return assocProp.buildElPropertyValue(propName, remainder, chain, propertyDeploy);
    }

    BeanProperty property = _findBeanProperty(propName);
    if (chain == null) {
      return property;
    }
    if (property == null) {
      throw new PersistenceException("No property found for [" + propName + "] in expression " + chain.getExpression());
    }
    if (property.containsMany()) {
      chain.setContainsMany();
    }
    return chain.add(property).build();
  }

  /**
   * Return the property path given the db table and column.
   */
  public String findBeanPath(String tableName, String columnName) {
    if (tableName.length() == 0 || tableName.equalsIgnoreCase(baseTable)) {
      return columnPath.get(columnName);
    }
    BeanPropertyAssoc<?> assocProperty = tablePath.get(tableName);
    if (assocProperty != null) {
      String relativePath = assocProperty.getTargetDescriptor().findBeanPath(tableName, columnName);
      if (relativePath != null) {
        return SplitName.add(assocProperty.getName(), relativePath);
      }
    }
    return null;
  }

  /**
   * Find a BeanProperty including searching the inheritance hierarchy.
   * <p>
   * This searches this BeanDescriptor and then searches further down the
   * inheritance tree (not up).
   * </p>
   */
  public BeanProperty findBeanProperty(String propName) {
    int basePos = propName.indexOf('.');
    if (basePos > -1) {
      // embedded property
      String baseName = propName.substring(0, basePos);
      return _findBeanProperty(baseName);
    }

    return _findBeanProperty(propName);
  }

  private BeanProperty _findBeanProperty(String propName) {
    BeanProperty prop = propMap.get(propName);
    if (prop == null && inheritInfo != null) {
      // search in sub types...
      return inheritInfo.findSubTypeProperty(propName);
    }
    return prop;
  }

  /**
   * Reset the many properties to empty state ready for reloading.
   */
  public void resetManyProperties(Object dbBean) {

    EntityBean bean = (EntityBean) dbBean;
    for (BeanPropertyAssocMany<?> aPropertiesMany : propertiesMany) {
      if (aPropertiesMany.isCascadeRefresh()) {
        aPropertiesMany.resetMany(bean);
      }
    }
  }

  /**
   * Return the name of the server this BeanDescriptor belongs to.
   */
  public String getServerName() {
    return serverName;
  }

  /**
   * Return true if this bean can cache sharable instances.
   * <p>
   * This means is has no relationships and has readOnly=true in its cache
   * options.
   * </p>
   */
  public boolean isCacheSharableBeans() {
    return cacheSharableBeans;
  }

  /**
   * Return true if queries for beans of this type are auto tunable.
   */
  public boolean isAutoTunable() {
    return autoTunable;
  }

  /**
   * Returns the Inheritance mapping information. This will be null if this type
   * of bean is not involved in any ORM inheritance mapping.
   */
  public InheritInfo getInheritInfo() {
    return inheritInfo;
  }

  @Override
  public boolean hasInheritance() {
    return inheritInfo != null;
  }

  @Override
  public String getDiscColumn() {
    return inheritInfo.getDiscriminatorColumn();
  }

  /**
   * Return the discriminator value for this bean type (or null when there is no inheritance).
   */
  public String getDiscValue() {
    return inheritInfo == null ? null : inheritInfo.getDiscriminatorStringValue();
  }

  @Override
  @SuppressWarnings("unchecked")
  public T createBeanUsingDisc(Object discValue) {
    return (T) inheritInfo.getType(discValue.toString()).desc().createBean();
  }

  @Override
  public void addInheritanceWhere(Query<?> query) {
    if (inheritInfo != null && !inheritInfo.isRoot()) {
      query.where().eq(inheritInfo.getDiscriminatorColumn(), inheritInfo.getDiscriminatorValue());
    }
  }

  /**
   * Return true if this is an embedded bean.
   */
  public boolean isEmbedded() {
    return EntityType.EMBEDDED == entityType;
  }

  /**
   * Return the compound unique constraints.
   */
  public IndexDefinition[] getIndexDefinitions() {
    return indexDefinitions;
  }

  /**
   * Return the beanListener.
   */
  @Override
  public BeanPersistListener getPersistListener() {
    return persistListener;
  }

  /**
   * Return the beanFinder (Migrate over to getFindController).
   */
  public BeanFindController getBeanFinder() {
    return beanFinder;
  }

  /**
   * Return the find controller (SPI interface).
   */
  @Override
  public BeanFindController getFindController() {
    return beanFinder;
  }

  /**
   * Return the BeanQueryAdapter or null if none is defined.
   */
  @Override
  public BeanQueryAdapter getQueryAdapter() {
    return queryAdapter;
  }

  /**
   * De-register the BeanPersistListener.
   */
  public void deregister(BeanPersistListener listener) {

    // volatile read...
    BeanPersistListener currentListener = persistListener;
    if (currentListener != null) {
      if (currentListener instanceof ChainedBeanPersistListener) {
        // remove it from the existing chain
        persistListener = ((ChainedBeanPersistListener) currentListener).deregister(listener);
      } else if (currentListener.equals(listener)) {
        persistListener = null;
      }
    }
  }

  /**
   * De-register the BeanPersistController.
   */
  public void deregister(BeanPersistController controller) {

    // volatile read...
    BeanPersistController currentController = persistController;
    if (currentController != null) {
      if (currentController instanceof ChainedBeanPersistController) {
        // remove it from the existing chain
        persistController = ((ChainedBeanPersistController) currentController).deregister(controller);
      } else if (currentController.equals(controller)) {
        persistController = null;
      }
    }
  }

  /**
   * Register the new BeanPersistController.
   */
  public void register(BeanPersistListener newPersistListener) {

    if (newPersistListener.isRegisterFor(beanType)) {
      // volatile read...
      BeanPersistListener currentListener = persistListener;
      if (currentListener == null) {
        persistListener = newPersistListener;
      } else {
        if (currentListener instanceof ChainedBeanPersistListener) {
          // add it to the existing chain
          persistListener = ((ChainedBeanPersistListener) currentListener).register(newPersistListener);
        } else {
          // build new chain of the 2
          persistListener = new ChainedBeanPersistListener(currentListener, newPersistListener);
        }
      }
    }
  }

  /**
   * Register the new BeanPersistController.
   */
  public void register(BeanPersistController newController) {

    if (newController.isRegisterFor(beanType)) {
      // volatile read...
      BeanPersistController currentController = persistController;
      if (currentController == null) {
        persistController = newController;
      } else {
        if (currentController instanceof ChainedBeanPersistController) {
          // add it to the existing chain
          persistController = ((ChainedBeanPersistController) currentController).register(newController);
        } else {
          // build new chain of the 2
          persistController = new ChainedBeanPersistController(currentController, newController);
        }
      }
    }
  }

  /**
   * Return the Controller.
   */
  @Override
  public BeanPersistController getPersistController() {
    return persistController;
  }

  /**
   * Returns true if this bean is based on RawSql.
   */
  public boolean isRawSqlBased() {
    return EntityType.SQL == entityType;
  }

  /**
   * Return the DB comment for the base table.
   */
  public String getDbComment() {
    return dbComment;
  }

  /**
   * Return the dependent tables for a view based entity.
   * <p>
   * These tables
   * </p>
   */
  public String[] getDependentTables() {
    return dependentTables;
  }

  /**
   * Return the base table. Only properties mapped to the base table are by
   * default persisted.
   */
  @Override
  public String getBaseTable() {
    return baseTable;
  }

  /**
   * Return true if this type is a base table entity type.
   */
  public boolean isBaseTable() {
    return baseTable != null && entityType == EntityType.ORM;
  }

  /**
   * Return the base table to use given the query temporal mode.
   */
  public String getBaseTable(SpiQuery.TemporalMode mode) {
    switch (mode) {
      case DRAFT:
        return draftTable;
      case VERSIONS:
        return baseTableVersionsBetween;
      case AS_OF:
        return baseTableAsOf;
      default:
        return baseTable;
    }
  }

  /**
   * Return the associated draft table.
   */
  public String getDraftTable() {
    return draftTable;
  }

  /**
   * Return true if read auditing is on this entity bean.
   */
  public boolean isReadAuditing() {
    return readAuditing;
  }

  public boolean isSoftDelete() {
    return softDelete;
  }

  public void setSoftDeleteValue(EntityBean bean) {
    softDeleteProperty.setSoftDeleteValue(bean);
  }

  public String getSoftDeleteDbSet() {
    return softDeleteProperty.getSoftDeleteDbSet();
  }

  public String getSoftDeletePredicate(String tableAlias) {
    return softDeleteProperty.getSoftDeleteDbPredicate(tableAlias);
  }

  /**
   * Return true if this entity type is draftable.
   */
  public boolean isDraftable() {
    return draftable;
  }

  /**
   * Return true if this entity type is a draftable element (child).
   */
  public boolean isDraftableElement() {
    return draftableElement;
  }

  public void setUnmappedJson(EntityBean bean, Map<String, Object> unmappedProperties) {
    if (unmappedJson != null) {
      unmappedJson.setValueIntercept(bean, unmappedProperties);
    }
  }

  /**
   * Set the Tenant Id value to the bean.
   */
  public void setTenantId(EntityBean entityBean, Object tenantId) {
    if (tenant != null) {
      tenant.setValue(entityBean, tenantId);
    }
  }

  /**
   * Set the draft to true for this entity bean instance.
   * This bean is being loaded via asDraft() query.
   */
  public void setDraft(EntityBean entityBean) {
    if (draft != null) {
      draft.setValue(entityBean, true);
    }
  }

  /**
   * Return true if the bean is considered a 'draft' instance (not 'live').
   */
  public boolean isDraftInstance(EntityBean entityBean) {
    if (draft != null) {
      return Boolean.TRUE == draft.getValue(entityBean);
    }
    // no draft property - so return false
    return false;
  }

  /**
   * Return true if the bean is draftable and considered a 'live' instance.
   */
  public boolean isLiveInstance(EntityBean entityBean) {
    if (draft != null) {
      return Boolean.FALSE == draft.getValue(entityBean);
    }
    // no draft property - so return false
    return false;
  }

  /**
   * If there is a @DraftDirty property set it's value on the bean.
   */
  public void setDraftDirty(EntityBean entityBean, boolean value) {
    if (draftDirty != null) {
      // check to see if the dirty property has already
      // been set and if so do not set the value
      if (!entityBean._ebean_getIntercept().isChangedProperty(draftDirty.getPropertyIndex())) {
        draftDirty.setValueIntercept(entityBean, value);
      }
    }
  }

  /**
   * Optimise the draft query fetching any draftable element relationships.
   */
  public void draftQueryOptimise(Query<T> query) {
    // use per query PersistenceContext to ensure fresh beans loaded
    query.setPersistenceContextScope(PersistenceContextScope.QUERY);
    draftHelp.draftQueryOptimise(query);
  }

  /**
   * Return true if this entity bean has history support.
   */
  public boolean isHistorySupport() {
    return historySupport;
  }

  /**
   * Return the identity generation type.
   */
  @Override
  public IdType getIdType() {
    return idType;
  }

  /**
   * Return true if the identity is the platform default (not explicitly set).
   */
  public boolean isIdTypePlatformDefault() {
    return idTypePlatformDefault;
  }

  /**
   * Return the sequence name.
   */
  @Override
  public String getSequenceName() {
    return sequenceName;
  }

  /**
   * Return the sequence initial value.
   */
  public int getSequenceInitialValue() {
    return sequenceInitialValue;
  }

  /**
   * Return the sequence allocation size.
   */
  public int getSequenceAllocationSize() {
    return sequenceAllocationSize;
  }

  /**
   * Return the SQL used to return the last inserted id.
   * <p>
   * This is only used with Identity columns and getGeneratedKeys is not
   * supported.
   * </p>
   */
  public String getSelectLastInsertedId() {
    return selectLastInsertedId;
  }

  /**
   * Return the TableJoins.
   * <p>
   * For properties mapped to secondary tables rather than the base table.
   * </p>
   */
  public TableJoin[] tableJoins() {
    return derivedTableJoins;
  }

  @Override
  public Collection<? extends Property> allProperties() {
    return propertiesAll();
  }

  /**
   * Return a collection of all BeanProperty. This includes transient properties.
   */
  public Collection<BeanProperty> propertiesAll() {
    return propMap.values();
  }

  /**
   * Return the property that holds unmapped JSON content.
   */
  public BeanProperty propertyUnmappedJson() {
    return unmappedJson;
  }

  /**
   * Return the non transient non id properties.
   */
  public BeanProperty[] propertiesNonTransient() {
    return propertiesNonTransient;
  }

  /**
   * Return the transient properties.
   */
  public BeanProperty[] propertiesTransient() {
    return propertiesTransient;
  }

  /**
   * Return the beans that are embedded. These share the base table with the
   * owner bean.
   */
  public BeanPropertyAssocOne<?>[] propertiesEmbedded() {
    return propertiesEmbedded;
  }

  /**
   * Set all properties to be loaded (recurse to embedded beans).
   */
  public void setAllLoaded(EntityBean bean) {
    bean._ebean_getIntercept().setLoadedPropertyAll();
    for (BeanPropertyAssocOne<?> embedded : propertiesEmbedded) {
      embedded.setAllLoadedEmbedded(bean);
    }
  }

  @Override
  public BeanProperty getIdProperty() {
    return idProperty;
  }

  /**
   * Return true if this bean should be inserted rather than updated.
   *
   * @param ebi        The entity bean intercept
   * @param insertMode true if the 'root request' was an insert rather than an update
   */
  public boolean isInsertMode(EntityBeanIntercept ebi, boolean insertMode) {

    if (ebi.isLoaded()) {
      // must be an update as the bean is loaded
      return false;
    }

    if (idProperty.isEmbedded()) {
      // not using Id generator so just base on isLoaded()
      return !ebi.isLoaded();
    }
    if (!hasIdValue(ebi.getOwner())) {
      // No Id property means it must be an insert
      return true;
    }
    // same as the 'root request'
    return insertMode;
  }

  public boolean isReference(EntityBeanIntercept ebi) {
    return ebi.isReference() || hasIdPropertyOnly(ebi);
  }

  public boolean hasIdPropertyOnly(EntityBeanIntercept ebi) {
    return ebi.hasIdOnly(idPropertyIndex);
  }

  public boolean hasIdValue(EntityBean bean) {
    return (idProperty != null && !DmlUtil.isNullOrZero(idProperty.getValue(bean)));
  }

  public boolean hasVersionProperty(EntityBeanIntercept ebi) {
    return versionPropertyIndex > -1 && ebi.isLoadedProperty(versionPropertyIndex);
  }

  /**
   * Set the version value returning it in primitive long form.
   */
  @SuppressWarnings("unchecked")
  public long setVersion(EntityBean entityBean, Object versionValue) {
    versionProperty.setValueIntercept(entityBean, versionValue);
    return versionProperty.scalarType.asVersion(versionValue);
  }

  /**
   * Return the version value in primitive long form (if exists and set).
   */
  @SuppressWarnings("unchecked")
  public long getVersion(EntityBean entityBean) {
    if (versionProperty == null) {
      return 0;
    }
    Object value = versionProperty.getValue(entityBean);
    return value == null ? 0 : versionProperty.scalarType.asVersion(value);
  }

  /**
   * Copies all mutable properties and saves the copy in ebi.originalValue to detect modification.
   * We also need the copy to properly detect modifications.
   */
  public void setMutalbeOrigValues(EntityBeanIntercept ebi) {
    for (BeanProperty beanProperty : propertiesMutable) {
      int propertyIndex = beanProperty.getPropertyIndex();
      if (ebi.isLoadedProperty(propertyIndex) && ebi.getOrigValue(propertyIndex) == null) {
        Object currentValue = beanProperty.getValue(ebi.getOwner());
        @SuppressWarnings("unchecked")
        Object copy = beanProperty.scalarType.deepCopy(currentValue);
        ebi.setOriginalValue(propertyIndex, copy);
      }
    }
  }

  /**
   * Check for mutable scalar types and mark as dirty if necessary.
   */
  public void checkMutableProperties(EntityBeanIntercept ebi) {
    for (BeanProperty beanProperty : propertiesMutable) {
      int propertyIndex = beanProperty.getPropertyIndex();
      if (!ebi.isDirtyProperty(propertyIndex) && ebi.isLoadedProperty(propertyIndex)) {
        Object oldValue = ebi.getOrigValue(propertyIndex);
        Object value = beanProperty.getValue(ebi.getOwner());
        if (beanProperty.isDirty(oldValue, value)) {
          // mutable scalar value which is considered dirty so mark
          // it as such so that it is included in an update
          ebi.markPropertyAsChanged(propertyIndex);
        }
      }
    }
  }

  public ConcurrencyMode getConcurrencyMode(EntityBeanIntercept ebi) {

    if (!hasVersionProperty(ebi)) {
      return ConcurrencyMode.NONE;
    } else {
      return concurrencyMode;
    }
  }

  /**
   * Return the diff comparing the bean values.
   */
  public Map<String, ValuePair> diff(EntityBean newBean, EntityBean oldBean) {
    Map<String, ValuePair> map = new LinkedHashMap<>();
    diff(null, map, newBean, oldBean);
    return map;
  }

  /**
   * Populate the diff for updates with flattened non-null property values.
   */
  public void diff(String prefix, Map<String, ValuePair> map, EntityBean newBean, EntityBean oldBean) {

    for (BeanProperty aPropertiesBaseScalar : propertiesBaseScalar) {
      aPropertiesBaseScalar.diff(prefix, map, newBean, oldBean);
    }
    for (BeanPropertyAssocOne<?> aPropertiesOne : propertiesOne) {
      aPropertiesOne.diff(prefix, map, newBean, oldBean);
    }
    for (BeanPropertyAssocOne<?> aPropertiesEmbedded : propertiesEmbedded) {
      aPropertiesEmbedded.diff(prefix, map, newBean, oldBean);
    }
  }

  /**
   * Appends the Id property to the OrderBy clause if it is not believed
   * to be already contained in the order by.
   * <p>
   * This is primarily used for paging queries to ensure that an order by clause is provided and that the order by
   * provides unique ordering of the rows (so that the paging is predicable).
   * </p>
   */
  public void appendOrderById(SpiQuery<T> query) {

    if (idProperty != null && !idProperty.isEmbedded()) {
      OrderBy<T> orderBy = query.getOrderBy();
      if (orderBy == null || orderBy.isEmpty()) {
        SpiRawSql rawSql = query.getRawSql();
        if (rawSql != null) {
          query.order(rawSql.getSql().getOrderBy());
        }
        query.order().asc(idProperty.getName());
      } else if (!orderBy.containsProperty(idProperty.getName())) {
        query.order().asc(idProperty.getName());
      }
    }
  }

  /**
   * All the BeanPropertyAssocOne that are not embedded. These are effectively
   * joined beans. For ManyToOne and OneToOne associations.
   */
  public BeanPropertyAssocOne<?>[] propertiesOne() {
    return propertiesOne;
  }

  /**
   * Returns ManyToOnes and OneToOnes on the imported owning side.
   * <p>
   * Excludes OneToOnes on the exported side.
   * </p>
   */
  public BeanPropertyAssocOne<?>[] propertiesOneImported() {
    return propertiesOneImported;
  }

  /**
   * Imported Assoc Ones with cascade save true.
   */
  public BeanPropertyAssocOne<?>[] propertiesOneImportedSave() {
    return propertiesOneImportedSave;
  }

  /**
   * Imported Assoc Ones with cascade delete true.
   */
  public BeanPropertyAssocOne<?>[] propertiesOneImportedDelete() {
    return propertiesOneImportedDelete;
  }

  /**
   * Exported assoc ones with cascade save.
   */
  public BeanPropertyAssocOne<?>[] propertiesOneExportedSave() {
    return propertiesOneExportedSave;
  }

  /**
   * Exported assoc ones with delete cascade.
   */
  public BeanPropertyAssocOne<?>[] propertiesOneExportedDelete() {
    return propertiesOneExportedDelete;
  }

  /**
   * All Non Assoc Many's for this descriptor.
   */
  public BeanProperty[] propertiesNonMany() {
    return propertiesNonMany;
  }

  /**
   * All Assoc Many's for this descriptor.
   */
  public BeanPropertyAssocMany<?>[] propertiesMany() {
    return propertiesMany;
  }

  /**
   * Assoc Many's with save cascade.
   */
  public BeanPropertyAssocMany<?>[] propertiesManySave() {
    return propertiesManySave;
  }

  /**
   * Assoc Many's with delete cascade.
   */
  public BeanPropertyAssocMany<?>[] propertiesManyDelete() {
    return propertiesManyDelete;
  }

  /**
   * Assoc ManyToMany's.
   */
  public BeanPropertyAssocMany<?>[] propertiesManyToMany() {
    return propertiesManyToMany;
  }

  /**
   * Return the first version property that exists on the bean. Returns null if
   * no version property exists on the bean.
   * <p>
   * Note that this DOES NOT find a version property on an embedded bean.
   * </p>
   */
  public BeanProperty getVersionProperty() {
    return versionProperty;
  }

  /**
   * Return the tenant property when multi-tenant partitioning support is used.
   */
  public BeanProperty getTenantProperty() {
    return tenant;
  }

  /**
   * Scalar properties without the unique id or secondary table properties.
   */
  public BeanProperty[] propertiesBaseScalar() {
    return propertiesBaseScalar;
  }

  /**
   * Return the properties local to this type for inheritance.
   */
  public BeanProperty[] propertiesLocal() {
    return propertiesLocal;
  }

  /**
   * Return the properties set as generated values on insert.
   */
  public BeanProperty[] propertiesGenInsert() {
    return propertiesGenInsert;
  }

  /**
   * Return the properties set as generated values on update.
   */
  public BeanProperty[] propertiesGenUpdate() {
    return propertiesGenUpdate;
  }

  public void jsonWrite(SpiJsonWriter writeJson, EntityBean bean) throws IOException {
    jsonHelp.jsonWrite(writeJson, bean, null);
  }

  public void jsonWrite(SpiJsonWriter writeJson, EntityBean bean, String key) throws IOException {
    jsonHelp.jsonWrite(writeJson, bean, key);
  }

  protected void jsonWriteProperties(SpiJsonWriter writeJson, EntityBean bean) throws IOException {
    jsonHelp.jsonWriteProperties(writeJson, bean);
  }

  public T jsonRead(ReadJson jsonRead, String path) throws IOException {
    return jsonHelp.jsonRead(jsonRead, path);
  }

  protected T jsonReadObject(ReadJson jsonRead, String path) throws IOException {
    return jsonHelp.jsonReadObject(jsonRead, path);
  }

  public List<BeanProperty[]> getUniqueProps() {
    return propertiesUnique;
  }

  @Override
  public List<BeanType<?>> getInheritanceChildren() {
    if (hasInheritance()) {
    return getInheritInfo().getChildren()
        .stream()
        .map(InheritInfo::desc)
        .collect(Collectors.toList());
    } else {
      return Collections.emptyList();
    }
  }

  @Override
  public BeanType<?> getInheritanceParent() {
    return getInheritInfo() == null ? null : getInheritInfo().getParent().desc();
  }

  @Override
  public void visitAllInheritanceChildren(Consumer<BeanType<?>> visitor) {
    if (hasInheritance()) {
      getInheritInfo().visitChildren(info -> visitor.accept(info.desc()));
    }
  }

}<|MERGE_RESOLUTION|>--- conflicted
+++ resolved
@@ -986,10 +986,7 @@
 
     DefaultSqlUpdate delete = new DefaultSqlUpdate(sb.toString());
     idBinder.addIdInBindValues(delete, idList);
-<<<<<<< HEAD
-
-=======
->>>>>>> 0a1747d8
+
     return delete;
   }
 
