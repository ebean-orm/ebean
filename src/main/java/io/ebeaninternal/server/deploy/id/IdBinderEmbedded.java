package io.ebeaninternal.server.deploy.id;

import io.ebean.bean.EntityBean;
import io.ebean.util.SplitName;
import io.ebeaninternal.api.SpiExpressionRequest;
import io.ebeaninternal.server.core.DefaultSqlUpdate;
import io.ebeaninternal.server.deploy.BeanDescriptor;
import io.ebeaninternal.server.deploy.BeanProperty;
import io.ebeaninternal.server.deploy.BeanPropertyAssocOne;
import io.ebeaninternal.server.deploy.DbReadContext;
import io.ebeaninternal.server.deploy.DbSqlContext;
import io.ebeaninternal.server.type.DataBind;

import java.io.DataInput;
import java.io.DataOutput;
import java.io.IOException;
import java.sql.SQLException;
import java.util.Collection;
import java.util.LinkedHashMap;
import java.util.List;
import java.util.Map;

/**
 * Bind an Id that is an Embedded bean.
 */
public final class IdBinderEmbedded implements IdBinder {

  private final BeanPropertyAssocOne<?> embIdProperty;

  private final boolean idInExpandedForm;

  private BeanProperty[] props;

  private BeanDescriptor<?> idDesc;

  private String idInValueSql;

  public IdBinderEmbedded(boolean idInExpandedForm, BeanPropertyAssocOne<?> embIdProperty) {
    this.idInExpandedForm = idInExpandedForm;
    this.embIdProperty = embIdProperty;
  }

  @Override
  public void initialise() {
    this.idDesc = embIdProperty.getTargetDescriptor();
    this.props = embIdProperty.getProperties();
    this.idInValueSql = idInExpandedForm ? idInExpanded() : idInCompressed();
  }

  @Override
  public boolean isIdInExpandedForm() {
    return idInExpandedForm;
  }

  private String idInExpanded() {

    StringBuilder sb = new StringBuilder(30);
    sb.append("(");
    for (int i = 0; i < props.length; i++) {
      if (i > 0) {
        sb.append(" and ");
      }
      sb.append(idDesc.getBaseTableAlias());
      sb.append(".");
      sb.append(props[i].getDbColumn());
      sb.append("=?");
    }
    sb.append(")");

    return sb.toString();
  }

  private String idInCompressed() {
    StringBuilder sb = new StringBuilder();
    sb.append("(");
    for (int i = 0; i < props.length; i++) {
      if (i > 0) {
        sb.append(",");
      }
      sb.append("?");
    }
    sb.append(")");

    return sb.toString();
  }

  @Override
  public BeanProperty getBeanProperty() {
    return embIdProperty;
  }

  @Override
  public String getOrderBy(String pathPrefix, boolean ascending) {
    StringBuilder sb = new StringBuilder();
    for (int i = 0; i < props.length; i++) {
      if (i > 0) {
        sb.append(", ");
      }
      if (pathPrefix != null) {
        sb.append(pathPrefix).append(".");
      }

      sb.append(embIdProperty.getName()).append(".");
      sb.append(props[i].getName());
      if (!ascending) {
        sb.append(" desc");
      }
    }
    return sb.toString();
  }

  public BeanDescriptor<?> getIdBeanDescriptor() {
    return idDesc;
  }

  @Override
  public String getIdProperty() {
    return embIdProperty.getName();
  }

  @Override
  public void buildRawSqlSelectChain(String prefix, List<String> selectChain) {

    prefix = SplitName.add(prefix, embIdProperty.getName());

    for (BeanProperty prop : props) {
      prop.buildRawSqlSelectChain(prefix, selectChain);
    }
  }

  @Override
  public BeanProperty findBeanProperty(String dbColumnName) {
    for (BeanProperty prop : props) {
      if (dbColumnName.equalsIgnoreCase(prop.getDbColumn())) {
        return prop;
      }
    }
    return null;
  }

  @Override
  public boolean isComplexId() {
    return true;
  }

  @Override
  public String getDefaultOrderBy() {

    StringBuilder sb = new StringBuilder();
    for (int i = 0; i < props.length; i++) {
      if (i > 0) {
        sb.append(",");
      }

      sb.append(embIdProperty.getName());
      sb.append(".");
      sb.append(props[i].getName());
    }

    return sb.toString();
  }

  public BeanProperty[] getProperties() {
    return props;
  }

  @Override
<<<<<<< HEAD
  public void addIdInBindValues(DefaultSqlUpdate sqlUpdate, Collection<?> values) {
    for (Object value : values) {
      bindId(sqlUpdate, value);
    }
  }
  
  @Override
  public void addIdInBindValues(SpiExpressionRequest request, Collection<?> values) {
    for (Object value : values) {
      for (BeanProperty prop : props) {
        request.addBindValue(prop.getValue((EntityBean) value));
      }
    }
  }

  @Override
=======
>>>>>>> 0a1747d8
  public String getIdInValueExprDelete(int size) {
    if (size <= 0) {
      throw new IndexOutOfBoundsException("The size must be at least 1");
    }
    if (!idInExpandedForm) {
      return getIdInValueExpr(false, size);
    }

    StringBuilder sb = new StringBuilder();
    sb.append("(");

    for (int j = 0; j < size; j++) {
      if (j > 0) {
        sb.append(" or ");
      }
      sb.append("(");
      for (int i = 0; i < props.length; i++) {
        if (i > 0) {
          sb.append(" and ");
        }
        sb.append(props[i].getDbColumn());
        sb.append("=?");
      }
      sb.append(")");
    }
    sb.append(") ");
    return sb.toString();
  }

  @Override
  public String getIdInValueExpr(boolean not, int size) {
    if (size <= 0) {
      throw new IndexOutOfBoundsException("The size must be at least 1");
    }
    StringBuilder sb = new StringBuilder();
    if (not) {
      sb.append(" not");
    }
    if (!idInExpandedForm) {
      sb.append(" in");
    }
    sb.append(" (");
    for (int i = 0; i < size; i++) {
      if (i > 0) {
        if (idInExpandedForm) {
          sb.append(" or ");
        } else {
          sb.append(",");
        }
      }
      sb.append(idInValueSql);
    }
    sb.append(") ");
    return sb.toString();
  }

  @Override
  public Object[] getIdValues(EntityBean bean) {
    Object val = embIdProperty.getValue(bean);
    Object[] bindvalues = new Object[props.length];
    for (int i = 0; i < props.length; i++) {
      bindvalues[i] = props[i].getValue((EntityBean) val);
    }
    return bindvalues;
  }

  @Override
  public Object[] getBindValues(Object value) {

    Object[] bindvalues = new Object[props.length];
    for (int i = 0; i < props.length; i++) {
      bindvalues[i] = props[i].getValue((EntityBean) value);
    }
    return bindvalues;
  }

  /**
   * Convert from embedded bean to Map.
   */
  @Override
  public Object getIdForJson(EntityBean bean) {

    EntityBean ebValue = (EntityBean) embIdProperty.getValue(bean);
    Map<String, Object> map = new LinkedHashMap<>();
    for (BeanProperty prop : props) {
      map.put(prop.getName(), prop.getValue(ebValue));
    }
    return map;
  }

  /**
   * Convert back from a Map to embedded bean.
   */
  @Override
  @SuppressWarnings("unchecked")
  public Object convertIdFromJson(Object value) {

    Map<String, Object> map = (Map<String, Object>) value;

    EntityBean idValue = idDesc.createEntityBean();
    for (BeanProperty prop : props) {
      Object val = map.get(prop.getName());
      prop.setValue(idValue, val);
    }
    return idValue;
  }


  @Override
  public void bindId(DefaultSqlUpdate sqlUpdate, Object value) {
    for (BeanProperty prop : props) {
      Object embFieldValue = prop.getValue((EntityBean) value);
      sqlUpdate.addParameter(embFieldValue);
    }
  }

  @Override
  public void bindId(DataBind dataBind, Object value) throws SQLException {

    for (BeanProperty prop : props) {
      Object embFieldValue = prop.getValue((EntityBean) value);
      prop.bind(dataBind, embFieldValue);
    }
  }

  @Override
  public void addIdInBindValues(DefaultSqlUpdate sqlUpdate, Collection<?> values) {
    for (Object value : values) {
      bindId(sqlUpdate, value);
    }
  }

  @Override
  public void addIdInBindValues(SpiExpressionRequest request, Collection<?> values) {
    for (Object value : values) {
      for (BeanProperty prop : props) {
        request.addBindValue(prop.getValue((EntityBean) value));
      }
    }
  }

  @Override
  public Object readData(DataInput dataInput) throws IOException {

    EntityBean embId = idDesc.createEntityBean();
    boolean notNull = true;

    for (BeanProperty prop : props) {
      Object value = prop.readData(dataInput);
      prop.setValue(embId, value);
      if (value == null) {
        notNull = false;
      }
    }

    if (notNull) {
      return embId;
    } else {
      return null;
    }
  }

  @Override
  public void writeData(DataOutput dataOutput, Object idValue) throws IOException {
    for (BeanProperty prop : props) {
      Object embFieldValue = prop.getValue((EntityBean) idValue);
      prop.writeData(dataOutput, embFieldValue);
    }
  }

  @Override
  public void loadIgnore(DbReadContext ctx) {
    for (BeanProperty prop : props) {
      prop.loadIgnore(ctx);
    }
  }

  @Override
  public Object read(DbReadContext ctx) throws SQLException {

    EntityBean embId = idDesc.createEntityBean();
    boolean notNull = true;

    for (BeanProperty prop : props) {
      Object value = prop.readSet(ctx, embId);
      if (value == null) {
        notNull = false;
      }
    }

    if (notNull) {
      return embId;
    } else {
      return null;
    }
  }

  @Override
  public Object readSet(DbReadContext ctx, EntityBean bean) throws SQLException {

    Object embId = read(ctx);
    if (embId != null) {
      embIdProperty.setValue(bean, embId);
      return embId;
    } else {
      return null;
    }
  }

  @Override
  public void appendSelect(DbSqlContext ctx, boolean subQuery) {
    for (BeanProperty prop : props) {
      prop.appendSelect(ctx, subQuery);
    }
  }

  @Override
  public String getAssocIdInExpr(String prefix) {

    StringBuilder sb = new StringBuilder();
    sb.append("(");
    for (int i = 0; i < props.length; i++) {
      if (i > 0) {
        sb.append(",");
      }
      if (prefix != null) {
        sb.append(prefix);
        sb.append(".");
      }
      sb.append(props[i].getName());
    }
    sb.append(")");
    return sb.toString();
  }

  @Override
  public String getAssocOneIdExpr(String prefix, String operator) {

    StringBuilder sb = new StringBuilder();
    for (int i = 0; i < props.length; i++) {
      if (i > 0) {
        sb.append(" and ");
      }
      if (prefix != null) {
        sb.append(prefix);
        sb.append(".");
      }

      sb.append(embIdProperty.getName());
      sb.append(".");
      sb.append(props[i].getName());
      sb.append(operator);
    }
    return sb.toString();
  }

  @Override
  public String getBindIdSql(String baseTableAlias) {

    StringBuilder sb = new StringBuilder();
    for (int i = 0; i < props.length; i++) {
      if (i > 0) {
        sb.append(" and ");
      }
      if (baseTableAlias != null) {
        sb.append(baseTableAlias);
        sb.append(".");
      }
      sb.append(props[i].getDbColumn());
      sb.append(" = ? ");
    }
    return sb.toString();
  }

  @Override
  public String getBindIdInSql(String baseTableAlias) {

    if (idInExpandedForm) {
      return "";
    }

    StringBuilder sb = new StringBuilder();
    sb.append("(");
    for (int i = 0; i < props.length; i++) {
      if (i > 0) {
        sb.append(",");
      }
      if (baseTableAlias != null) {
        sb.append(baseTableAlias);
        sb.append(".");
      }
      sb.append(props[i].getDbColumn());
    }
    sb.append(")");
    return sb.toString();
  }

  @Override
  public Object convertId(Object idValue) {
    // can not cast/convert if it is embedded
    return idValue;
  }

  @Override
  public Object convertSetId(Object idValue, EntityBean bean) {

    // can not cast/convert if it is embedded
    if (bean != null) {
      // support PropertyChangeSupport
      embIdProperty.setValueIntercept(bean, idValue);
    }

    return idValue;
  }
}<|MERGE_RESOLUTION|>--- conflicted
+++ resolved
@@ -165,25 +165,6 @@
   }
 
   @Override
-<<<<<<< HEAD
-  public void addIdInBindValues(DefaultSqlUpdate sqlUpdate, Collection<?> values) {
-    for (Object value : values) {
-      bindId(sqlUpdate, value);
-    }
-  }
-  
-  @Override
-  public void addIdInBindValues(SpiExpressionRequest request, Collection<?> values) {
-    for (Object value : values) {
-      for (BeanProperty prop : props) {
-        request.addBindValue(prop.getValue((EntityBean) value));
-      }
-    }
-  }
-
-  @Override
-=======
->>>>>>> 0a1747d8
   public String getIdInValueExprDelete(int size) {
     if (size <= 0) {
       throw new IndexOutOfBoundsException("The size must be at least 1");
