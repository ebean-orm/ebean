--- conflicted
+++ resolved
@@ -87,19 +87,6 @@
   }
 
   @Override
-<<<<<<< HEAD
-  public void addIdInBindValues(SpiExpressionRequest request, Collection<?> values) {
-
-  }
-  
-  @Override
-  public void addIdInBindValues(DefaultSqlUpdate sqlUpdate, Collection<?> ids) {
-    
-  }
-
-  @Override
-=======
->>>>>>> 0a1747d8
   public String getIdInValueExprDelete(int size) {
     return getIdInValueExpr(false, size);
   }
