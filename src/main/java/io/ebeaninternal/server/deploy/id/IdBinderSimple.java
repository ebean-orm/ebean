package io.ebeaninternal.server.deploy.id;

import io.ebean.bean.EntityBean;
import io.ebeaninternal.api.SpiExpressionRequest;
import io.ebeaninternal.server.core.DefaultSqlUpdate;
import io.ebeaninternal.server.core.InternString;
import io.ebeaninternal.server.deploy.BeanProperty;
import io.ebeaninternal.server.deploy.DbReadContext;
import io.ebeaninternal.server.deploy.DbSqlContext;
import io.ebeaninternal.server.persist.MultiValueWrapper;
<<<<<<< HEAD
import io.ebeaninternal.server.persist.platform.MultiValueHelp;
=======
import io.ebeaninternal.server.persist.platform.MultiValueBind;
>>>>>>> 0a1747d8
import io.ebeaninternal.server.type.DataBind;
import io.ebeaninternal.server.type.ScalarType;

import java.io.DataInput;
import java.io.DataOutput;
import java.io.IOException;
import java.sql.SQLException;
import java.util.ArrayList;
import java.util.Collection;
import java.util.List;

/**
 * Bind an Id where the Id is made of a single property (not embedded).
 */
public final class IdBinderSimple implements IdBinder {

  private final BeanProperty idProperty;

  private final String bindIdSql;

  private final Class<?> expectedType;

<<<<<<< HEAD
  private final MultiValueHelp multiValueHelp;
=======
  private final MultiValueBind multiValueBind;
>>>>>>> 0a1747d8

  @SuppressWarnings("rawtypes")
  private final ScalarType scalarType;


<<<<<<< HEAD
  public IdBinderSimple(BeanProperty idProperty, MultiValueHelp multiValueHelp) {
=======
  public IdBinderSimple(BeanProperty idProperty, MultiValueBind multiValueBind) {
>>>>>>> 0a1747d8
    this.idProperty = idProperty;
    this.scalarType = idProperty.getScalarType();
    this.expectedType = idProperty.getPropertyType();
    bindIdSql = InternString.intern(idProperty.getDbColumn() + " = ? ");
<<<<<<< HEAD
    this.multiValueHelp = multiValueHelp;
=======
    this.multiValueBind = multiValueBind;
>>>>>>> 0a1747d8
  }

  @Override
  public void initialise() {
    // do nothing
  }

  @Override
  public boolean isIdInExpandedForm() {
    return false;
  }

  @Override
  public String getOrderBy(String pathPrefix, boolean ascending) {

    StringBuilder sb = new StringBuilder();
    if (pathPrefix != null) {
      sb.append(pathPrefix).append(".");
    }
    sb.append(idProperty.getName());
    if (!ascending) {
      sb.append(" desc");
    }
    return sb.toString();
  }

  @Override
  public void buildRawSqlSelectChain(String prefix, List<String> selectChain) {

    idProperty.buildRawSqlSelectChain(prefix, selectChain);
  }

  @Override
  public BeanProperty getBeanProperty() {
    return idProperty;
  }

  @Override
  public String getIdProperty() {
    return idProperty.getName();
  }

  @Override
  public BeanProperty findBeanProperty(String dbColumnName) {
    if (dbColumnName.equalsIgnoreCase(idProperty.getDbColumn())) {
      return idProperty;
    }
    return null;
  }

  @Override
  public boolean isComplexId() {
    return false;
  }

  @Override
  public String getDefaultOrderBy() {
    return idProperty.getName();
  }

  @Override
  public String getBindIdInSql(String baseTableAlias) {
    if (baseTableAlias == null) {
      return idProperty.getDbColumn();
    } else {
      return baseTableAlias + "." + idProperty.getDbColumn();
    }
  }

  @Override
  public String getBindIdSql(String baseTableAlias) {
    if (baseTableAlias == null) {
      return bindIdSql;
    } else {
      return baseTableAlias + "." + bindIdSql;
    }
  }

  @Override
  public Object[] getIdValues(EntityBean bean) {
    return new Object[]{idProperty.getValue(bean)};
  }

  @Override
  public Object[] getBindValues(Object idValue) {
    return new Object[]{idValue};
  }

  @Override
  public String getIdInValueExprDelete(int size) {
    return getIdInValueExpr(false, size);
  }

  @Override
  public String getIdInValueExpr(boolean not, int size) {
    if (size <= 0) {
      throw new IndexOutOfBoundsException("The size must be at least 1");
    }
<<<<<<< HEAD
    return multiValueHelp.getInExpression(scalarType, size);
=======
    return multiValueBind.getInExpression(not, scalarType, size);
>>>>>>> 0a1747d8
  }

  @Override
  public void addIdInBindValues(DefaultSqlUpdate sqlUpdate, Collection<?> ids) {
    sqlUpdate.addParameter(new MultiValueWrapper(ids));
  }
<<<<<<< HEAD
  
=======

>>>>>>> 0a1747d8
  @Override
  public void addIdInBindValues(SpiExpressionRequest request, Collection<?> values) {
    List<Object> copy = new ArrayList<>(values);
    for (int i = 0; i < copy.size(); i++) {
      copy.set(i, convertSetId(copy.get(i), null));
    }
    request.addBindValue(new MultiValueWrapper(copy));
  }

  @Override
  public Object getIdForJson(EntityBean bean) {
    return idProperty.getValue(bean);
  }

  @Override
  public Object convertIdFromJson(Object value) {
    // handle simple type conversion if required
    return convertId(value);
  }

  @Override
  public void bindId(DefaultSqlUpdate sqlUpdate, Object value) {
    sqlUpdate.addParameter(value);
  }

  @Override
  public void bindId(DataBind dataBind, Object value) throws SQLException {
    if (!value.getClass().equals(expectedType)) {
      value = scalarType.toBeanType(value);
    }
    idProperty.bind(dataBind, value);
  }

  @Override
  public void writeData(DataOutput os, Object value) throws IOException {
    idProperty.writeData(os, value);
  }

  @Override
  public Object readData(DataInput is) throws IOException {
    return idProperty.readData(is);
  }

  @Override
  public void loadIgnore(DbReadContext ctx) {
    idProperty.loadIgnore(ctx);
  }

  @Override
  public Object readSet(DbReadContext ctx, EntityBean bean) throws SQLException {
    Object id = idProperty.read(ctx);
    if (id != null) {
      idProperty.setValue(bean, id);
    }
    return id;
  }

  @Override
  public Object read(DbReadContext ctx) throws SQLException {
    return idProperty.read(ctx);
  }

  @Override
  public void appendSelect(DbSqlContext ctx, boolean subQuery) {
    idProperty.appendSelect(ctx, subQuery);
  }

  @Override
  public String getAssocOneIdExpr(String prefix, String operator) {

    StringBuilder sb = new StringBuilder();
    if (prefix != null) {
      sb.append(prefix);
      sb.append(".");
    }
    sb.append(idProperty.getName());
    sb.append(operator);
    return sb.toString();
  }

  @Override
  public String getAssocIdInExpr(String prefix) {

    StringBuilder sb = new StringBuilder();
    if (prefix != null) {
      sb.append(prefix);
      sb.append(".");
    }
    sb.append(idProperty.getName());
    return sb.toString();
  }

  @Override
  public Object convertId(Object idValue) {

    if (!idValue.getClass().equals(expectedType)) {
      return scalarType.toBeanType(idValue);
    }
    return idValue;
  }

  @Override
  public Object convertSetId(Object idValue, EntityBean bean) {

    if (!idValue.getClass().equals(expectedType)) {
      idValue = scalarType.toBeanType(idValue);
    }
    if (bean != null) {
      // support PropertyChangeSupport
      idProperty.setValueIntercept(bean, idValue);
    }
    return idValue;
  }
}<|MERGE_RESOLUTION|>--- conflicted
+++ resolved
@@ -8,11 +8,7 @@
 import io.ebeaninternal.server.deploy.DbReadContext;
 import io.ebeaninternal.server.deploy.DbSqlContext;
 import io.ebeaninternal.server.persist.MultiValueWrapper;
-<<<<<<< HEAD
-import io.ebeaninternal.server.persist.platform.MultiValueHelp;
-=======
 import io.ebeaninternal.server.persist.platform.MultiValueBind;
->>>>>>> 0a1747d8
 import io.ebeaninternal.server.type.DataBind;
 import io.ebeaninternal.server.type.ScalarType;
 
@@ -35,30 +31,18 @@
 
   private final Class<?> expectedType;
 
-<<<<<<< HEAD
-  private final MultiValueHelp multiValueHelp;
-=======
   private final MultiValueBind multiValueBind;
->>>>>>> 0a1747d8
 
   @SuppressWarnings("rawtypes")
   private final ScalarType scalarType;
 
 
-<<<<<<< HEAD
-  public IdBinderSimple(BeanProperty idProperty, MultiValueHelp multiValueHelp) {
-=======
   public IdBinderSimple(BeanProperty idProperty, MultiValueBind multiValueBind) {
->>>>>>> 0a1747d8
     this.idProperty = idProperty;
     this.scalarType = idProperty.getScalarType();
     this.expectedType = idProperty.getPropertyType();
     bindIdSql = InternString.intern(idProperty.getDbColumn() + " = ? ");
-<<<<<<< HEAD
-    this.multiValueHelp = multiValueHelp;
-=======
     this.multiValueBind = multiValueBind;
->>>>>>> 0a1747d8
   }
 
   @Override
@@ -157,22 +141,14 @@
     if (size <= 0) {
       throw new IndexOutOfBoundsException("The size must be at least 1");
     }
-<<<<<<< HEAD
-    return multiValueHelp.getInExpression(scalarType, size);
-=======
     return multiValueBind.getInExpression(not, scalarType, size);
->>>>>>> 0a1747d8
   }
 
   @Override
   public void addIdInBindValues(DefaultSqlUpdate sqlUpdate, Collection<?> ids) {
     sqlUpdate.addParameter(new MultiValueWrapper(ids));
   }
-<<<<<<< HEAD
-  
-=======
-
->>>>>>> 0a1747d8
+
   @Override
   public void addIdInBindValues(SpiExpressionRequest request, Collection<?> values) {
     List<Object> copy = new ArrayList<>(values);
