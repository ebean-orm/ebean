package io.ebeaninternal.server.deploy.id;

import io.ebean.bean.EntityBean;
import io.ebeaninternal.api.SpiExpressionRequest;
import io.ebeaninternal.server.core.DefaultSqlUpdate;
import io.ebeaninternal.server.deploy.BeanProperty;
import io.ebeaninternal.server.deploy.DbReadContext;
import io.ebeaninternal.server.deploy.DbSqlContext;
import io.ebeaninternal.server.persist.platform.MultiValueBind.IsSupported;
import io.ebeaninternal.server.query.STreeProperty;
import io.ebeaninternal.server.type.DataBind;

import java.io.DataInput;
import java.io.DataOutput;
import java.io.IOException;
import java.sql.SQLException;
import java.util.Collection;
import java.util.List;

/**
 * Binds id values to prepared statements.
 */
public interface IdBinder {

  /**
   * Initialise the binder.
   */
  void initialise();

  /**
   * Return true if this is a compound key and must use expanded and or form.
   */
  boolean isIdInExpandedForm();

  /**
   * Write the Id value to binary DataOuput.
   */
  void writeData(DataOutput dataOutput, Object idValue) throws IOException;

  /**
   * Read the Id value from the binary DataInput.
   */
  Object readData(DataInput dataInput) throws IOException;

  /**
   * Return the name(s) of the Id property(s). Comma delimited if there is more
   * than one.
   * <p>
   * This can be used to include in a query.
   * </p>
   */
  String getIdProperty();

  /**
   * Return the Id BeanProperty.
   */
  STreeProperty getBeanProperty();

  /**
   * Find a BeanProperty that is mapped to the database column.
   */
  BeanProperty findBeanProperty(String dbColumnName);

  /**
   * Return false if the id is a simple scalar and false if it is embedded or
   * concatenated.
   */
  boolean isComplexId();

  /**
   * Return the default order by that may need to be used if the query includes
   * a many property.
   */
  String getDefaultOrderBy();

  String getOrderBy(String pathPrefix, boolean ascending);

  /**
   * Return the values as an array of scalar bindable values.
   * <p>
   * For concatenated keys that use an Embedded bean or multiple id properties
   * this determines the field values are returns them as an Object array.
   * </p>
   * <p>
   * Added primarily for Query.addWhere().add(Expr.idEq()) support.
   * </p>
   */
  Object[] getBindValues(Object idValue);


  /**
   * For EmbeddedId convert the idValue into a simple map.
   * Otherwise the idValue is just returned as is.
   * <p>
   * This is used to provide a simple JSON serializable version of the id value.
   * </p>
   */
  Object getIdForJson(EntityBean idValue);

  /**
   * For EmbeddedId the value is assumed to be a Map and this is
   * takes the values from the map and builds an embedded id bean.
   * <p>
   * For other simple id's this just returns the value (no conversion required).
   * </p>
   * <p>
   * This is used to provide a simple JSON serializable version of the id value.
   * </p>
   */
  Object convertIdFromJson(Object value);

  /**
   * Return the id values for a given bean.
   */
  Object[] getIdValues(EntityBean bean);

  /**
   * Build a string of the logical expressions.
   * <p>
   * Typically used to build a id = ? string.
   * </p>
   */
  String getAssocOneIdExpr(String prefix, String operator);

  /**
   * Return the logical id in expression taking into account embedded id's.
   */
  String getAssocIdInExpr(String prefix);

  /**
   * Binds an id value to a prepared statement.
   */
  void bindId(DataBind dataBind, Object value) throws SQLException;

  /**
   * Bind the id value to a SqlUpdate statement.
   */
  void bindId(DefaultSqlUpdate sqlUpdate, Object value);

  /**
   * Binds multiple id value to an update.
   */
  void addIdInBindValues(DefaultSqlUpdate sqlUpdate, Collection<?> ids);

  /**
   * Binds multiple id value to a request.
   */
  void addIdInBindValues(SpiExpressionRequest request, Collection<?> ids);

  /**
   * Return the sql for binding the id using an IN clause.
   */
  String getBindIdInSql(String baseTableAlias);

  /**
   * Return the binding expression (like "?" or "(?,?)")for the Id.
   */
  String getIdInValueExpr(boolean not, int size);

  /**
   * Same as getIdInValueExpr but for delete by id.
   */
  String getIdInValueExprDelete(int size);

  void buildRawSqlSelectChain(String prefix, List<String> selectChain);

  /**
   * Read the id value from the result set and set it to the bean also returning
   * it.
   */
  Object readSet(DbReadContext ctx, EntityBean bean) throws SQLException;

  /**
   * Ignore the appropriate number of scalar properties for this id.
   */
  void loadIgnore(DbReadContext ctx);

  /**
   * Read the id value from the result set and return it.
   */
  Object read(DbReadContext ctx) throws SQLException;

  /**
   * Append to the select clause.
   */
  void appendSelect(DbSqlContext ctx, boolean subQuery);

  /**
   * Return the sql for binding the id to. This includes table alias and columns
   * that make up the id.
   */
  String getBindIdSql(String baseTableAlias);

  /**
   * Cast or convert the Id value if necessary and optionally set it.
   * <p>
   * The Id value is not assumed to be the correct type so it is converted to
   * the correct type. Typically this is because we could get a Integer, Long or
   * BigDecimal depending on the JDBC driver and situation.
   * </p>
   * <p>
   * If the bean is not null, then the value is set to the bean.
   * </p>
   */
  Object convertSetId(Object idValue, EntityBean bean);

  /**
   * Cast or convert the Id value if necessary.
   */
  Object convertId(Object idValue);

  /**
<<<<<<< HEAD
   * Determines, if MultiValueBind for IDs is supported for given value count. Default: false
   */
  default IsSupported isMultiValueIdSupported() {
    return IsSupported.NO;
  }
=======
   * Return a key to use for bean caches given the id value.
   */
  String cacheKey(Object idValue);
>>>>>>> 0b299edf

}<|MERGE_RESOLUTION|>--- conflicted
+++ resolved
@@ -210,16 +210,15 @@
   Object convertId(Object idValue);
 
   /**
-<<<<<<< HEAD
    * Determines, if MultiValueBind for IDs is supported for given value count. Default: false
    */
   default IsSupported isMultiValueIdSupported() {
     return IsSupported.NO;
   }
-=======
+
+  /**
    * Return a key to use for bean caches given the id value.
    */
   String cacheKey(Object idValue);
->>>>>>> 0b299edf
 
 }