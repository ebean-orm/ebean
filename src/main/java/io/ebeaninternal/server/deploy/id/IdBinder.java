--- conflicted
+++ resolved
@@ -134,20 +134,12 @@
    * Bind the id value to a SqlUpdate statement.
    */
   void bindId(DefaultSqlUpdate sqlUpdate, Object value);
-<<<<<<< HEAD
-  
-=======
-
->>>>>>> 0a1747d8
+
   /**
    * Binds multiple id value to an update.
    */
   void addIdInBindValues(DefaultSqlUpdate sqlUpdate, Collection<?> ids);
-<<<<<<< HEAD
-  
-=======
-
->>>>>>> 0a1747d8
+
   /**
    * Binds multiple id value to a request.
    */
