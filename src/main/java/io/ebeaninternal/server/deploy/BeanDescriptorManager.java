--- conflicted
+++ resolved
@@ -208,13 +208,7 @@
     this.dataSource = serverConfig.getDataSource();
     this.encryptKeyManager = serverConfig.getEncryptKeyManager();
     this.databasePlatform = serverConfig.getDatabasePlatform();
-<<<<<<< HEAD
     this.idBinderFactory = new IdBinderFactory(databasePlatform.isIdInExpandedForm(), config.getMultiValueBind());
-    this.eagerFetchLobs = serverConfig.isEagerFetchLobs();
-=======
-    this.multiValueBind = config.getMultiValueBind();
-    this.idBinderFactory = new IdBinderFactory(databasePlatform.isIdInExpandedForm(), multiValueBind);
->>>>>>> 057d7480
     this.queryPlanTTLSeconds = serverConfig.getQueryPlanTTLSeconds();
 
     this.asOfViewSuffix = getAsOfViewSuffix(databasePlatform, serverConfig);
