--- conflicted
+++ resolved
@@ -118,7 +118,7 @@
   private final BeanQueryAdapterManager beanQueryAdapterManager;
 
   private final CustomDeployParserManager customDeployParserManager;
-  
+
   private final NamingConvention namingConvention;
 
   private final DeployCreateProperties createProperties;
@@ -164,7 +164,7 @@
   private final DbIdentity dbIdentity;
 
   private final TenantDataSourceProvider dataSource;
-  
+
   private final CurrentTenantProvider dynamicDatasourceTenantProvider;
 
   private final DatabasePlatform databasePlatform;
@@ -214,12 +214,8 @@
     }
     this.encryptKeyManager = serverConfig.getEncryptKeyManager();
     this.databasePlatform = serverConfig.getDatabasePlatform();
-<<<<<<< HEAD
-    this.idBinderFactory = new IdBinderFactory(databasePlatform.isIdInExpandedForm(), config.getMultiValueHelp());
-=======
     this.multiValueBind = config.getMultiValueBind();
     this.idBinderFactory = new IdBinderFactory(databasePlatform.isIdInExpandedForm(), multiValueBind);
->>>>>>> 0a1747d8
     this.eagerFetchLobs = serverConfig.isEagerFetchLobs();
 
     this.asOfViewSuffix = getAsOfViewSuffix(databasePlatform, serverConfig);
@@ -350,18 +346,15 @@
       readEntityBeanTable();
       readEntityDeploymentAssociations();
       readInheritedIdGenerators();
-<<<<<<< HEAD
-      
+
       for (Map.Entry<Class<?>, DeployBeanInfo<?>> entry : deployInfoMap.entrySet()) {
         customDeployParserManager.parse(entry.getValue());
       }
-      
-=======
+
       setProfileIds();
->>>>>>> 0a1747d8
       // creates the BeanDescriptors
       readEntityRelationships();
-      
+
       List<BeanDescriptor<?>> list = new ArrayList<>(descMap.values());
       list.sort(beanDescComparator);
       immutableDescriptorList = Collections.unmodifiableList(list);
