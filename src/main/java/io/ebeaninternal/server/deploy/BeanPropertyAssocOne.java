package io.ebeaninternal.server.deploy;

import io.ebean.EbeanServer;
import io.ebean.Query;
import io.ebean.SqlUpdate;
import io.ebean.Transaction;
import io.ebean.ValuePair;
import io.ebean.bean.EntityBean;
import io.ebean.bean.EntityBeanIntercept;
import io.ebean.bean.PersistenceContext;
import io.ebean.util.SplitName;
import io.ebeaninternal.api.SpiQuery;
import io.ebeaninternal.server.cache.CacheChangeSet;
import io.ebeaninternal.server.cache.CachedBeanData;
import io.ebeaninternal.server.core.DefaultSqlUpdate;
import io.ebeaninternal.server.deploy.id.ImportedId;
import io.ebeaninternal.server.deploy.meta.DeployBeanPropertyAssocOne;
import io.ebeaninternal.server.el.ElPropertyChainBuilder;
import io.ebeaninternal.server.el.ElPropertyValue;
import io.ebeaninternal.server.query.SqlBeanLoad;
import io.ebeaninternal.server.query.SqlJoinType;
import io.ebeaninternal.server.text.json.ReadJson;
import io.ebeaninternal.server.text.json.SpiJsonWriter;

import javax.persistence.PersistenceException;
import java.io.IOException;
import java.sql.SQLException;
import java.util.ArrayList;
import java.util.HashMap;
import java.util.List;
import java.util.Map;

/**
 * Property mapped to a joined bean.
 */
public class BeanPropertyAssocOne<T> extends BeanPropertyAssoc<T> {

  private final boolean oneToOne;

  private final boolean oneToOneExported;

  private final boolean orphanRemoval;

  private final boolean importedPrimaryKey;

  private final boolean primaryKeyExport;

  private final PropertyForeignKey foreignKey;

  private AssocOneHelp localHelp;

  protected final BeanProperty[] embeddedProps;

  private final HashMap<String, BeanProperty> embeddedPropsMap;

  protected ImportedId importedId;

  private String deleteByParentIdSql;
  private String deleteByParentIdInSql;

  private BeanPropertyAssocMany<?> relationshipProperty;

  /**
   * Create based on deploy information of an EmbeddedId.
   */
  public BeanPropertyAssocOne(BeanDescriptorMap owner, DeployBeanPropertyAssocOne<T> deploy) {
    this(owner, null, deploy);
  }

  /**
   * Create the property.
   */
  public BeanPropertyAssocOne(BeanDescriptorMap owner, BeanDescriptor<?> descriptor,
                              DeployBeanPropertyAssocOne<T> deploy) {

    super(descriptor, deploy);

    foreignKey = deploy.getForeignKey();
    primaryKeyExport = deploy.isPrimaryKeyExport();
    importedPrimaryKey = deploy.isImportedPrimaryKey();
    oneToOne = deploy.isOneToOne();
    oneToOneExported = deploy.isOneToOneExported();
    orphanRemoval = deploy.isOrphanRemoval();

    if (embedded) {
      // Overriding of the columns and use table alias of owning BeanDescriptor
      BeanEmbeddedMeta overrideMeta = BeanEmbeddedMetaFactory.create(owner, deploy);
      embeddedProps = overrideMeta.getProperties();
      embeddedPropsMap = new HashMap<>();
      for (BeanProperty embeddedProp : embeddedProps) {
        embeddedPropsMap.put(embeddedProp.getName(), embeddedProp);
      }

    } else {
      embeddedProps = null;
      embeddedPropsMap = null;
    }
  }

  @Override
  public void initialise() {
    super.initialise();
    localHelp = createHelp(embedded, oneToOneExported);

    if (!isTransient) {
      //noinspection StatementWithEmptyBody
      if (embedded || descriptor.isDocStoreOnly()) {
        // no imported or exported information
      } else if (!oneToOneExported) {
        importedId = createImportedId(this, targetDescriptor, tableJoin);
        if (importedId.isScalar()) {
          // limit JoinColumn mapping to the @Id / primary key
          TableJoinColumn[] columns = tableJoin.columns();
          String foreignJoinColumn = columns[0].getForeignDbColumn();
          String foreignIdColumn = targetDescriptor.getIdProperty().getDbColumn();
          if (!foreignJoinColumn.equalsIgnoreCase(foreignIdColumn)) {
            throw new PersistenceException("Mapping limitation - @JoinColumn on " + getFullBeanName() + " needs to map to a primary key as per Issue #529 "
              + " - joining to " + foreignJoinColumn + " and not " + foreignIdColumn);
          }
        }

      } else {
        exportedProperties = createExported();

        String delStmt = "delete from " + targetDescriptor.getBaseTable() + " where ";
        deleteByParentIdSql = delStmt + deriveWhereParentIdSql(false);
        deleteByParentIdInSql = delStmt + deriveWhereParentIdSql(true);
      }
    }
  }

  /**
   * Add table join with table alias based on prefix.
   */
  @Override
  public SqlJoinType addJoin(SqlJoinType joinType, String prefix, DbSqlContext ctx) {
    return tableJoin.addJoin(joinType, prefix, ctx, this.formula);
  }

  /**
   * Add table join with explicit table alias.
   */
  @Override
  public SqlJoinType addJoin(SqlJoinType joinType, String a1, String a2, DbSqlContext ctx) {
    return tableJoin.addJoin(joinType, a1, a2, ctx, this.formula);
  }
<<<<<<< HEAD
=======

>>>>>>> 8041f9c6
  /**
   * Return the property value as an entity bean.
   */
  public EntityBean getValueAsEntityBean(EntityBean owner) {
    return (EntityBean) getValue(owner);
  }

  void setRelationshipProperty(BeanPropertyAssocMany<?> relationshipProperty) {
    this.relationshipProperty = relationshipProperty;
  }

  /**
   * Return true if this relationship needs to maintain/update L2 cache.
   */
  boolean isCacheNotify() {
    return targetDescriptor.isBeanCaching() && relationshipProperty != null;
  }

  /**
   * Clear the L2 relationship cache for this property.
   */
  void cacheClear() {
    if (isCacheNotify()) {
      targetDescriptor.cacheManyPropClear(relationshipProperty.getName());
    }
  }

  /**
   * Clear part of the L2 relationship cache for this property.
   */
  void cacheDelete(boolean clear, EntityBean bean, CacheChangeSet changeSet) {

    if (isCacheNotify()) {
      if (clear) {
        changeSet.addManyClear(targetDescriptor, relationshipProperty.getName());
      } else {
        Object assocBean = getValue(bean);
        if (assocBean != null) {
          Object parentId = targetDescriptor.getId((EntityBean) assocBean);
          if (parentId != null) {
            changeSet.addManyRemove(targetDescriptor, relationshipProperty.getName(), parentId);
          }
        }
      }
    }
  }

  @Override
  public ElPropertyValue buildElPropertyValue(String propName, String remainder, ElPropertyChainBuilder chain, boolean propertyDeploy) {

    if (embedded) {
      BeanProperty embProp = embeddedPropsMap.get(remainder);
      if (embProp == null) {
        String msg = "Embedded Property " + remainder + " not found in " + getFullBeanName();
        throw new PersistenceException(msg);
      }
      if (chain == null) {
        chain = new ElPropertyChainBuilder(true, propName);
      }
      chain.add(this);
      chain.setEmbedded(true);

      return chain.add(embProp).build();
    }

    return createElPropertyValue(propName, remainder, chain, propertyDeploy);
  }

  @Override
  public String getElPlaceholder(boolean encrypted) {
    return encrypted ? elPlaceHolderEncrypted : elPlaceHolder;
  }

  public SqlUpdate deleteByParentId(Object parentId, List<Object> parentIdist) {
    if (parentId != null) {
      return deleteByParentId(parentId);
    } else {
      return deleteByParentIdList(parentIdist);
    }
  }

  private SqlUpdate deleteByParentIdList(List<Object> parentIds) {

    StringBuilder sb = new StringBuilder(100);
    sb.append(deleteByParentIdInSql);
    sb.append(targetIdBinder.getIdInValueExpr(false, parentIds.size()));

    DefaultSqlUpdate delete = new DefaultSqlUpdate(sb.toString());
    bindParentIds(delete, parentIds);
    return delete;
  }

  private SqlUpdate deleteByParentId(Object parentId) {

    DefaultSqlUpdate delete = new DefaultSqlUpdate(deleteByParentIdSql);
    bindParentId(delete, parentId);
    return delete;
  }

  public List<Object> findIdsByParentId(Object parentId, List<Object> parentIds, Transaction t) {
    if (parentId != null) {
      return findIdsByParentId(parentId, t);
    } else {
      return findIdsByParentIdList(parentIds, t);
    }
  }

  private List<Object> findIdsByParentId(Object parentId, Transaction t) {

    String rawWhere = deriveWhereParentIdSql(false);

    EbeanServer server = server();
    Query<?> q = server.find(getPropertyType());
    bindParentIdEq(rawWhere, parentId, q);
    return server.findIds(q, t);
  }

  private List<Object> findIdsByParentIdList(List<Object> parentIds, Transaction t) {

    String rawWhere = deriveWhereParentIdSql(true);
    String inClause = targetIdBinder.getIdInValueExpr(false, parentIds.size());
    String expr = rawWhere + inClause;

    EbeanServer server = server();
    Query<?> q = server.find(getPropertyType());
    bindParentIdsIn(expr, parentIds, q);

    return server.findIds(q, t);
  }

  void addFkey() {
    if (importedId != null) {
      importedId.addFkeys(name);
    }
  }

  @Override
  public void registerColumn(BeanDescriptor<?> desc, String prefix) {
    if (embedded) {
      for (BeanProperty prop : embeddedProps) {
        prop.registerColumn(desc, SplitName.add(prefix, name));
      }
    } else {
      if (targetIdProperty != null) {
        BeanDescriptor<T> target = getTargetDescriptor();
        String basePath = SplitName.add(prefix, name);
        if (dbColumn != null) {
          BeanProperty idProperty = target.getIdProperty();
          desc.registerColumn(dbColumn, SplitName.add(basePath, idProperty.getName()));
        }

        desc.registerTable(target.getBaseTable(), this);
      }
    }
  }

  /**
   * Return meta data for the deployment of the embedded bean specific to this
   * property.
   */
  public BeanProperty[] getProperties() {
    return embeddedProps;
  }

  @Override
  public void buildRawSqlSelectChain(String prefix, List<String> selectChain) {

    prefix = SplitName.add(prefix, name);

    if (!embedded) {
      InheritInfo inheritInfo = targetDescriptor.getInheritInfo();
      if (inheritInfo != null) {
        // expect the discriminator column to be included in order
        // to determine the inheritance type so we add it to the
        // selectChain (so that it takes a position in the resultSet)
        String discriminatorColumn = inheritInfo.getDiscriminatorColumn();
        String discProperty = prefix + "." + discriminatorColumn;
        selectChain.add(discProperty);
      }
      targetIdBinder.buildRawSqlSelectChain(prefix, selectChain);

    } else {
      for (BeanProperty embeddedProp : embeddedProps) {
        embeddedProp.buildRawSqlSelectChain(prefix, selectChain);
      }
    }
  }

  public PropertyForeignKey getForeignKey() {
    return foreignKey;
  }

  public boolean hasForeignKey() {
    return foreignKey == null || !foreignKey.isNoConstraint();
  }

  public boolean hasForeignKeyIndex() {
    return foreignKey == null || !foreignKey.isNoIndex();
  }

  /**
   * Return true if this a OneToOne property. Otherwise assumed ManyToOne.
   */
  public boolean isOneToOne() {
    return oneToOne;
  }

  /**
   * Return true if this is the exported side of a OneToOne.
   */
  public boolean isOneToOneExported() {
    return oneToOneExported;
  }

  public boolean isOrphanRemoval() {
    return orphanRemoval;
  }

  /**
   * If true this bean maps to the primary key.
   */
  public boolean isImportedPrimaryKey() {
    return importedPrimaryKey;
  }

  @Override
  public void diff(String prefix, Map<String, ValuePair> map, EntityBean newBean, EntityBean oldBean) {

    Object newEmb = (newBean == null) ? null : getValue(newBean);
    Object oldEmb = (oldBean == null) ? null : getValue(oldBean);
    if (newEmb == null && oldEmb == null) {
      return;
    }

    if (embedded) {
      prefix = (prefix == null) ? name : prefix + "." + name;
      BeanDescriptor<T> targetDescriptor = getTargetDescriptor();
      targetDescriptor.diff(prefix, map, (EntityBean) newEmb, (EntityBean) oldEmb);

    } else {
      // we are only interested in the Id value
      newBean = (EntityBean) newEmb;
      oldBean = (EntityBean) oldEmb;

      BeanDescriptor<T> targetDescriptor = getTargetDescriptor();
      BeanProperty idProperty = targetDescriptor.getIdProperty();

      Object newId = (newBean == null) ? null : idProperty.getValue(newBean);
      Object oldId = (oldBean == null) ? null : idProperty.getValue(oldBean);
      if (newId != null || oldId != null) {
        prefix = (prefix == null) ? name : prefix + "." + name;
        idProperty.diffVal(prefix, map, newId, oldId);
      }
    }
  }

  /**
   * Same as getPropertyType(). Return the type of the bean this property
   * represents.
   */
  @Override
  public Class<?> getTargetType() {
    return getPropertyType();
  }

  @Override
  public Object getCacheDataValue(EntityBean bean) {
    Object ap = getValue(bean);
    if (ap == null) {
      return null;
    }
    if (embedded) {
      return targetDescriptor.cacheEmbeddedBeanExtract((EntityBean) ap);
    } else {
      return targetDescriptor.getIdProperty().getCacheDataValue((EntityBean) ap);
    }
  }

  @Override
  public void setCacheDataValue(EntityBean bean, Object cacheData, PersistenceContext context) {
    if (cacheData == null) {
      setValue(bean, null);
    } else {
      if (embedded) {
        setValue(bean, targetDescriptor.cacheEmbeddedBeanLoad((CachedBeanData) cacheData, context));
      } else {
        if (cacheData instanceof String) {
          cacheData = targetDescriptor.getIdProperty().scalarType.parse((String) cacheData);
        }
        // cacheData is the id value, maybe already in persistence context
        Object assocBean = targetDescriptor.contextGet(context, cacheData);
        if (assocBean == null) {
          assocBean = targetDescriptor.createReference(cacheData, context);
        }
        setValue(bean, assocBean);
      }
    }
  }

  /**
   * Return the Id values from the given bean.
   */
  @Override
  public Object[] getAssocIdValues(EntityBean bean) {
    return targetDescriptor.getIdBinder().getIdValues(bean);
  }

  /**
   * Return the Id expression to add to where clause etc.
   */
  @Override
  public String getAssocIdExpression(String prefix, String operator) {
    return targetDescriptor.getIdBinder().getAssocOneIdExpr(prefix, operator);
  }

  /**
   * Return the logical id value expression taking into account embedded id's.
   */
  @Override
  public String getAssocIdInValueExpr(boolean not, int size) {
    return targetDescriptor.getIdBinder().getIdInValueExpr(not, size);
  }

  /**
   * Return the logical id in expression taking into account embedded id's.
   */
  @Override
  public String getAssocIdInExpr(String prefix) {
    return targetDescriptor.getIdBinder().getAssocIdInExpr(prefix);
  }

  @Override
  public boolean isAssocId() {
    return !embedded;
  }

  @Override
  public boolean isAssocProperty() {
    return !embedded;
  }


  /**
   * Create a bean of the target type to be used as an embeddedId
   * value.
   */
  public Object createEmbeddedId() {
    return getTargetDescriptor().createEntityBean();
  }

  @Override
  public Object pathGetNested(Object bean) {
    Object value = getValueIntercept((EntityBean) bean);
    if (value == null) {
      value = targetDescriptor.createEntityBean();
      setValueIntercept((EntityBean) bean, value);
    }
    return value;
  }

  public ImportedId getImportedId() {
    return importedId;
  }

  private String deriveWhereParentIdSql(boolean inClause) {

    StringBuilder sb = new StringBuilder();

    for (int i = 0; i < exportedProperties.length; i++) {
      String fkColumn = exportedProperties[i].getForeignDbColumn();
      if (i > 0) {
        String s = inClause ? "," : " and ";
        sb.append(s);
      }
      sb.append(fkColumn);
      if (!inClause) {
        sb.append("=? ");
      }
    }
    return sb.toString();
  }

  /**
   * Create the array of ExportedProperty used to build reference objects.
   */
  private ExportedProperty[] createExported() {

    BeanProperty idProp = descriptor.getIdProperty();

    ArrayList<ExportedProperty> list = new ArrayList<>();

    if (idProp != null && idProp.isEmbedded()) {

      BeanPropertyAssocOne<?> one = (BeanPropertyAssocOne<?>) idProp;
      BeanDescriptor<?> targetDesc = one.getTargetDescriptor();
      BeanProperty[] emIds = targetDesc.propertiesBaseScalar();
      try {
        for (BeanProperty emId : emIds) {
          ExportedProperty expProp = findMatch(true, emId);
          list.add(expProp);
        }
      } catch (PersistenceException e) {
        // not found as individual scalar properties
        e.printStackTrace();
      }

    } else {
      if (idProp != null) {
        ExportedProperty expProp = findMatch(false, idProp);
        list.add(expProp);
      }
    }

    return list.toArray(new ExportedProperty[list.size()]);
  }

  /**
   * Find the matching foreignDbColumn for a given local property.
   */
  private ExportedProperty findMatch(boolean embeddedProp, BeanProperty prop) {

    String matchColumn = prop.getDbColumn();

    String searchTable = tableJoin.getTable();
    TableJoinColumn[] columns = tableJoin.columns();

    for (TableJoinColumn column : columns) {
      String matchTo = column.getLocalDbColumn();

      if (matchColumn.equalsIgnoreCase(matchTo)) {
        String foreignCol = column.getForeignDbColumn();
        return new ExportedProperty(embeddedProp, foreignCol, prop);
      }
    }

    String msg = "Error with the Join on [" + getFullBeanName()
      + "]. Could not find the matching foreign key for [" + matchColumn + "] in table[" + searchTable + "]?"
      + " Perhaps using a @JoinColumn with the name/referencedColumnName attributes swapped?";
    throw new PersistenceException(msg);
  }


  @Override
  public void appendSelect(DbSqlContext ctx, boolean subQuery) {
    if (!isTransient) {
      if (primaryKeyExport) {
        descriptor.getIdProperty().appendSelect(ctx, subQuery);
      } else {
        localHelp.appendSelect(ctx, subQuery);
      }
    }
  }

  @Override
  public void appendFrom(DbSqlContext ctx, SqlJoinType joinType) {
    if (!isTransient && !primaryKeyExport) {
      localHelp.appendFrom(ctx, joinType);
      if (sqlFormulaJoin != null) {
        ctx.appendFormulaJoin(sqlFormulaJoin, joinType);
      }
    }
  }

  @Override
  public Object readSet(DbReadContext ctx, EntityBean bean) throws SQLException {
    return localHelp.readSet(ctx, bean);
  }

  /**
   * Read the data from the resultSet effectively ignoring it and returning null.
   */
  @Override
  public Object read(DbReadContext ctx) throws SQLException {
    // just read the resultSet incrementing the column index
    // pass in null for the bean so any data read is ignored
    return localHelp.read(ctx);
  }

  @Override
  public void addTenant(SpiQuery<?> query, Object tenantId) {
    T refBean = targetDescriptor.createReference(tenantId, null);
    query.where().eq(name, refBean);
  }

  @Override
  public void setTenantValue(EntityBean entityBean, Object tenantId) {
    T refBean = targetDescriptor.createReference(tenantId, null);
    setValue(entityBean, refBean);
  }

  @Override
  public void setValue(EntityBean bean, Object value) {
    super.setValue(bean, value);
    if (embedded && value instanceof EntityBean) {
      setEmbeddedOwner(bean, value);
    }
  }

  /**
   * For embedded bean set the owner and all properties to be loaded (recursively).
   */
  void setAllLoadedEmbedded(EntityBean owner) {
    Object emb = getValue(owner);
    if (emb != null) {
      EntityBean embeddedBean = (EntityBean) emb;
      embeddedBean._ebean_getIntercept().setEmbeddedOwner(owner, propertyIndex);
      targetDescriptor.setAllLoaded(embeddedBean);
    }
  }

  private void setEmbeddedOwner(EntityBean bean, Object value) {
    ((EntityBean) value)._ebean_getIntercept().setEmbeddedOwner(bean, propertyIndex);
  }

  @Override
  public void setValueIntercept(EntityBean bean, Object value) {
    super.setValueIntercept(bean, value);
    if (embedded && value instanceof EntityBean) {
      setEmbeddedOwner(bean, value);
    }
  }

  @Override
  public void loadIgnore(DbReadContext ctx) {
    localHelp.loadIgnore(ctx);
  }

  @Override
  public void load(SqlBeanLoad sqlBeanLoad) {
    Object dbVal = sqlBeanLoad.load(this);
    if (embedded && sqlBeanLoad.isLazyLoad()) {
      if (dbVal instanceof EntityBean) {
        EntityBeanIntercept ebi = ((EntityBean) dbVal)._ebean_getIntercept();
        ebi.setLoaded();
<<<<<<< HEAD
        descriptor.setMutalbeOrigValues(ebi);
=======
        descriptor.setMutableOrigValues(ebi);
>>>>>>> 8041f9c6
      }
    }
  }

  private AssocOneHelp createHelp(boolean embedded, boolean oneToOneExported) {
    if (embedded) {
      return new AssocOneHelpEmbedded(this);
    } else if (oneToOneExported) {
      return new AssocOneHelpRefExported(this);
    } else {
      if (targetInheritInfo != null) {
<<<<<<< HEAD
        if (targetInheritInfo.getChildren().isEmpty() && !isFormula()) {
=======
        if (targetInheritInfo.isConcrete() && !isFormula()) {
>>>>>>> 8041f9c6
          return new AssocOneHelpRefSimple(this);
        } else {
          return new AssocOneHelpRefInherit(this);
        }
      } else {
        return new AssocOneHelpRefSimple(this);
      }
    }
  }

  /**
   * JSON write property (non-recursive to other beans).
   */
  @Override
  public void jsonWriteForInsert(SpiJsonWriter writeJson, EntityBean bean) throws IOException {

    if (!jsonSerialize) {
      return;
    }
    jsonWriteBean(writeJson, getValue(bean));
  }

  /**
   * JSON write property value (non-recursive to other beans).
   */
  @Override
  public void jsonWriteValue(SpiJsonWriter writeJson, Object value) throws IOException {
    if (!jsonSerialize) {
      return;
    }
    jsonWriteBean(writeJson, value);
  }

  private void jsonWriteBean(SpiJsonWriter writeJson, Object value) throws IOException {

    if (value instanceof EntityBean) {
      if (embedded) {
        writeJson.writeFieldName(name);
        BeanDescriptor<?> refDesc = descriptor.getBeanDescriptor(value.getClass());
        refDesc.jsonWriteForInsert(writeJson, (EntityBean)value);

      } else {
        jsonWriteTargetId(writeJson, (EntityBean)value);
      }
    }
  }

  /**
   * Just write the Id property of the ToOne property.
   */
  private void jsonWriteTargetId(SpiJsonWriter writeJson, EntityBean childBean) throws IOException {
    BeanProperty idProperty = targetDescriptor.getIdProperty();
    if (idProperty != null) {
      writeJson.writeStartObject(name);
      writeJson.writeBeanVersion(targetDescriptor);
      idProperty.jsonWriteForInsert(writeJson, childBean);
      writeJson.writeEndObject();
    }
  }

  @Override
  public void jsonWrite(SpiJsonWriter writeJson, EntityBean bean) throws IOException {

    if (!jsonSerialize) {
      return;
    }

    Object value = getValueIntercept(bean);
    if (value == null) {
      writeJson.writeNullField(name);

    } else {
      if (writeJson.isParentBean(value)) {
        // bi-directional and already rendered parent

      } else {
        // Hmmm, not writing complex non-entity bean
        if (value instanceof EntityBean) {
          writeJson.beginAssocOne(name, bean);
          BeanDescriptor<?> refDesc = descriptor.getBeanDescriptor(value.getClass());
          refDesc.jsonWrite(writeJson, (EntityBean) value, name);
          writeJson.endAssocOne();
        }
      }
    }
  }

  @Override
  public void jsonRead(ReadJson readJson, EntityBean bean) throws IOException {
    if (jsonDeserialize && targetDescriptor != null) {
      T assocBean = targetDescriptor.jsonRead(readJson, name);
      setValue(bean, assocBean);
    }
  }

  public boolean isReference(Object detailBean) {
    EntityBean eb = (EntityBean) detailBean;
    return targetDescriptor.isReference(eb._ebean_getIntercept());
  }

  /**
   * Set the parent bean to the child bean if it has not already been set.
   */
  public void setParentBeanToChild(EntityBean parent, EntityBean child) {

    if (primaryKeyExport) {
      Object parentId = descriptor.getId(parent);
      targetDescriptor.convertSetId(parentId, child);
    }

    if (mappedBy != null) {
      BeanProperty beanProperty = targetDescriptor.getBeanProperty(mappedBy);
      if (beanProperty != null && beanProperty.getValue(child) == null) {
        // set the 'parent' bean to the 'child' bean
        beanProperty.setValue(child, parent);
      }
    }
  }
}<|MERGE_RESOLUTION|>--- conflicted
+++ resolved
@@ -144,10 +144,7 @@
   public SqlJoinType addJoin(SqlJoinType joinType, String a1, String a2, DbSqlContext ctx) {
     return tableJoin.addJoin(joinType, a1, a2, ctx, this.formula);
   }
-<<<<<<< HEAD
-=======
-
->>>>>>> 8041f9c6
+
   /**
    * Return the property value as an entity bean.
    */
@@ -682,11 +679,7 @@
       if (dbVal instanceof EntityBean) {
         EntityBeanIntercept ebi = ((EntityBean) dbVal)._ebean_getIntercept();
         ebi.setLoaded();
-<<<<<<< HEAD
-        descriptor.setMutalbeOrigValues(ebi);
-=======
         descriptor.setMutableOrigValues(ebi);
->>>>>>> 8041f9c6
       }
     }
   }
@@ -698,11 +691,7 @@
       return new AssocOneHelpRefExported(this);
     } else {
       if (targetInheritInfo != null) {
-<<<<<<< HEAD
-        if (targetInheritInfo.getChildren().isEmpty() && !isFormula()) {
-=======
         if (targetInheritInfo.isConcrete() && !isFormula()) {
->>>>>>> 8041f9c6
           return new AssocOneHelpRefSimple(this);
         } else {
           return new AssocOneHelpRefInherit(this);
