package io.ebeaninternal.server.deploy;

import io.ebean.EbeanServer;
import io.ebean.Expression;
import io.ebean.Query;
import io.ebean.SqlUpdate;
import io.ebean.Transaction;
import io.ebean.bean.BeanCollection;
import io.ebean.bean.BeanCollection.ModifyListenMode;
import io.ebean.bean.BeanCollectionAdd;
import io.ebean.bean.BeanCollectionLoader;
import io.ebean.bean.EntityBean;
import io.ebean.bean.OwnerBeanAware;
import io.ebean.text.PathProperties;
import io.ebeaninternal.api.SpiExpressionRequest;
import io.ebeaninternal.api.SpiQuery;
import io.ebeaninternal.server.core.DefaultSqlUpdate;
import io.ebeaninternal.server.deploy.id.IdBinderSimple;
import io.ebeaninternal.server.deploy.id.ImportedId;
import io.ebeaninternal.server.deploy.meta.DeployBeanPropertyAssocMany;
import io.ebeaninternal.server.el.ElPropertyChainBuilder;
import io.ebeaninternal.server.el.ElPropertyValue;
import io.ebeaninternal.server.persist.MultiValueWrapper;
import io.ebeaninternal.server.query.SqlBeanLoad;
import io.ebeaninternal.server.text.json.ReadJson;
import io.ebeaninternal.server.text.json.SpiJsonWriter;
import org.slf4j.Logger;
import org.slf4j.LoggerFactory;

import javax.persistence.PersistenceException;
import java.io.IOException;
import java.sql.SQLException;
import java.util.ArrayList;
import java.util.Collection;
import java.util.LinkedHashMap;
import java.util.List;
import java.util.Map;

/**
 * Property mapped to a List Set or Map.
 */
public class BeanPropertyAssocMany<T> extends BeanPropertyAssoc<T> {

  private static final Logger logger = LoggerFactory.getLogger(BeanPropertyAssocMany.class);

  private final BeanPropertyAssocManyJsonHelp jsonHelp;

  /**
   * Join for manyToMany intersection table.
   */
  private final TableJoin intersectionJoin;
  private final String intersectionPublishTable;
  private final String intersectionDraftTable;

  /**
   * For ManyToMany this is the Inverse join used to build reference queries.
   */
  private final TableJoin inverseJoin;

  /**
   * Flag to indicate that this is a unidirectional relationship.
   */
  private final boolean unidirectional;

  /**
   * Flag to indicate manyToMany relationship.
   */
  private final boolean manyToMany;

  /**
   * Order by used when fetch joining the associated many.
   */
  private final String fetchOrderBy;

  /**
   * Order by used when lazy loading the associated many.
   */
  private String lazyFetchOrderBy;

  private final String mapKey;

  /**
   * The type of the many, set, list or map.
   */
  private final ManyType manyType;

  private final ModifyListenMode modifyListenMode;

  private BeanProperty mapKeyProperty;

  private String exportedPropertyBindProto = "?";

  /**
   * Property on the 'child' bean that links back to the 'master'.
   */
  protected BeanPropertyAssocOne<?> childMasterProperty;

  private String childMasterIdProperty;

  private boolean embeddedExportedProperties;

  private BeanCollectionHelp<T> help;

  private ImportedId importedId;

  private String deleteByParentIdSql;

  private String deleteByParentIdInSql;

  /**
   * Create this property.
   */
  public BeanPropertyAssocMany(BeanDescriptor<?> descriptor, DeployBeanPropertyAssocMany<T> deploy) {
    super(descriptor, deploy);
    this.unidirectional = deploy.isUnidirectional();
    this.manyToMany = deploy.isManyToMany();
    this.manyType = deploy.getManyType();
    this.mapKey = deploy.getMapKey();
    this.fetchOrderBy = deploy.getFetchOrderBy();
    this.intersectionJoin = deploy.createIntersectionTableJoin();
    if (intersectionJoin != null) {
      this.intersectionPublishTable = intersectionJoin.getTable();
      this.intersectionDraftTable = deploy.getIntersectionDraftTable();
    } else {
      this.intersectionPublishTable = null;
      this.intersectionDraftTable = null;
    }
    this.inverseJoin = deploy.createInverseTableJoin();
    this.modifyListenMode = deploy.getModifyListenMode();
    this.jsonHelp = new BeanPropertyAssocManyJsonHelp(this);
  }

  @Override
  public void initialise() {
    super.initialise();

    if (!isTransient) {
      this.help = BeanCollectionHelpFactory.create(this);

      if (manyToMany) {
        // only manyToMany's have imported properties
        importedId = createImportedId(this, targetDescriptor, tableJoin);

      } else {
        // find the property in the many that matches
        // back to the master (Order in the OrderDetail bean)
        childMasterProperty = initChildMasterProperty();
        if (childMasterProperty != null) {
          childMasterProperty.setRelationshipProperty(this);
        }
      }

      if (mapKey != null) {
        mapKeyProperty = initMapKeyProperty();
      }

      exportedProperties = createExported();
      if (exportedProperties.length > 0) {
        embeddedExportedProperties = exportedProperties[0].isEmbedded();
        exportedPropertyBindProto = deriveExportedPropertyBindProto();

        if (fetchOrderBy != null) {
          // derive lazyFetchOrderBy
          StringBuilder sb = new StringBuilder(50);
          for (int i = 0; i < exportedProperties.length; i++) {
            if (i > 0) {
              sb.append(", ");
            }
            // these fk columns are either on the intersection (int_) or base table (t0)
            String fkTableAlias = isManyToMany() ? "int_" : "t0";
            sb.append(fkTableAlias).append(".").append(exportedProperties[i].getForeignDbColumn());
          }
          sb.append(", ").append(fetchOrderBy);
          lazyFetchOrderBy = sb.toString().trim();
        }
      }

      String delStmt;
      if (manyToMany) {
        delStmt = "delete from " + inverseJoin.getTable() + " where ";
      } else {
        delStmt = "delete from " + targetDescriptor.getBaseTable() + " where ";
      }
      deleteByParentIdSql = delStmt + deriveWhereParentIdSql(false, "");
      deleteByParentIdInSql = delStmt + deriveWhereParentIdSql(true, "");
    }
  }

  /**
   * Initialise after the target bean descriptors have been all set.
   */
  public void initialisePostTarget() {
    if (childMasterProperty != null) {
      BeanProperty masterId = childMasterProperty.getTargetDescriptor().getIdProperty();
      if (masterId != null) { // in docstore only, the master-id may be not available
        childMasterIdProperty = childMasterProperty.getName() + "." + masterId.getName();
      }
    }
  }

  @Override
  protected void docStoreIncludeByDefault(PathProperties pathProps) {
    // by default not including "Many" properties in document store
  }

  /**
   * Copy collection value if existing is empty.
   */
  @Override
  public void merge(EntityBean bean, EntityBean existing) {

    Object existingCollection = getVal(existing);
    if (existingCollection instanceof BeanCollection<?>) {
      BeanCollection<?> toBC = (BeanCollection<?>) existingCollection;
      if (!toBC.isPopulated()) {
        Object fromCollection = getVal(bean);
        if (fromCollection instanceof BeanCollection<?>) {
          BeanCollection<?> fromBC = (BeanCollection<?>) fromCollection;
          if (fromBC.isPopulated()) {
            toBC.loadFrom(fromBC);
          }
        }
      }
    }
  }

  /**
   * Add the bean to the appropriate collection on the parent bean.
   */
  public void addBeanToCollectionWithCreate(EntityBean parentBean, EntityBean detailBean, boolean withCheck) {
    BeanCollection<?> bc = (BeanCollection<?>) super.getValue(parentBean);
    if (bc == null) {
      bc = help.createEmpty(parentBean);
      setValue(parentBean, bc);
    }
    help.add(bc, detailBean, withCheck);
  }

  /**
   * Return true if this is considered 'empty' from a save perspective.
   */
  public boolean isSkipSaveBeanCollection(EntityBean bean, boolean insertedParent) {
    Object val = getValue(bean);
    if (val == null) {
      return true;
    }
    if ((val instanceof BeanCollection<?>)) {
      return ((BeanCollection<?>) val).isSkipSave();
    }
    if (insertedParent) {
      // check 'vanilla' collection types
      if (val instanceof Collection<?>) {
        return ((Collection<?>) val).isEmpty();
      }
      if (val instanceof Map<?, ?>) {
        return ((Map<?, ?>) val).isEmpty();
      }
    }
    return false;
  }

  /**
   * Reset the many properties to be empty and ready for reloading.
   * <p>
   * Used in bean refresh.
   */
  public void resetMany(EntityBean bean) {
    Object value = getValue(bean);
    if (value instanceof BeanCollection) {
      // reset the collection back to empty
      ((BeanCollection<?>) value).reset(bean, name);
    } else {
      createReference(bean);
    }
  }

  @Override
  public ElPropertyValue buildElPropertyValue(String propName, String remainder, ElPropertyChainBuilder chain, boolean propertyDeploy) {
    return createElPropertyValue(propName, remainder, chain, propertyDeploy);
  }

  @Override
  public void buildRawSqlSelectChain(String prefix, List<String> selectChain) {
    // do not add to the selectChain at the top level of the Many bean
  }

  public SqlUpdate deleteByParentId(Object parentId, List<Object> parentIdist) {
    if (parentId != null) {
      return deleteByParentId(parentId);
    } else {
      return deleteByParentIdList(parentIdist);
    }
  }

  private SqlUpdate deleteByParentId(Object parentId) {
    DefaultSqlUpdate sqlDelete = new DefaultSqlUpdate(deleteByParentIdSql);
    bindWhereParendId(sqlDelete, parentId);
    return sqlDelete;
  }

  /**
   * Find the Id's of detail beans given a parent Id or list of parent Id's.
   */
  public List<Object> findIdsByParentId(Object parentId, List<Object> parentIdList, Transaction t, ArrayList<Object> excludeDetailIds) {
    if (parentId != null) {
      return findIdsByParentId(parentId, t, excludeDetailIds);
    } else {
      return findIdsByParentIdList(parentIdList, t, excludeDetailIds);
    }
  }

  private List<Object> findIdsByParentId(Object parentId, Transaction t, ArrayList<Object> excludeDetailIds) {

    String rawWhere = deriveWhereParentIdSql(false, "");
    List<Object> bindValues = new ArrayList<>();
    bindWhereParentId(bindValues, parentId);

    EbeanServer server = getBeanDescriptor().getEbeanServer();
    Query<?> q = server.find(getPropertyType())
      .where()
      .raw(rawWhere, bindValues.toArray())
      .query();

    if (excludeDetailIds != null && !excludeDetailIds.isEmpty()) {
      Expression idIn = q.getExpressionFactory().idIn(excludeDetailIds);
      q.where().not(idIn);
    }

    return server.findIds(q, t);
  }

  /**
   * Exclude many properties from bean cache data.
   */
  @Override
  public boolean isCacheDataInclude() {
    // this would change for DB Array type support
    return false;
  }

  /**
   * Add the loaded current bean to its associated parent.
   */
  public void lazyLoadMany(EntityBean current) {
    EntityBean parentBean = childMasterProperty.getValueAsEntityBean(current);
    if (parentBean != null) {
      addBeanToCollectionWithCreate(parentBean, current, true);
    }
  }

  public void addWhereParentIdIn(SpiQuery<?> query, List<Object> parentIds, boolean useDocStore) {
    if (useDocStore) {
      // assumes the ManyToOne property is included
      query.where().in(childMasterIdProperty, parentIds);
    } else {
      addWhereParentIdIn(query, parentIds);
    }
  }

  /**
   * Add a where clause to the query for a given list of parent Id's.
   */
  private void addWhereParentIdIn(SpiQuery<?> query, List<Object> parentIds) {

    String tableAlias = manyToMany ? "int_." : "t0.";
    if (manyToMany) {
      query.setM2MIncludeJoin(inverseJoin);
    }
    String rawWhere = deriveWhereParentIdSql(true, tableAlias);
    String expr = descriptor.getParentIdInExpr(parentIds.size(), rawWhere);

    // Flatten the bind values if needed (embeddedId)
    List<Object> bindValues = getBindParentIds(parentIds);
<<<<<<< HEAD
    if (descriptor.getIdBinder() instanceof IdBinderSimple) {
=======
    if (descriptor.isSimpleId()) {
>>>>>>> 0a1747d8
      query.where().raw(expr, new MultiValueWrapper(bindValues));
    } else {
      query.where().raw(expr, bindValues.toArray());
    }
  }

  private List<Object> findIdsByParentIdList(List<Object> parentIdList, Transaction t, ArrayList<Object> excludeDetailIds) {

    String rawWhere = deriveWhereParentIdSql(true, "");
    String inClause = buildInClauseBinding(parentIdList.size(), exportedPropertyBindProto);

    String expr = rawWhere + inClause;

    List<Object> bindValues = new ArrayList<>();
    for (Object aParentIdList : parentIdList) {
      bindWhereParentId(bindValues, aParentIdList);
    }

    EbeanServer server = getBeanDescriptor().getEbeanServer();
    Query<?> q = server.find(getPropertyType());
<<<<<<< HEAD
    if (descriptor.getIdBinder() instanceof IdBinderSimple) {
=======
    if (descriptor.isSimpleId()) {
>>>>>>> 0a1747d8
      q.where().raw(expr, new MultiValueWrapper(bindValues));
    } else {
      q.where().raw(expr, bindValues.toArray());
    }
<<<<<<< HEAD
=======

>>>>>>> 0a1747d8
    if (excludeDetailIds != null && !excludeDetailIds.isEmpty()) {
      Expression idIn = q.getExpressionFactory().idIn(excludeDetailIds);
      q.where().not(idIn);
    }

    return server.findIds(q, t);
  }

  private SqlUpdate deleteByParentIdList(List<Object> parentIdist) {

    StringBuilder sb = new StringBuilder(100);
    sb.append(deleteByParentIdInSql);

    String inClause = buildInClauseBinding(parentIdist.size(), exportedPropertyBindProto);
    sb.append(inClause);

    DefaultSqlUpdate delete = new DefaultSqlUpdate(sb.toString());
    if (exportedProperties.length == 1) {
      bindWhereParendId(delete, new MultiValueWrapper(parentIdist));
    } else {
      for (Object aParentIdist : parentIdist) {
        bindWhereParendId(delete, aParentIdist);
      }
    }
    return delete;
  }

  private String deriveExportedPropertyBindProto() {
    if (exportedProperties.length == 1) {
      return "?";
    }
    StringBuilder sb = new StringBuilder();
    sb.append("(");
    for (int i = 0; i < exportedProperties.length; i++) {
      if (i > 0) {
        sb.append(",");
      }
      sb.append("?");
    }
    sb.append(")");
    return sb.toString();
  }

  private String buildInClauseBinding(int size, String bindProto) {
<<<<<<< HEAD
    if (descriptor.getIdBinder() instanceof IdBinderSimple) {
      return descriptor.getIdBinder().getIdInValueExpr(size);
=======

    if (descriptor.isSimpleId()) {
      return descriptor.getIdBinder().getIdInValueExpr(false, size);
>>>>>>> 0a1747d8
    }
    StringBuilder sb = new StringBuilder(10 + (size * (bindProto.length() + 1)));
    sb.append(" in");
    sb.append(" (");
    for (int i = 0; i < size; i++) {
      if (i > 0) {
        sb.append(",");
      }
      sb.append(bindProto);
    }
    sb.append(") ");
    return sb.toString();
  }

  /**
   * Set the lazy load server to help create reference collections (that lazy
   * load on demand).
   */
  public void setLoader(BeanCollectionLoader loader) {
    if (help != null) {
      help.setLoader(loader);
    }
  }

  /**
   * Return the mode for listening to modifications to collections for this
   * association.
   */
  public ModifyListenMode getModifyListenMode() {
    return modifyListenMode;
  }

  @Override
  public void appendSelect(DbSqlContext ctx, boolean subQuery) {
  }

  @Override
  public void loadIgnore(DbReadContext ctx) {
    // nothing to ignore for Many
  }

  @Override
  public void load(SqlBeanLoad sqlBeanLoad) {
    // do nothing, as a lazy loading BeanCollection 'reference'
    // is created and registered with the loading context
    // in SqlTreeNodeBean.createListProxies()
  }

  @Override
  public Object readSet(DbReadContext ctx, EntityBean bean) throws SQLException {
    return null;
  }

  @Override
  public Object read(DbReadContext ctx) throws SQLException {
    return null;
  }

  public void add(BeanCollection<?> collection, EntityBean bean) {
    help.add(collection, bean, false);
  }

  @Override
  public String getAssocIsEmpty(SpiExpressionRequest request, String path) {

    StringBuilder sb = new StringBuilder();
    SpiQuery<?> query = request.getQueryRequest().getQuery();
    if (manyToMany) {
      sb.append(query.isAsDraft() ? intersectionDraftTable : intersectionPublishTable);
    } else {
      sb.append(targetDescriptor.getBaseTable(query.getTemporalMode()));
    }
    sb.append(" x where ");
    for (int i = 0; i < exportedProperties.length; i++) {
      if (i > 0) {
        sb.append(" and ");
      }
      exportedProperties[i].appendWhere(sb, "x.", path);
    }
    if (targetDescriptor.isSoftDelete()) {
      sb.append(" and ").append(targetDescriptor.getSoftDeletePredicate("x"));
    }
    return sb.toString();
  }

  /**
   * Return the Id values from the given bean.
   */
  @Override
  public Object[] getAssocIdValues(EntityBean bean) {
    return targetDescriptor.getIdBinder().getIdValues(bean);
  }

  /**
   * Return the Id expression to add to where clause etc.
   */
  @Override
  public String getAssocIdExpression(String prefix, String operator) {
    return targetDescriptor.getIdBinder().getAssocOneIdExpr(prefix, operator);
  }

  /**
   * Return the logical id value expression taking into account embedded id's.
   */
  @Override
  public String getAssocIdInValueExpr(boolean not, int size) {
    return targetDescriptor.getIdBinder().getIdInValueExpr(not, size);
  }

  /**
   * Return the logical id in expression taking into account embedded id's.
   */
  @Override
  public String getAssocIdInExpr(String prefix) {
    return targetDescriptor.getIdBinder().getAssocIdInExpr(prefix);
  }

  @Override
  public boolean isMany() {
    return true;
  }

  @Override
  public boolean isAssocMany() {
    return true;
  }

  @Override
  public boolean isAssocId() {
    return true;
  }

  @Override
  public boolean isAssocProperty() {
    return true;
  }

  /**
   * Returns true.
   */
  @Override
  public boolean containsMany() {
    return true;
  }

  /**
   * Return the many type.
   */
  public ManyType getManyType() {
    return manyType;
  }

  /**
   * Return true if this is many to many.
   */
  public boolean isManyToMany() {
    return manyToMany;
  }

  /**
   * ManyToMany only, join from local table to intersection table.
   */
  public TableJoin getIntersectionTableJoin() {
    return intersectionJoin;
  }

  /**
   * Set the join properties from the parent bean to the child bean.
   * This is only valid for OneToMany and NOT valid for ManyToMany.
   */
  public void setJoinValuesToChild(EntityBean parent, EntityBean child, Object mapKeyValue) {

    if (mapKeyProperty != null) {
      mapKeyProperty.setValue(child, mapKeyValue);
    }

    if (child instanceof OwnerBeanAware) {
      ((OwnerBeanAware) child).setOwnerBeanInfo(parent, getName());
    }

    if (!manyToMany && childMasterProperty != null) {
      // bidirectional in the sense that the 'master' property
      // exists on the 'detail' bean
      childMasterProperty.setValue(child, parent);
    }
  }

  /**
   * Return the order by clause used to order the fetching of the data for
   * this list, set or map.
   */
  public String getFetchOrderBy() {
    return fetchOrderBy;
  }

  /**
   * Return the order by for use when lazy loading the associated collection.
   */
  public String getLazyFetchOrderBy() {
    return lazyFetchOrderBy;
  }

  /**
   * Return the default mapKey when returning a Map.
   */
  public String getMapKey() {
    return mapKey;
  }

  public BeanCollection<?> createReferenceIfNull(EntityBean parentBean) {

    Object v = getValue(parentBean);
    if (v instanceof BeanCollection<?>) {
      BeanCollection<?> bc = (BeanCollection<?>) v;
      return bc.isReference() ? bc : null;
    } else if (v != null) {
      return null;
    } else {
      return createReference(parentBean);
    }
  }

  public BeanCollection<?> createReference(EntityBean parentBean) {

    BeanCollection<?> ref = help.createReference(parentBean);
    setValue(parentBean, ref);
    return ref;
  }

  public BeanCollection<T> createEmpty(EntityBean parentBean) {
    return help.createEmpty(parentBean);
  }

  public BeanCollectionAdd getBeanCollectionAdd(Object bc, String mapKey) {
    return help.getBeanCollectionAdd(bc, mapKey);
  }

  public Object getParentId(EntityBean parentBean) {
    return descriptor.getId(parentBean);
  }

  public List<Object> getBindParentIds(List<Object> parentIds) {
    if (exportedProperties.length == 1) {
      return parentIds;
    }
    List<Object> expandedList = new ArrayList<>(parentIds.size() * exportedProperties.length);
    for (Object parentId : parentIds) {
      for (ExportedProperty exportedProperty : exportedProperties) {
        Object compId = parentId;
        expandedList.add(exportedProperty.getValue((EntityBean) compId));
      }
    }
    return expandedList;
  }

  private void bindWhereParendId(DefaultSqlUpdate sqlUpd, Object parentId) {

    if (exportedProperties.length == 1) {
      sqlUpd.addParameter(parentId);
      return;
    }
    EntityBean parent = (EntityBean) parentId;
    for (ExportedProperty exportedProperty : exportedProperties) {
      Object embVal = exportedProperty.getValue(parent);
      sqlUpd.addParameter(embVal);
    }
  }

  public void addSelectExported(DbSqlContext ctx, String tableAlias) {

    String alias = manyToMany ? "int_" : tableAlias;
    if (alias == null) {
      alias = "t0";
    }
    for (ExportedProperty exportedProperty : exportedProperties) {
      ctx.appendColumn(alias, exportedProperty.getForeignDbColumn());
    }
  }

  private String deriveWhereParentIdSql(boolean inClause, String tableAlias) {

    StringBuilder sb = new StringBuilder();

    if (inClause) {
      sb.append("(");
    }
    for (int i = 0; i < exportedProperties.length; i++) {
      String fkColumn = exportedProperties[i].getForeignDbColumn();
      if (i > 0) {
        String s = inClause ? "," : " and ";
        sb.append(s);
      }
      sb.append(tableAlias).append(fkColumn);
      if (!inClause) {
        sb.append("=? ");
      }
    }
    if (inClause) {
      sb.append(")");
    }
    return sb.toString();
  }

//	public void setPredicates(SpiQuery<?> query, EntityBean parentBean) {
//
//		if (manyToMany){
//			// for ManyToMany lazy loading we need to include a
//			// join to the intersection table. The predicate column
//			// is not on the 'destination many table'.
//			query.setIncludeTableJoin(inverseJoin);
//		}
//
//		if (embeddedExportedProperties) {
//			// use the EmbeddedId object instead of the parentBean
//			BeanProperty idProp = descriptor.getIdProperty();
//			parentBean = (EntityBean)idProp.getValue(parentBean);
//		}
//
//		for (int i = 0; i < exportedProperties.length; i++) {
//			Object val = exportedProperties[i].getValue(parentBean);
//			String fkColumn = exportedProperties[i].getForeignDbColumn();
//			if (!manyToMany){
//				fkColumn = targetDescriptor.getBaseTableAlias()+"."+fkColumn;
//			} else {
//				// use hard coded alias for intersection table
//				fkColumn = "int_."+fkColumn;
//			}
//			query.where().eq(fkColumn, val);
//		}
//
//		if (extraWhere != null){
//			// replace the table alias place holder
//			String ta = targetDescriptor.getBaseTableAlias();
//			String where = StringHelper.replaceString(extraWhere, "${ta}", ta);
//			query.where().raw(where);
//		}
//
//		if (fetchOrderBy != null){
//			query.order(fetchOrderBy);
//		}
//	}

  /**
   * Create the array of ExportedProperty used to build reference objects.
   */
  private ExportedProperty[] createExported() {

    BeanProperty idProp = descriptor.getIdProperty();

    ArrayList<ExportedProperty> list = new ArrayList<>();

    if (idProp != null && idProp.isEmbedded()) {

      BeanPropertyAssocOne<?> one = (BeanPropertyAssocOne<?>) idProp;
      BeanDescriptor<?> targetDesc = one.getTargetDescriptor();
      BeanProperty[] emIds = targetDesc.propertiesBaseScalar();
      try {
        for (BeanProperty emId : emIds) {
          ExportedProperty expProp = findMatch(true, emId);
          list.add(expProp);
        }
      } catch (PersistenceException e) {
        // not found as individual scalar properties
        logger.error("Could not find a exported property?", e);
      }

    } else {
      if (idProp != null) {
        ExportedProperty expProp = findMatch(false, idProp);
        list.add(expProp);
      }
    }

    return list.toArray(new ExportedProperty[list.size()]);
  }

  /**
   * Find the matching foreignDbColumn for a given local property.
   */
  private ExportedProperty findMatch(boolean embedded, BeanProperty prop) {

    String matchColumn = prop.getDbColumn();

    String searchTable;
    TableJoinColumn[] columns;
    if (manyToMany) {
      // look for column going to intersection
      columns = intersectionJoin.columns();
      searchTable = intersectionJoin.getTable();

    } else {
      columns = tableJoin.columns();
      searchTable = tableJoin.getTable();
    }
    for (TableJoinColumn column : columns) {
      String matchTo = column.getLocalDbColumn();

      if (matchColumn.equalsIgnoreCase(matchTo)) {
        String foreignCol = column.getForeignDbColumn();
        return new ExportedProperty(embedded, foreignCol, prop);
      }
    }

    String msg = "Error with the Join on [" + getFullBeanName()
      + "]. Could not find the matching foreign key for [" + matchColumn + "] in table[" + searchTable + "]?"
      + " Perhaps using a @JoinColumn with the name/referencedColumnName attributes swapped?";
    throw new PersistenceException(msg);
  }

  /**
   * Return the child property that links back to the master bean.
   * <p>
   * Note that childMasterProperty will be null if a field is used instead of
   * a ManyToOne bean association.
   * </p>
   */
  private BeanPropertyAssocOne<?> initChildMasterProperty() {

    if (unidirectional) {
      return null;
    }

    // search for the property, to see if it exists
    Class<?> beanType = descriptor.getBeanType();
    BeanDescriptor<?> targetDesc = getTargetDescriptor();

    BeanPropertyAssocOne<?>[] ones = targetDesc.propertiesOne();
    for (BeanPropertyAssocOne<?> prop : ones) {
      if (mappedBy != null) {
        // match using mappedBy as property name
        if (mappedBy.equalsIgnoreCase(prop.getName())) {
          return prop;
        }
      } else {
        // assume only one property that matches parent object type
        if (prop.getTargetType().equals(beanType)) {
          // found it, stop search
          return prop;
        }
      }
    }

    throw new RuntimeException("Can not find Master [" + beanType + "] in Child[" + targetDesc + "]");
  }

  /**
   * Search for and return the mapKey property.
   */
  private BeanProperty initMapKeyProperty() {

    // search for the property
    BeanDescriptor<?> targetDesc = getTargetDescriptor();
    for (BeanProperty prop : targetDesc.propertiesAll()) {
      if (mapKey.equalsIgnoreCase(prop.getName())) {
        return prop;
      }
    }

    String from = descriptor.getFullName();
    String to = targetDesc.getFullName();
    throw new PersistenceException(from + ": Could not find mapKey property [" + mapKey + "] on [" + to + "]");
  }

  public IntersectionRow buildManyDeleteChildren(EntityBean parentBean, ArrayList<Object> excludeDetailIds) {

    IntersectionRow row = new IntersectionRow(tableJoin.getTable(), targetDescriptor);
    if (excludeDetailIds != null && !excludeDetailIds.isEmpty()) {
      row.setExcludeIds(excludeDetailIds, getTargetDescriptor());
    }
    buildExport(row, parentBean);
    return row;
  }

  public IntersectionRow buildManyToManyDeleteChildren(EntityBean parentBean, boolean publish) {

    String tableName = publish ? intersectionPublishTable : intersectionDraftTable;
    IntersectionRow row = new IntersectionRow(tableName);
    buildExport(row, parentBean);
    return row;
  }

  public IntersectionRow buildManyToManyMapBean(EntityBean parent, EntityBean other, boolean publish) {

    String tableName = publish ? intersectionPublishTable : intersectionDraftTable;
    IntersectionRow row = new IntersectionRow(tableName);
    buildExport(row, parent);
    buildImport(row, other);
    return row;
  }

  /**
   * Register the mapping of intersection table to associated draft table.
   */
  public void registerDraftIntersectionTable(Map<String, String> draftTableMap) {
    if (hasDraftIntersection()) {
      draftTableMap.put(intersectionPublishTable, intersectionDraftTable);
    }
  }

  /**
   * Return true if the relationship is a ManyToMany with the intersection having an associated draft table.
   */
  private boolean hasDraftIntersection() {
    return intersectionDraftTable != null && !intersectionDraftTable.equals(intersectionPublishTable);
  }

  private void buildExport(IntersectionRow row, EntityBean parentBean) {

    if (embeddedExportedProperties) {
      BeanProperty idProp = descriptor.getIdProperty();
      parentBean = (EntityBean) idProp.getValue(parentBean);
    }
    for (ExportedProperty exportedProperty : exportedProperties) {
      Object val = exportedProperty.getValue(parentBean);
      String fkColumn = exportedProperty.getForeignDbColumn();

      row.put(fkColumn, val);
    }
  }

  /**
   * Set the predicates for lazy loading of the association.
   * Handles predicates for both OneToMany and ManyToMany.
   */
  private void buildImport(IntersectionRow row, EntityBean otherBean) {

    importedId.buildImport(row, otherBean);
  }

  /**
   * Return true if the otherBean has an Id value.
   */
  public boolean hasImportedId(EntityBean otherBean) {

    return null != targetDescriptor.getId(otherBean);
  }

  /**
   * Skip JSON write value for ToMany property.
   */
  @Override
  public void jsonWriteValue(SpiJsonWriter writeJson, Object value) throws IOException {
    // do nothing, exclude ToMany properties
  }

  @Override
  public void jsonWrite(SpiJsonWriter ctx, EntityBean bean) throws IOException {
    if (!this.jsonSerialize) {
      return;
    }
    Boolean include = ctx.includeMany(name);
    if (Boolean.FALSE.equals(include)) {
      return;
    }

    Object value = getValueIntercept(bean);
    if (value != null) {
      ctx.pushParentBeanMany(bean);
      if (help != null) {
        help.jsonWrite(ctx, name, value, include != null);
      } else {
        if (isTransient && targetDescriptor == null) {
          ctx.writeValueUsingObjectMapper(name, value);
        } else {
          Collection<?> collection = (Collection<?>) value;
          if (!collection.isEmpty() || ctx.isIncludeEmpty()) {
            ctx.toJson(name, collection);
          }
        }
      }
      ctx.popParentBeanMany();
    }
  }

  @Override
  public void jsonRead(ReadJson readJson, EntityBean parentBean) throws IOException {
    jsonHelp.jsonRead(readJson, parentBean);
  }

  @SuppressWarnings("unchecked")
  public void publishMany(EntityBean draft, EntityBean live) {

    // collections will not be null due to enhancement
    BeanCollection<T> draftVal = (BeanCollection<T>) getValueIntercept(draft);
    BeanCollection<T> liveVal = (BeanCollection<T>) getValueIntercept(live);

    // Organise the existing live beans into map keyed by id
    Map<Object, T> liveBeansAsMap = liveBeansAsMap(liveVal);

    // publish from each draft to live bean creating new live beans as required
    draftVal.size();
    Collection<T> actualDetails = draftVal.getActualDetails();
    for (T bean : actualDetails) {
      Object id = targetDescriptor.getId((EntityBean) bean);
      T liveBean = liveBeansAsMap.remove(id);

      if (isManyToMany()) {
        if (liveBean == null) {
          // add new relationship (Map not allowed here)
          liveVal.addBean(targetDescriptor.createReference(Boolean.FALSE, false, id, null));
        }

      } else {
        // recursively publish the OneToMany child bean
        T newLive = targetDescriptor.publish(bean, liveBean);
        if (liveBean == null) {
          // Map not allowed here
          liveVal.addBean(newLive);
        }
      }
    }

    // anything remaining should be deleted (so remove from modify aware collection)
    Collection<T> values = liveBeansAsMap.values();
    for (T value : values) {
      liveVal.removeBean(value);
    }
  }

  @SuppressWarnings("unchecked")
  private Map<Object, T> liveBeansAsMap(BeanCollection<?> liveVal) {

    liveVal.size();
    Collection<?> liveBeans = liveVal.getActualDetails();
    Map<Object, T> liveMap = new LinkedHashMap<>();

    for (Object liveBean : liveBeans) {
      Object id = targetDescriptor.getId((EntityBean) liveBean);
      liveMap.put(id, (T) liveBean);
    }
    return liveMap;
  }

}<|MERGE_RESOLUTION|>--- conflicted
+++ resolved
@@ -15,7 +15,6 @@
 import io.ebeaninternal.api.SpiExpressionRequest;
 import io.ebeaninternal.api.SpiQuery;
 import io.ebeaninternal.server.core.DefaultSqlUpdate;
-import io.ebeaninternal.server.deploy.id.IdBinderSimple;
 import io.ebeaninternal.server.deploy.id.ImportedId;
 import io.ebeaninternal.server.deploy.meta.DeployBeanPropertyAssocMany;
 import io.ebeaninternal.server.el.ElPropertyChainBuilder;
@@ -371,11 +370,7 @@
 
     // Flatten the bind values if needed (embeddedId)
     List<Object> bindValues = getBindParentIds(parentIds);
-<<<<<<< HEAD
-    if (descriptor.getIdBinder() instanceof IdBinderSimple) {
-=======
     if (descriptor.isSimpleId()) {
->>>>>>> 0a1747d8
       query.where().raw(expr, new MultiValueWrapper(bindValues));
     } else {
       query.where().raw(expr, bindValues.toArray());
@@ -396,19 +391,12 @@
 
     EbeanServer server = getBeanDescriptor().getEbeanServer();
     Query<?> q = server.find(getPropertyType());
-<<<<<<< HEAD
-    if (descriptor.getIdBinder() instanceof IdBinderSimple) {
-=======
     if (descriptor.isSimpleId()) {
->>>>>>> 0a1747d8
       q.where().raw(expr, new MultiValueWrapper(bindValues));
     } else {
       q.where().raw(expr, bindValues.toArray());
     }
-<<<<<<< HEAD
-=======
-
->>>>>>> 0a1747d8
+
     if (excludeDetailIds != null && !excludeDetailIds.isEmpty()) {
       Expression idIn = q.getExpressionFactory().idIn(excludeDetailIds);
       q.where().not(idIn);
@@ -453,14 +441,9 @@
   }
 
   private String buildInClauseBinding(int size, String bindProto) {
-<<<<<<< HEAD
-    if (descriptor.getIdBinder() instanceof IdBinderSimple) {
-      return descriptor.getIdBinder().getIdInValueExpr(size);
-=======
 
     if (descriptor.isSimpleId()) {
       return descriptor.getIdBinder().getIdInValueExpr(false, size);
->>>>>>> 0a1747d8
     }
     StringBuilder sb = new StringBuilder(10 + (size * (bindProto.length() + 1)));
     sb.append(" in");
