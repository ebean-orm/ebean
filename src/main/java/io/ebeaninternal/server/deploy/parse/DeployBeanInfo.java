--- conflicted
+++ resolved
@@ -30,14 +30,9 @@
 		this.descriptor = descriptor;
 	}
 
-<<<<<<< HEAD
 	@Override
-  public String toString() {
-		return ""+descriptor;
-=======
 	public String toString() {
 		return String.valueOf(descriptor);
->>>>>>> 43c978e4
 	}
 
 	/**
