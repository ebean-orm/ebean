--- conflicted
+++ resolved
@@ -8,10 +8,6 @@
 import javax.xml.bind.JAXBContext;
 import javax.xml.bind.JAXBException;
 import javax.xml.bind.Unmarshaller;
-<<<<<<< HEAD
-
-=======
->>>>>>> 57759854
 import java.io.IOException;
 import java.io.InputStream;
 
@@ -99,18 +95,14 @@
       }
       return read(is);
     } catch (IOException e) {
-<<<<<<< HEAD
-      throw new RuntimeException("Could not read resource: " + resourcePath, e);
-=======
       throw new IllegalStateException("Error on auto close of " + resourcePath, e);
->>>>>>> 57759854
     }
   }
 
   /**
    * Read and return a ExtraDdl from an xml document.
    */
-  public static ExtraDdl read(InputStream is) throws IOException {
+  public static ExtraDdl read(InputStream is) {
 
     try {
       JAXBContext jaxbContext = JAXBContext.newInstance(ExtraDdl.class);
@@ -118,7 +110,7 @@
       return (ExtraDdl) unmarshaller.unmarshal(is);
 
     } catch (JAXBException e) {
-      throw new IOException(e);
+      throw new RuntimeException(e);
     }
   }
 }