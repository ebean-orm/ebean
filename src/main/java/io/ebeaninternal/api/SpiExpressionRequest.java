--- conflicted
+++ resolved
@@ -70,19 +70,9 @@
    * Escapes a string to use it as exact match in Like clause.
    */
   String escapeLikeString(String value);
-<<<<<<< HEAD
-  
-  /**
-   * Appends a <code>propname IN (?)</code> expression.
-   * Uses array or TVP if platform supports this
-   */
-  public void appendInExpression(Object[] bindValues);
-  
-=======
 
   /**
    * Append IN expression taking into account platform and type support for Multi-value.
    */
   void appendInExpression(boolean not, Object[] bindValues);
->>>>>>> 0a1747d8
 }