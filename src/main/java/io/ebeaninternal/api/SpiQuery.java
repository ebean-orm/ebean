package io.ebeaninternal.api;

import io.ebean.CacheMode;
import io.ebean.CountDistinctOrder;
<<<<<<< HEAD
import io.ebean.EbeanServer;
=======
>>>>>>> 8041f9c6
import io.ebean.ExpressionList;
import io.ebean.OrderBy;
import io.ebean.PersistenceContextScope;
import io.ebean.ProfileLocation;
import io.ebean.Query;
import io.ebean.bean.CallStack;
import io.ebean.bean.ObjectGraphNode;
import io.ebean.bean.PersistenceContext;
import io.ebean.event.readaudit.ReadEvent;
import io.ebean.plugin.BeanType;
import io.ebeaninternal.server.autotune.ProfilingListener;
import io.ebeaninternal.server.core.SpiOrmQueryRequest;
import io.ebeaninternal.server.deploy.BeanDescriptor;
import io.ebeaninternal.server.deploy.BeanPropertyAssocMany;
import io.ebeaninternal.server.deploy.TableJoin;
import io.ebeaninternal.server.query.CancelableQuery;
import io.ebeaninternal.server.querydefn.NaturalKeyBindParam;
import io.ebeaninternal.server.querydefn.OrmQueryDetail;
import io.ebeaninternal.server.querydefn.OrmUpdateProperties;
import io.ebeaninternal.server.rawsql.SpiRawSql;

import java.sql.Timestamp;
import java.util.List;
import java.util.Set;

/**
 * Object Relational query - Internal extension to Query object.
 */
public interface SpiQuery<T> extends Query<T>, TxnProfileEventCodes {

  enum Mode {
    NORMAL(false), LAZYLOAD_MANY(false), LAZYLOAD_BEAN(true), REFRESH_BEAN(true);

    Mode(boolean loadContextBean) {
      this.loadContextBean = loadContextBean;
    }

    private final boolean loadContextBean;

    public boolean isLoadContextBean() {
      return loadContextBean;
    }
  }

  /**
   * The type of query result.
   */
  enum Type {

    /**
     * Find by Id or unique returning a single bean.
     */
    BEAN(FIND_ONE),

    /**
     * Find returning a List.
     */
    LIST(FIND_MANY),

    /**
     * Find returning a Set.
     */
    SET(FIND_MANY),

    /**
     * Find returning a Map.
     */
    MAP(FIND_MANY),

    /**
     * Find iterate type query - findEach(), findIterate() etc.
     */
    ITERATE(FIND_ITERATE),

    /**
     * Find the Id's.
     */
    ID_LIST(FIND_ID_LIST),

    /**
     * Find single attribute.
     */
    ATTRIBUTE(FIND_ATTRIBUTE),

    /**
     * Find rowCount.
     */
    COUNT(FIND_COUNT),

    /**
     * A subquery used as part of a where clause.
     */
    SUBQUERY(FIND_SUBQUERY),

    /**
     * Delete query.
     */
    DELETE(FIND_DELETE, true),

    /**
     * Update query.
     */
    UPDATE(FIND_UPDATE, true);

    boolean update;
    String profileEventId;

    Type(String profileEventId) {
      this(profileEventId, false);
    }

    Type(String profileEventId, boolean update) {
      this.profileEventId = profileEventId;
      this.update = update;
    }

    /**
     * Return true if this is an Update or Delete query (not read only).
     */
    public boolean isUpdate() {
      return update;
    }

    public String profileEventId() {
      return profileEventId;
    }
  }

  enum TemporalMode {
    /**
     * Includes soft deletes rows in the result.
     */
    SOFT_DELETED,

    /**
     * Query runs against draft tables.
     */
    DRAFT,

    /**
     * Query runs against current data (normal).
     */
    CURRENT,

    /**
     * Query runs potentially returning many versions of the same bean.
     */
    VERSIONS,

    /**
     * Query runs 'As Of' a given date time.
     */
    AS_OF;

    /**
     * Return the mode of the query of if null return CURRENT mode.
     */
    public static TemporalMode of(SpiQuery<?> query) {
      return (query != null) ? query.getTemporalMode() : TemporalMode.CURRENT;
    }
  }

  /**
   * Return the profile event id based on query mode and type.
   */
  String profileEventId();

  /**
   * Return the id used to identify a particular query for the given bean type.
   */
  short getProfileId();

  /**
   * Return the profile location for this query.
   */
  ProfileLocation getProfileLocation();

  /**
   * Return true if this is a "find by id" query. This includes a check for a single "equal to" expression for the Id.
   */
  boolean isFindById();

  /**
   * Return true if this is a "find all" query. Used to set a "find all" profile location if necessary.
   */
  boolean isFindAll();

  /**
   * Return true if AutoTune should be attempted on this query.
   */
  boolean isAutoTunable();

  /**
   * Return true if this is a native sql query.
   */
  boolean isNativeSql();

  /**
   * Return the unmodified native sql query (with named params etc).
   */
  String getNativeSql();

  /**
   * Return the ForUpdate mode.
   */
  @Override
  ForUpdate getForUpdateMode();

  /**
   * Return the bean descriptor for this query.
   */
  BeanDescriptor<T> getBeanDescriptor();

  /**
   * Return the RawSql that was set to use for this query.
   */
  SpiRawSql getRawSql();

  /**
   * Return true if this query should be executed against the doc store.
   */
  boolean isUseDocStore();

  /**
   * For doc store query return the document index name to search against.
   * This is for partitioned indexes (like daily logstash indexes etc).
   */
  String getDocIndexName();

  /**
   * Return the PersistenceContextScope that this query should use.
   * <p>
   * This can be null and in that case use the default scope.
   * </p>
   */
  PersistenceContextScope getPersistenceContextScope();

  /**
   * Return the origin key.
   */
  String getOriginKey();

  /**
   * Return the default lazy load batch size.
   */
  int getLazyLoadBatchSize();

  /**
   * Return true if select all properties was used to ensure the property
   * invoking a lazy load was included in the query.
   */
  boolean selectAllForLazyLoadProperty();

  /**
   * Set the query mode.
   */
  void setMode(Mode m);

  /**
   * Return the query mode.
   */
  Mode getMode();

  /**
   * Return the Temporal mode for the query.
   */
  TemporalMode getTemporalMode();

  /**
   * Return true if this is a find versions between query.
   */
  boolean isVersionsBetween();

  /**
   * Return the find versions start timestamp.
   */
  Timestamp getVersionStart();

  /**
   * Return the find versions end timestamp.
   */
  Timestamp getVersionEnd();

  /**
   * Return true if this is a 'As Of' query.
   */
  boolean isAsOfQuery();

  /**
   * Return true if this is a 'As Draft' query.
   */
  boolean isAsDraft();

  /**
   * Return true if this query includes soft deleted rows.
   */
  boolean isIncludeSoftDeletes();

  /**
   * Return the asOf Timestamp which the query should run as.
   */
  Timestamp getAsOf();

  /**
   * Return true if the base table is using history.
   */
  boolean isAsOfBaseTable();

  /**
   * Set when the base table is using history.
   */
  void setAsOfBaseTable();

  /**
   * Increment the counter of tables used in 'As Of' query.
   */
  void incrementAsOfTableCount();

  /**
   * Return the table alias used for the base table.
   */
  int getAsOfTableCount();

  void addSoftDeletePredicate(String softDeletePredicate);

  List<String> getSoftDeletePredicates();

  /**
   * Return a copy of the query.
   */
  @Override
  SpiQuery<T> copy();

  /**
   * Return a copy of the query attaching to a different EbeanServer.
   */
  SpiQuery<T> copy(SpiEbeanServer server);

  /**
   * Return the type of query (List, Set, Map, Bean, rowCount etc).
   */
  Type getType();

  /**
   * Set the query type (List, Set etc).
   */
  void setType(Type type);

  /**
   * Return a more detailed description of the lazy or query load.
   */
  String getLoadDescription();

  /**
   * Return the load mode (+lazy or +query).
   */
  String getLoadMode();

  /**
   * This becomes a lazy loading query for a many relationship.
   */
  void setLazyLoadForParents(BeanPropertyAssocMany<?> many);

  /**
   * Return the lazy loading 'many' property.
   */
  BeanPropertyAssocMany<?> getLazyLoadMany();

  /**
   * Set the load mode (+lazy or +query) and the load description.
   */
  void setLoadDescription(String loadMode, String loadDescription);

  /**
   * Check that the named parameters have had their values set.
   */
  void checkNamedParameters();

  /**
   * Create a named parameter placeholder.
   */
  SpiNamedParam createNamedParameter(String parameterName);

  /**
   * Return the joins required to support predicates on the many properties.
   */
  ManyWhereJoins getManyWhereJoins();

  /**
   * Reset AUTO mode to OFF for findList(). Expect explicit cache use with findList().
   */
  void resetBeanCacheAutoMode(boolean findOne);

  /**
   * Collect natural key data for this query or null if the query does not match
   * the requirements of natural key lookup.
   */
  NaturalKeyQueryData<T> naturalKey();

  /**
   * Return a Natural Key bind parameter if supported by this query.
   */
  NaturalKeyBindParam getNaturalKeyBindParam();

  /**
   * Prepare the query for docstore execution with nested paths.
   */
  void prepareDocNested();

  /**
   * Set the query to be a delete query.
   */
  void setDelete();

  /**
   * Set the query to select the id property only.
   */
  void setSelectId();

  /**
   * Mark the query as selecting a single attribute.
   */
  void setSingleAttribute();

  /**
   * Return true if this is singleAttribute query.
   */
  boolean isSingleAttribute();

  /**
   * Return true if the query should include the Id property.
   * <p>
   * distinct and single attribute queries exclude the Id property.
   * </p>
   */
  boolean isWithId();

  /**
   * Set a filter to a join path.
   */
  void setFilterMany(String prop, ExpressionList<?> filterMany);

  /**
   * Set the tenantId to use for lazy loading.
   */
  void setTenantId(Object tenantId);

  /**
   * Return the tenantId to use for lazy loading.
   */
  Object getTenantId();

  /**
   * Set the path of the many when +query/+lazy loading query is executed.
   */
  void setLazyLoadManyPath(String lazyLoadManyPath);

  /**
   * Convert joins as necessary to query joins etc.
   */
  SpiQuerySecondary convertJoins();

  /**
   * Return the TransactionContext.
   * <p>
   * If no TransactionContext is present on the query then the
   * TransactionContext from the Transaction is used (transaction scoped
   * persistence context).
   * </p>
   */
  PersistenceContext getPersistenceContext();

  /**
   * Set an explicit TransactionContext (typically for a refresh query).
   * <p>
   * If no TransactionContext is present on the query then the
   * TransactionContext from the Transaction is used (transaction scoped
   * persistence context).
   * </p>
   */
  void setPersistenceContext(PersistenceContext transactionContext);

  /**
   * Return true if the query detail has neither select or joins specified.
   */
  boolean isDetailEmpty();

  /**
   * Return explicit AutoTune setting or null. If null then not explicitly
   * set so we use the default behaviour.
   */
  Boolean isAutoTune();

  /**
   * If return null then no profiling for this query. If a ProfilingListener is
   * returned this implies that profiling is turned on for this query (and all
   * the objects this query creates).
   */
  ProfilingListener getProfilingListener();

  /**
   * This has the effect of turning on profiling for this query.
   */
  void setProfilingListener(ProfilingListener manager);

  /**
   * Return the origin point for the query.
   * <p>
   * This MUST be call prior to a query being changed via tuning. This is
   * because the queryPlanHash is used to identify the query point.
   * </p>
   */
  ObjectGraphNode setOrigin(CallStack callStack);

  /**
   * Set the profile point of the bean or collection that is lazy loading.
   * <p>
   * This enables use to hook this back to the original 'root' query by the
   * queryPlanHash and stackPoint.
   * </p>
   */
  void setParentNode(ObjectGraphNode node);

  /**
   * Set the property that invoked the lazy load and MUST be included in the
   * lazy loading query.
   */
  void setLazyLoadProperty(String lazyLoadProperty);

  /**
   * Return the property that invoked lazy load.
   */
  String getLazyLoadProperty();

  /**
   * Used to hook back a lazy loading query to the original query (query
   * point).
   * <p>
   * This will return null or an "original" query.
   * </p>
   */
  ObjectGraphNode getParentNode();

  /**
   * Return false when this is a lazy load or refresh query for a bean.
   * <p>
   * We just take/copy the data from those beans and don't collect AutoTune
   * usage profiling on those lazy load or refresh beans.
   * </p>
   */
  boolean isUsageProfiling();

  /**
   * Set to false if this query should not be included in the AutoTune usage
   * profiling information.
   */
  void setUsageProfiling(boolean usageProfiling);

  /**
   * Prepare the query which prepares sub-query expressions and calculates
   * and returns the query plan key.
   * <p>
   * The query plan excludes actual bind values (as they don't effect the query plan).
   * </p>
   */
  CQueryPlanKey prepare(SpiOrmQueryRequest<T> request);

  /**
   * Calculate a hash based on the bind values used in the query.
   * <p>
   * Combined with queryPlanHash() to return getQueryHash (a unique hash for a
   * query).
   * </p>
   */
  int queryBindHash();

  /**
   * Identifies queries that are exactly the same including bind variables.
   */
  HashQuery queryHash();

  /**
   * Return true if this is a RawSql query.
   */
  boolean isRawSql();

  /**
   * Return true if the query should have an order by appended automatically.
   */
  boolean checkPagingOrderBy();

  /**
   * Return true if there is no Order By clause.
   */
  boolean orderByIsEmpty();

  /**
   * Return the Order By clause or null if there is none defined.
   */
  OrderBy<T> getOrderBy();

  /**
   * Can return null if no expressions where added to the where clause.
   */
  SpiExpressionList<T> getWhereExpressions();

  /**
   * Can return null if no expressions where added to the having clause.
   */
  SpiExpressionList<T> getHavingExpressions();

  /**
   * Return the text expressions.
   */
  SpiExpressionList<T> getTextExpression();

  /**
   * Returns true if either firstRow or maxRows has been set.
   */
  boolean hasMaxRowsOrFirstRow();

  /**
   * Return true if the query should GET against bean cache.
   */
  boolean isBeanCacheGet();

  /**
   * Return true if the query should PUT against the bean cache.
   */
  boolean isBeanCachePut();

  /**
   * Return true if the bean cache is being explicitly loaded via RECACHE mode.
   */
  boolean isBeanCacheReload();

  /**
   * Return the cache mode for using the bean cache (Get and Put).
   */
  CacheMode getUseBeanCache();

  /**
   * Return the cache mode if this query should use/check the query cache.
   */
  CacheMode getUseQueryCache();

  /**
   * Return true if the beans returned by this query should be read only.
   */
  Boolean isReadOnly();

  /**
   * Return the query timeout.
   */
  int getTimeout();

  /**
   * Return the bind parameters.
   */
  BindParams getBindParams();

  /**
   * Replace the query detail. This is used by the AutoTune feature to as a
   * fast way to set the query properties and joins.
   * <p>
   * Note care must be taken to keep the where, orderBy, firstRows and maxRows
   * held in the detail attributes.
   * </p>
   */
  void setDetail(OrmQueryDetail detail);

  /**
   * AutoTune tune the detail specifying properties to select on already defined joins
   * and adding extra joins where they are missing.
   */
  boolean tuneFetchProperties(OrmQueryDetail detail);

  /**
   * If this is a RawSql based entity set the default RawSql if not set.
   */
  void setDefaultRawSqlIfRequired();

  /**
   * Set to true if this query has been tuned by autoTune.
   */
  void setAutoTuned(boolean autoTuned);

  /**
   * Return the query detail.
   */
  OrmQueryDetail getDetail();

  /**
   * Return the extra join for a M2M lazy load.
   */
  TableJoin getM2mIncludeJoin();

  /**
   * Set the extra join for a M2M lazy load.
   */
  void setM2MIncludeJoin(TableJoin includeTableJoin);

  /**
   * Return the property used to specify keys for a map.
   */
  String getMapKey();

  /**
   * Return the maximum number of rows to return in the query.
   */
  @Override
  int getMaxRows();

  /**
   * Return the index of the first row to return in the query.
   */
  @Override
  int getFirstRow();

  /**
   * Return true if lazy loading has been disabled on the query.
   */
  boolean isDisableLazyLoading();

  /**
   * Internally set by Ebean when this query must use the DISTINCT keyword.
   * <p>
   * This does not exclude/remove the use of the id property.
   */
  void setSqlDistinct(boolean sqlDistinct);

  /**
   * Return true if this query has been specified by a user or internally by Ebean to use DISTINCT.
   */
  boolean isDistinctQuery();

  /**
   * Return true if this was internally set to sql distinct (ie. many where predicate).
   */
  boolean isSqlDistinct();

  /**
   * Return true if this query has been specified by a user to use DISTINCT.
   */
  boolean isDistinct();

  /**
   * Set default select clauses where none have been explicitly defined.
   */
  void setDefaultSelectClause();

  /**
   * Set the generated sql for debug purposes.
   */
  void setGeneratedSql(String generatedSql);

  /**
   * Set the JDBC fetchSize buffer hint if not explicitly set.
   */
  void setDefaultFetchBuffer(int fetchSize);

  /**
   * Return the hint for Statement.setFetchSize().
   */
  int getBufferFetchSizeHint();

  /**
   * Return true if read auditing is disabled on this query.
   */
  boolean isDisableReadAudit();

  /**
   * Return true if this is a query executing in the background.
   */
  boolean isFutureFetch();

  /**
   * Set to true to indicate the query is executing in a background thread
   * asynchronously.
   */
  void setFutureFetch(boolean futureFetch);

  /**
   * Set the readEvent for future queries (as prepared in foreground thread).
   */
  void setFutureFetchAudit(ReadEvent event);

  /**
   * Read the readEvent for future queries (null otherwise).
   */
  ReadEvent getFutureFetchAudit();

  /**
   * Set the underlying cancelable query (with the PreparedStatement).
   */
  void setCancelableQuery(CancelableQuery cancelableQuery);

  /**
   * Return true if this query has been cancelled.
   */
  boolean isCancelled();

  /**
   * Return root table alias set by {@link #alias(String)} command.
   */
  String getAlias();

  /**
   * Validate the query returning the set of properties with unknown paths.
   */
  Set<String> validate(BeanType<T> desc);

  /**
   * Return the properties for an update query.
   */
  OrmUpdateProperties getUpdateProperties();

  /**
   * Simplify nested expression lists where possible.
   */
  void simplifyExpressions();

<<<<<<< HEAD
=======
  /**
   * Returns the count distinct order setting.
   */
>>>>>>> 8041f9c6
  CountDistinctOrder getCountDistinctOrder();
}<|MERGE_RESOLUTION|>--- conflicted
+++ resolved
@@ -2,10 +2,6 @@
 
 import io.ebean.CacheMode;
 import io.ebean.CountDistinctOrder;
-<<<<<<< HEAD
-import io.ebean.EbeanServer;
-=======
->>>>>>> 8041f9c6
 import io.ebean.ExpressionList;
 import io.ebean.OrderBy;
 import io.ebean.PersistenceContextScope;
@@ -828,11 +824,8 @@
    */
   void simplifyExpressions();
 
-<<<<<<< HEAD
-=======
   /**
    * Returns the count distinct order setting.
    */
->>>>>>> 8041f9c6
   CountDistinctOrder getCountDistinctOrder();
 }