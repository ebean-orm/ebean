--- conflicted
+++ resolved
@@ -54,32 +54,12 @@
    */
   protected void readEmbeddedAttributeOverrides(DeployBeanPropertyAssocOne<?> prop) {
 
-<<<<<<< HEAD
     Set<AttributeOverride> attrOverrides = getAll(prop, AttributeOverride.class);
     if (!attrOverrides.isEmpty()) {
       HashMap<String, String> propMap = new HashMap<>();
       for (AttributeOverride attrOverride : attrOverrides) {
         propMap.put(attrOverride.name(), attrOverride.column().name());
       }
-=======
-    AttributeOverrides attrOverrides = get(prop, AttributeOverrides.class);
-    if (attrOverrides != null) {
-      HashMap<String, String> propMap = new HashMap<>();
-      AttributeOverride[] aoArray = attrOverrides.value();
-      for (AttributeOverride anAoArray : aoArray) {
-        String propName = anAoArray.name();
-        String columnName = anAoArray.column().name();
-
-        propMap.put(propName, columnName);
-      }
-      prop.getDeployEmbedded().putAll(propMap);
-    }
-
-    AttributeOverride attrOverride = get(prop, AttributeOverride.class);
-    if (attrOverride != null) {
-      HashMap<String, String> propMap = new HashMap<>();
-      propMap.put(attrOverride.name(), attrOverride.column().name());
->>>>>>> f4b32e89
       prop.getDeployEmbedded().putAll(propMap);
     }
 
