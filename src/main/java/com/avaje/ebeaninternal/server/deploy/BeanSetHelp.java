package com.avaje.ebeaninternal.server.deploy;

import java.util.Iterator;
import java.util.LinkedHashSet;
import java.util.Set;

import com.avaje.ebean.EbeanServer;
import com.avaje.ebean.Query;
import com.avaje.ebean.Transaction;
import com.avaje.ebean.bean.BeanCollection;
import com.avaje.ebean.bean.BeanCollectionAdd;
import com.avaje.ebean.bean.BeanCollectionLoader;
import com.avaje.ebean.bean.EntityBean;
import com.avaje.ebean.common.BeanSet;
import com.avaje.ebeaninternal.server.text.json.WriteJsonContext;

/**
 * Helper specifically for dealing with Sets.
 */
public final class BeanSetHelp<T> implements BeanCollectionHelp<T> {
	
	private final BeanPropertyAssocMany<T> many;
	private final BeanDescriptor<T> targetDescriptor;
	private BeanCollectionLoader loader;
	
	/**
	 * When attached to a specific many property.
	 */
	public BeanSetHelp(BeanPropertyAssocMany<T> many){
		this.many = many;
		this.targetDescriptor = many.getTargetDescriptor();
	}
	
	/**
	 * For a query that returns a set.
	 */
	public BeanSetHelp(){
		this.many = null;
		this.targetDescriptor = null;
	}
	
	public void setLoader(BeanCollectionLoader loader){
		this.loader = loader;
	}
	
    public Iterator<?> getIterator(Object collection) {
        return ((Set<?>) collection).iterator();
    }
	
	public BeanCollectionAdd getBeanCollectionAdd(Object bc,String mapKey) {
	    if (bc instanceof BeanSet<?>){
    		BeanSet<?> beanSet = (BeanSet<?>)bc;
    		if (beanSet.getActualSet() == null){
    			beanSet.setActualSet(new LinkedHashSet<Object>());
    		}
    		return beanSet;
	    } else if (bc instanceof Set<?>) {
	        return new VanillaAdd((Set<?>)bc);
	        
	    } else {
	        throw new RuntimeException("Unhandled type "+bc);
	    }
	}
	

    @SuppressWarnings("unchecked")
    static class VanillaAdd implements BeanCollectionAdd {

        @SuppressWarnings("rawtypes")
		private final Set set;

        private VanillaAdd(Set<?> set) {
            this.set = set;
        }

        public void addBean(EntityBean bean) {
            set.add(bean);
        }
    }
	
<<<<<<< HEAD
  /**
   * Internal add bypassing any modify listening.
   */
	public void add(BeanCollection<?> collection, Object bean) {
=======
	public void add(BeanCollection<?> collection, EntityBean bean) {
>>>>>>> a3c8ed88
		collection.internalAdd(bean);
	}
    
    public Object createEmpty(boolean vanilla) {
      if (vanilla) {
        return new LinkedHashSet<T>();
      }
	    BeanSet<T> beanSet = new BeanSet<T>();
	    if (many != null) {
	      beanSet.setModifyListening(many.getModifyListenMode());
	    }
	    return beanSet;
	}

	public BeanCollection<T> createReference(EntityBean parentBean, String propertyName) {
		
	  BeanSet<T> beanSet = new BeanSet<T>(loader, parentBean, propertyName);
	  beanSet.setModifyListening(many.getModifyListenMode());
	  return beanSet;
	}

	public void refresh(EbeanServer server, Query<?> query, Transaction t, EntityBean parentBean) {
		
		BeanSet<?> newBeanSet = (BeanSet<?>)server.findSet(query, t);
		refresh(newBeanSet, parentBean);
	}
	
	public void refresh(BeanCollection<?> bc, EntityBean parentBean) {
		
		BeanSet<?> newBeanSet = (BeanSet<?>)bc;
		
		Set<?> current = (Set<?>)many.getValue(parentBean);
		
		newBeanSet.setModifyListening(many.getModifyListenMode());
		if (current == null){
			// the currentList is null?  Not really expecting this...
			many.setValue(parentBean,newBeanSet);
			
		} else if (current instanceof BeanSet<?>) {
			// normally this case, replace just the underlying list
			BeanSet<?> currentBeanSet = (BeanSet<?>)current;
			currentBeanSet.setActualSet(newBeanSet.getActualSet());
			currentBeanSet.setModifyListening(many.getModifyListenMode());

		} else {
			// replace the entire set 
			many.setValue(parentBean, newBeanSet);
		}
	}
	
    public void jsonWrite(WriteJsonContext ctx, String name, Object collection, boolean explicitInclude) {
        
        Set<?> set;
        if (collection instanceof BeanCollection<?>){
            BeanSet<?> bc = (BeanSet<?>)collection;
            if (!bc.isPopulated()){
                if (explicitInclude){
                    // invoke lazy loading as collection 
                    // is explicitly included in the output
                    bc.size();
                } else {
                    return;
                }
            } 
            set = bc.getActualSet();
        } else {
            set = (Set<?>)collection;
        }
        
        int count = 0;
        ctx.beginAssocMany(name);
        Iterator<?> it = set.iterator();
        while (it.hasNext()) {
            Object detailBean = it.next();
            if (count++ > 0){
                ctx.appendComma();
            }
            targetDescriptor.jsonWrite(ctx, (EntityBean)detailBean);
        }
        ctx.endAssocMany();        
    }
}
<|MERGE_RESOLUTION|>--- conflicted
+++ resolved
@@ -1,170 +1,163 @@
-package com.avaje.ebeaninternal.server.deploy;
-
-import java.util.Iterator;
-import java.util.LinkedHashSet;
-import java.util.Set;
-
-import com.avaje.ebean.EbeanServer;
-import com.avaje.ebean.Query;
-import com.avaje.ebean.Transaction;
-import com.avaje.ebean.bean.BeanCollection;
-import com.avaje.ebean.bean.BeanCollectionAdd;
-import com.avaje.ebean.bean.BeanCollectionLoader;
-import com.avaje.ebean.bean.EntityBean;
-import com.avaje.ebean.common.BeanSet;
-import com.avaje.ebeaninternal.server.text.json.WriteJsonContext;
-
-/**
- * Helper specifically for dealing with Sets.
- */
-public final class BeanSetHelp<T> implements BeanCollectionHelp<T> {
-	
-	private final BeanPropertyAssocMany<T> many;
-	private final BeanDescriptor<T> targetDescriptor;
-	private BeanCollectionLoader loader;
-	
-	/**
-	 * When attached to a specific many property.
-	 */
-	public BeanSetHelp(BeanPropertyAssocMany<T> many){
-		this.many = many;
-		this.targetDescriptor = many.getTargetDescriptor();
-	}
-	
-	/**
-	 * For a query that returns a set.
-	 */
-	public BeanSetHelp(){
-		this.many = null;
-		this.targetDescriptor = null;
-	}
-	
-	public void setLoader(BeanCollectionLoader loader){
-		this.loader = loader;
-	}
-	
-    public Iterator<?> getIterator(Object collection) {
-        return ((Set<?>) collection).iterator();
-    }
-	
-	public BeanCollectionAdd getBeanCollectionAdd(Object bc,String mapKey) {
-	    if (bc instanceof BeanSet<?>){
-    		BeanSet<?> beanSet = (BeanSet<?>)bc;
-    		if (beanSet.getActualSet() == null){
-    			beanSet.setActualSet(new LinkedHashSet<Object>());
-    		}
-    		return beanSet;
-	    } else if (bc instanceof Set<?>) {
-	        return new VanillaAdd((Set<?>)bc);
-	        
-	    } else {
-	        throw new RuntimeException("Unhandled type "+bc);
-	    }
-	}
-	
-
-    @SuppressWarnings("unchecked")
-    static class VanillaAdd implements BeanCollectionAdd {
-
-        @SuppressWarnings("rawtypes")
-		private final Set set;
-
-        private VanillaAdd(Set<?> set) {
-            this.set = set;
-        }
-
-        public void addBean(EntityBean bean) {
-            set.add(bean);
-        }
-    }
-	
-<<<<<<< HEAD
-  /**
-   * Internal add bypassing any modify listening.
-   */
-	public void add(BeanCollection<?> collection, Object bean) {
-=======
-	public void add(BeanCollection<?> collection, EntityBean bean) {
->>>>>>> a3c8ed88
-		collection.internalAdd(bean);
-	}
-    
-    public Object createEmpty(boolean vanilla) {
-      if (vanilla) {
-        return new LinkedHashSet<T>();
-      }
-	    BeanSet<T> beanSet = new BeanSet<T>();
-	    if (many != null) {
-	      beanSet.setModifyListening(many.getModifyListenMode());
-	    }
-	    return beanSet;
-	}
-
-	public BeanCollection<T> createReference(EntityBean parentBean, String propertyName) {
-		
-	  BeanSet<T> beanSet = new BeanSet<T>(loader, parentBean, propertyName);
-	  beanSet.setModifyListening(many.getModifyListenMode());
-	  return beanSet;
-	}
-
-	public void refresh(EbeanServer server, Query<?> query, Transaction t, EntityBean parentBean) {
-		
-		BeanSet<?> newBeanSet = (BeanSet<?>)server.findSet(query, t);
-		refresh(newBeanSet, parentBean);
-	}
-	
-	public void refresh(BeanCollection<?> bc, EntityBean parentBean) {
-		
-		BeanSet<?> newBeanSet = (BeanSet<?>)bc;
-		
-		Set<?> current = (Set<?>)many.getValue(parentBean);
-		
-		newBeanSet.setModifyListening(many.getModifyListenMode());
-		if (current == null){
-			// the currentList is null?  Not really expecting this...
-			many.setValue(parentBean,newBeanSet);
-			
-		} else if (current instanceof BeanSet<?>) {
-			// normally this case, replace just the underlying list
-			BeanSet<?> currentBeanSet = (BeanSet<?>)current;
-			currentBeanSet.setActualSet(newBeanSet.getActualSet());
-			currentBeanSet.setModifyListening(many.getModifyListenMode());
-
-		} else {
-			// replace the entire set 
-			many.setValue(parentBean, newBeanSet);
-		}
-	}
-	
-    public void jsonWrite(WriteJsonContext ctx, String name, Object collection, boolean explicitInclude) {
-        
-        Set<?> set;
-        if (collection instanceof BeanCollection<?>){
-            BeanSet<?> bc = (BeanSet<?>)collection;
-            if (!bc.isPopulated()){
-                if (explicitInclude){
-                    // invoke lazy loading as collection 
-                    // is explicitly included in the output
-                    bc.size();
-                } else {
-                    return;
-                }
-            } 
-            set = bc.getActualSet();
-        } else {
-            set = (Set<?>)collection;
-        }
-        
-        int count = 0;
-        ctx.beginAssocMany(name);
-        Iterator<?> it = set.iterator();
-        while (it.hasNext()) {
-            Object detailBean = it.next();
-            if (count++ > 0){
-                ctx.appendComma();
-            }
-            targetDescriptor.jsonWrite(ctx, (EntityBean)detailBean);
-        }
-        ctx.endAssocMany();        
-    }
-}
+package com.avaje.ebeaninternal.server.deploy;
+
+import java.util.Iterator;
+import java.util.LinkedHashSet;
+import java.util.Set;
+
+import com.avaje.ebean.EbeanServer;
+import com.avaje.ebean.Query;
+import com.avaje.ebean.Transaction;
+import com.avaje.ebean.bean.BeanCollection;
+import com.avaje.ebean.bean.BeanCollectionAdd;
+import com.avaje.ebean.bean.BeanCollectionLoader;
+import com.avaje.ebean.bean.EntityBean;
+import com.avaje.ebean.common.BeanSet;
+import com.avaje.ebeaninternal.server.text.json.WriteJsonContext;
+
+/**
+ * Helper specifically for dealing with Sets.
+ */
+public final class BeanSetHelp<T> implements BeanCollectionHelp<T> {
+	
+	private final BeanPropertyAssocMany<T> many;
+	private final BeanDescriptor<T> targetDescriptor;
+	private BeanCollectionLoader loader;
+	
+	/**
+	 * When attached to a specific many property.
+	 */
+	public BeanSetHelp(BeanPropertyAssocMany<T> many){
+		this.many = many;
+		this.targetDescriptor = many.getTargetDescriptor();
+	}
+	
+	/**
+	 * For a query that returns a set.
+	 */
+	public BeanSetHelp(){
+		this.many = null;
+		this.targetDescriptor = null;
+	}
+	
+	public void setLoader(BeanCollectionLoader loader){
+		this.loader = loader;
+	}
+	
+    public Iterator<?> getIterator(Object collection) {
+        return ((Set<?>) collection).iterator();
+    }
+	
+	public BeanCollectionAdd getBeanCollectionAdd(Object bc,String mapKey) {
+	    if (bc instanceof BeanSet<?>){
+    		BeanSet<?> beanSet = (BeanSet<?>)bc;
+    		if (beanSet.getActualSet() == null){
+    			beanSet.setActualSet(new LinkedHashSet<Object>());
+    		}
+    		return beanSet;
+	    } else if (bc instanceof Set<?>) {
+	        return new VanillaAdd((Set<?>)bc);
+	        
+	    } else {
+	        throw new RuntimeException("Unhandled type "+bc);
+	    }
+	}
+	
+
+    @SuppressWarnings("unchecked")
+    static class VanillaAdd implements BeanCollectionAdd {
+
+        @SuppressWarnings("rawtypes")
+		private final Set set;
+
+        private VanillaAdd(Set<?> set) {
+            this.set = set;
+        }
+
+        public void addBean(EntityBean bean) {
+            set.add(bean);
+        }
+    }
+	
+	public void add(BeanCollection<?> collection, EntityBean bean) {
+		collection.internalAdd(bean);
+	}
+    
+    public Object createEmpty(boolean vanilla) {
+      if (vanilla) {
+        return new LinkedHashSet<T>();
+      }
+	    BeanSet<T> beanSet = new BeanSet<T>();
+	    if (many != null) {
+	      beanSet.setModifyListening(many.getModifyListenMode());
+	    }
+	    return beanSet;
+	}
+
+	public BeanCollection<T> createReference(EntityBean parentBean, String propertyName) {
+		
+	  BeanSet<T> beanSet = new BeanSet<T>(loader, parentBean, propertyName);
+	  beanSet.setModifyListening(many.getModifyListenMode());
+	  return beanSet;
+	}
+
+	public void refresh(EbeanServer server, Query<?> query, Transaction t, EntityBean parentBean) {
+		
+		BeanSet<?> newBeanSet = (BeanSet<?>)server.findSet(query, t);
+		refresh(newBeanSet, parentBean);
+	}
+	
+	public void refresh(BeanCollection<?> bc, EntityBean parentBean) {
+		
+		BeanSet<?> newBeanSet = (BeanSet<?>)bc;
+		
+		Set<?> current = (Set<?>)many.getValue(parentBean);
+		
+		newBeanSet.setModifyListening(many.getModifyListenMode());
+		if (current == null){
+			// the currentList is null?  Not really expecting this...
+			many.setValue(parentBean,newBeanSet);
+			
+		} else if (current instanceof BeanSet<?>) {
+			// normally this case, replace just the underlying list
+			BeanSet<?> currentBeanSet = (BeanSet<?>)current;
+			currentBeanSet.setActualSet(newBeanSet.getActualSet());
+			currentBeanSet.setModifyListening(many.getModifyListenMode());
+
+		} else {
+			// replace the entire set 
+			many.setValue(parentBean, newBeanSet);
+		}
+	}
+	
+    public void jsonWrite(WriteJsonContext ctx, String name, Object collection, boolean explicitInclude) {
+        
+        Set<?> set;
+        if (collection instanceof BeanCollection<?>){
+            BeanSet<?> bc = (BeanSet<?>)collection;
+            if (!bc.isPopulated()){
+                if (explicitInclude){
+                    // invoke lazy loading as collection 
+                    // is explicitly included in the output
+                    bc.size();
+                } else {
+                    return;
+                }
+            } 
+            set = bc.getActualSet();
+        } else {
+            set = (Set<?>)collection;
+        }
+        
+        int count = 0;
+        ctx.beginAssocMany(name);
+        Iterator<?> it = set.iterator();
+        while (it.hasNext()) {
+            Object detailBean = it.next();
+            if (count++ > 0){
+                ctx.appendComma();
+            }
+            targetDescriptor.jsonWrite(ctx, (EntityBean)detailBean);
+        }
+        ctx.endAssocMany();        
+    }
+}