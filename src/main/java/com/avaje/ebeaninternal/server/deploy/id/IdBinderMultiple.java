--- conflicted
+++ resolved
@@ -1,406 +1,399 @@
-package com.avaje.ebeaninternal.server.deploy.id;
-
-import java.io.DataInput;
-import java.io.DataOutput;
-import java.io.IOException;
-import java.sql.SQLException;
-import java.util.LinkedHashMap;
-import java.util.List;
-import java.util.Map;
-
-import javax.persistence.PersistenceException;
-
-import com.avaje.ebean.bean.EntityBean;
-import com.avaje.ebeaninternal.api.SpiExpressionRequest;
-import com.avaje.ebeaninternal.server.core.DefaultSqlUpdate;
-import com.avaje.ebeaninternal.server.core.InternString;
-import com.avaje.ebeaninternal.server.deploy.BeanProperty;
-import com.avaje.ebeaninternal.server.deploy.DbReadContext;
-import com.avaje.ebeaninternal.server.deploy.DbSqlContext;
-import com.avaje.ebeaninternal.server.lib.util.MapFromString;
-import com.avaje.ebeaninternal.server.type.DataBind;
-
-/**
- * Bind an Id that is made up of multiple separate properties.
- * <p>
- * The id passed in for binding is expected to be a map with the key being the
- * String name of the property and the value being that properties bind value.
- * </p>
- */
-public final class IdBinderMultiple implements IdBinder {
-
-	private final BeanProperty[] props;
-
-	private final String idProperties;
-	
-	private final String idInValueSql;
-	
-	public IdBinderMultiple(BeanProperty[] idProps) {
-		this.props = idProps;
-		
-		StringBuilder sb = new StringBuilder();
-		for (int i = 0; i < idProps.length; i++) {
-			if (i > 0){
-				sb.append(",");
-			}
-			sb.append(idProps[i].getName());
-		}
-		idProperties = InternString.intern(sb.toString());
-		
-		sb = new StringBuilder();
-		sb.append("(");
-		for (int i = 0; i < props.length; i++) {
-			if (i > 0){
-				sb.append(",");
-			}
-			sb.append("?");
-		}
-		sb.append(")");
-		
-		idInValueSql = sb.toString();
-	}
-	
-	public void initialise(){
-		// do nothing
-	}
-	
-    public String getOrderBy(String pathPrefix, boolean ascending){
-        StringBuilder sb = new StringBuilder();
-        for (int i = 0; i < props.length; i++) {
-            if (i > 0) {
-                sb.append(" ");
-            }
-            if (pathPrefix != null){
-                sb.append(pathPrefix).append(".");
-            }
-            sb.append(props[i].getName());
-            if (!ascending){
-                sb.append(" desc");
-            }
-        }
-        return sb.toString();
-    }
-    
-    
-    public void buildSelectExpressionChain(String prefix, List<String> selectChain) {
-
-        for (int i = 0; i < props.length; i++) {            
-            props[i].buildSelectExpressionChain(prefix, selectChain);
-        }
-    }
-
-<<<<<<< HEAD
-
-
-  public int getPropertyCount() {
-    return props.length;
-  }
-=======
-    public int getPropertyCount() {
-		return props.length;
-	}
->>>>>>> a3c8ed88
-
-	public String getIdProperty() {
-		return idProperties;
-	}
-
-	
-	public BeanProperty findBeanProperty(String dbColumnName) {
-		
-		for (int i = 0; i < props.length; i++) {
-			if (dbColumnName.equalsIgnoreCase(props[i].getDbColumn())){
-				return props[i];
-			}
-		}
-
-		return null;
-	}
-	
-	public boolean isComplexId(){
-		return true;
-	}
-	
-	public String getDefaultOrderBy() {
-		
-		StringBuilder sb = new StringBuilder();
-		for (int i = 0; i < props.length; i++) {
-			if (i > 0){
-				sb.append(",");
-			}
-			
-			sb.append(props[i].getName());
-		}
-		
-		return sb.toString();
-	}
-	
-	public BeanProperty[] getProperties() {
-		return props;
-	}
-	
-	public void addIdInBindValue(SpiExpressionRequest request, Object value) {
-		for (int i = 0; i < props.length; i++) {
-			request.addBindValue(props[i].getValue((EntityBean)value));
-		}
-	}
-
-    public String getIdInValueExprDelete(int size) {
-        return getIdInValueExpr(size);
-    }
-
-    public String getIdInValueExpr(int size) {
-        StringBuilder sb = new StringBuilder();
-        sb.append(" in");
-        sb.append(" (");
-        sb.append(idInValueSql);
-        for (int i = 1; i < size; i++) {            
-            sb.append(",").append(idInValueSql);
-        }
-        sb.append(") ");
-        return sb.toString();        
-    }
-	   
-	public String getBindIdInSql(String baseTableAlias) {
-		StringBuilder sb = new StringBuilder();
-		sb.append("(");
-		for (int i = 0; i < props.length; i++) {
-			if (i > 0) {
-				sb.append(",");
-			}
-			if (baseTableAlias != null){
-    			sb.append(baseTableAlias);
-    			sb.append(".");
-			}
-			sb.append(props[i].getDbColumn());
-		}
-		sb.append(")");
-		return sb.toString();
-	}
-
-	public Object[] getIdValues(EntityBean bean){
-		Object[] bindvalues = new Object[props.length];
-		for (int i = 0; i < props.length; i++) {
-			bindvalues[i] = props[i].getValue(bean);
-		}
-		return bindvalues;
-	}
-	
-	@SuppressWarnings("unchecked")
-	public Object[] getBindValues(Object idValue){
-		
-		Object[] bindvalues = new Object[props.length];
-		// concatenated id as a Map
-		try {
-			Map<String, ?> uidMap = (Map<String, ?>) idValue;
-
-			for (int i = 0; i < props.length; i++) {
-				Object value = uidMap.get(props[i].getName());
-				bindvalues[i] = value;
-			}
-
-			return bindvalues;
-			
-		} catch (ClassCastException e) {
-			String msg = "Expecting concatinated idValue to be a Map";
-			throw new PersistenceException(msg, e);
-		}
-	}
-	
-    public Object readData(DataInput dataInput) throws IOException {
-        
-        LinkedHashMap<String,Object> map = new LinkedHashMap<String, Object>();
-        
-        boolean notNull = true;
-
-        for (int i = 0; i < props.length; i++) {
-            Object value = props[i].readData(dataInput);
-            map.put(props[i].getName(), value);
-            if (value == null) {
-                notNull = false;
-            }
-        }
-
-        if (notNull) {
-            return map;
-        } else {
-            return null;
-        }
-    }
-
-    @SuppressWarnings("unchecked")
-    public void writeData(DataOutput dataOutput, Object idValue) throws IOException {
-        
-        Map<String,Object> map = (Map<String,Object>)idValue;
-        for (int i = 0; i < props.length; i++) {
-            Object embFieldValue = map.get(props[i].getName());
-            //Object embFieldValue = props[i].getValue(idValue);
-            props[i].writeData(dataOutput, embFieldValue);
-        }
-    }
-	
-	public void loadIgnore(DbReadContext ctx) {
-        for (int i = 0; i < props.length; i++) {
-            props[i].loadIgnore(ctx);
-        }
-    }
-
-    public Object readSet(DbReadContext ctx, EntityBean bean) throws SQLException {
-		
-		LinkedHashMap<String, Object> map = new LinkedHashMap<String, Object>();
-		boolean notNull = false;
-		for (int i = 0; i < props.length; i++) {
-			Object value = props[i].readSet(ctx, bean, null);
-			if (value != null){
-				map.put(props[i].getName(), value);
-				notNull = true;
-			}
-		}
-		if (notNull){
-			return map;
-		} else {
-			return null;
-		}
-	}
-	
-	public Object read(DbReadContext ctx) throws SQLException {
-		
-		LinkedHashMap<String, Object> map = new LinkedHashMap<String, Object>();
-		boolean notNull = false;
-		for (int i = 0; i < props.length; i++) {
-			Object value = props[i].read(ctx);
-			if (value != null){
-				map.put(props[i].getName(), value);
-				notNull = true;
-			}
-		}
-		if (notNull){
-			return map;
-		} else {
-			return null;
-		}
-	}	
-	
-    @SuppressWarnings("unchecked")
-	public void bindId(DefaultSqlUpdate sqlUpdate, Object idValue) {
-        // concatenated id as a Map
-        try {
-            Map<String, ?> uidMap = (Map<String, ?>) idValue;
-
-            for (int i = 0; i < props.length; i++) {
-                Object value = uidMap.get(props[i].getName());
-                sqlUpdate.addParameter(value);
-            }
-            
-        } catch (ClassCastException e) {
-            String msg = "Expecting concatinated idValue to be a Map";
-            throw new PersistenceException(msg, e);
-        }
-    }
-
-    @SuppressWarnings("unchecked")
-	public void bindId(DataBind bind, Object idValue) throws SQLException {
-
-		// concatenated id as a Map
-		try {
-			Map<String, ?> uidMap = (Map<String, ?>) idValue;
-
-			for (int i = 0; i < props.length; i++) {
-				Object value = uidMap.get(props[i].getName());
-				props[i].bind(bind, value);
-			}
-			
-		} catch (ClassCastException e) {
-			String msg = "Expecting concatinated idValue to be a Map";
-			throw new PersistenceException(msg, e);
-		}
-	}
-	
-	public void appendSelect(DbSqlContext ctx, boolean subQuery) {
-		for (int i = 0; i < props.length; i++) {
-    		props[i].appendSelect(ctx, subQuery);
-		}
-	}
-	        
-    public String getAssocIdInExpr(String prefix) {
-
-        StringBuilder sb = new StringBuilder();
-        sb.append("(");
-        for (int i = 0; i < props.length; i++) {
-            if (i > 0) {
-                sb.append(",");
-            }
-            if (prefix != null) {
-                sb.append(prefix);
-                sb.append(".");
-            }
-            sb.append(props[i].getName());
-        }
-        sb.append(")");
-        return sb.toString();
-    }
-	
-	public String getAssocOneIdExpr(String prefix, String operator){
-
-		StringBuilder sb = new StringBuilder();
-		for (int i = 0; i < props.length; i++) {
-			if (i > 0) {
-				sb.append(" and ");
-			}
-			if (prefix != null){
-				sb.append(prefix);
-				sb.append(".");				
-			}
-			sb.append(props[i].getName());
-			sb.append(operator);
-		}
-		return sb.toString();		
-	}
-	
-	public String getBindIdSql(String baseTableAlias) {
-		
-		StringBuilder sb = new StringBuilder();
-		for (int i = 0; i < props.length; i++) {
-			if (i > 0) {
-				sb.append(" and ");
-			}
-			if (baseTableAlias != null){
-    			sb.append(baseTableAlias);
-    			sb.append(".");
-			}
-			sb.append(props[i].getDbColumn());
-			sb.append(" = ? ");
-		}
-		return sb.toString();
-	}
-	
-	public Object convertSetId(Object idValue, EntityBean bean) {
-
-		// allow Map or String for concatenated id
-		Map<?,?> mapVal = null;
-		if (idValue instanceof Map<?,?>) {
-			mapVal = (Map<?,?>) idValue;
-		} else {
-			mapVal = MapFromString.parse(idValue.toString());
-		}
-
-		// Use a new LinkedHashMap to control the order
-		LinkedHashMap<String,Object> newMap = new LinkedHashMap<String, Object>();
-
-		for (int i = 0; i < props.length; i++) {
-			BeanProperty prop = props[i];
-
-			Object value = mapVal.get(prop.getName());
-
-			// Convert the property type if required
-			value = props[i].getScalarType().toBeanType(value);
-			newMap.put(prop.getName(), value);
-			if (bean != null) {
-				// support PropertyChangeSupport
-				prop.setValueIntercept(bean, value);
-			}
-		}
-
-		return newMap;
-	}
-}
+package com.avaje.ebeaninternal.server.deploy.id;
+
+import java.io.DataInput;
+import java.io.DataOutput;
+import java.io.IOException;
+import java.sql.SQLException;
+import java.util.LinkedHashMap;
+import java.util.List;
+import java.util.Map;
+
+import javax.persistence.PersistenceException;
+
+import com.avaje.ebean.bean.EntityBean;
+import com.avaje.ebeaninternal.api.SpiExpressionRequest;
+import com.avaje.ebeaninternal.server.core.DefaultSqlUpdate;
+import com.avaje.ebeaninternal.server.core.InternString;
+import com.avaje.ebeaninternal.server.deploy.BeanProperty;
+import com.avaje.ebeaninternal.server.deploy.DbReadContext;
+import com.avaje.ebeaninternal.server.deploy.DbSqlContext;
+import com.avaje.ebeaninternal.server.lib.util.MapFromString;
+import com.avaje.ebeaninternal.server.type.DataBind;
+
+/**
+ * Bind an Id that is made up of multiple separate properties.
+ * <p>
+ * The id passed in for binding is expected to be a map with the key being the
+ * String name of the property and the value being that properties bind value.
+ * </p>
+ */
+public final class IdBinderMultiple implements IdBinder {
+
+	private final BeanProperty[] props;
+
+	private final String idProperties;
+	
+	private final String idInValueSql;
+	
+	public IdBinderMultiple(BeanProperty[] idProps) {
+		this.props = idProps;
+		
+		StringBuilder sb = new StringBuilder();
+		for (int i = 0; i < idProps.length; i++) {
+			if (i > 0){
+				sb.append(",");
+			}
+			sb.append(idProps[i].getName());
+		}
+		idProperties = InternString.intern(sb.toString());
+		
+		sb = new StringBuilder();
+		sb.append("(");
+		for (int i = 0; i < props.length; i++) {
+			if (i > 0){
+				sb.append(",");
+			}
+			sb.append("?");
+		}
+		sb.append(")");
+		
+		idInValueSql = sb.toString();
+	}
+	
+	public void initialise(){
+		// do nothing
+	}
+	
+    public String getOrderBy(String pathPrefix, boolean ascending){
+        StringBuilder sb = new StringBuilder();
+        for (int i = 0; i < props.length; i++) {
+            if (i > 0) {
+                sb.append(" ");
+            }
+            if (pathPrefix != null){
+                sb.append(pathPrefix).append(".");
+            }
+            sb.append(props[i].getName());
+            if (!ascending){
+                sb.append(" desc");
+            }
+        }
+        return sb.toString();
+    }
+    
+    
+    public void buildSelectExpressionChain(String prefix, List<String> selectChain) {
+
+        for (int i = 0; i < props.length; i++) {            
+            props[i].buildSelectExpressionChain(prefix, selectChain);
+        }
+    }
+
+
+  public int getPropertyCount() {
+    return props.length;
+  }
+
+	public String getIdProperty() {
+		return idProperties;
+	}
+
+	
+	public BeanProperty findBeanProperty(String dbColumnName) {
+		
+		for (int i = 0; i < props.length; i++) {
+			if (dbColumnName.equalsIgnoreCase(props[i].getDbColumn())){
+				return props[i];
+			}
+		}
+
+		return null;
+	}
+	
+	public boolean isComplexId(){
+		return true;
+	}
+	
+	public String getDefaultOrderBy() {
+		
+		StringBuilder sb = new StringBuilder();
+		for (int i = 0; i < props.length; i++) {
+			if (i > 0){
+				sb.append(",");
+			}
+			
+			sb.append(props[i].getName());
+		}
+		
+		return sb.toString();
+	}
+	
+	public BeanProperty[] getProperties() {
+		return props;
+	}
+	
+	public void addIdInBindValue(SpiExpressionRequest request, Object value) {
+		for (int i = 0; i < props.length; i++) {
+			request.addBindValue(props[i].getValue((EntityBean)value));
+		}
+	}
+
+    public String getIdInValueExprDelete(int size) {
+        return getIdInValueExpr(size);
+    }
+
+    public String getIdInValueExpr(int size) {
+        StringBuilder sb = new StringBuilder();
+        sb.append(" in");
+        sb.append(" (");
+        sb.append(idInValueSql);
+        for (int i = 1; i < size; i++) {            
+            sb.append(",").append(idInValueSql);
+        }
+        sb.append(") ");
+        return sb.toString();        
+    }
+	   
+	public String getBindIdInSql(String baseTableAlias) {
+		StringBuilder sb = new StringBuilder();
+		sb.append("(");
+		for (int i = 0; i < props.length; i++) {
+			if (i > 0) {
+				sb.append(",");
+			}
+			if (baseTableAlias != null){
+    			sb.append(baseTableAlias);
+    			sb.append(".");
+			}
+			sb.append(props[i].getDbColumn());
+		}
+		sb.append(")");
+		return sb.toString();
+	}
+
+	public Object[] getIdValues(EntityBean bean){
+		Object[] bindvalues = new Object[props.length];
+		for (int i = 0; i < props.length; i++) {
+			bindvalues[i] = props[i].getValue(bean);
+		}
+		return bindvalues;
+	}
+	
+	@SuppressWarnings("unchecked")
+	public Object[] getBindValues(Object idValue){
+		
+		Object[] bindvalues = new Object[props.length];
+		// concatenated id as a Map
+		try {
+			Map<String, ?> uidMap = (Map<String, ?>) idValue;
+
+			for (int i = 0; i < props.length; i++) {
+				Object value = uidMap.get(props[i].getName());
+				bindvalues[i] = value;
+			}
+
+			return bindvalues;
+			
+		} catch (ClassCastException e) {
+			String msg = "Expecting concatinated idValue to be a Map";
+			throw new PersistenceException(msg, e);
+		}
+	}
+	
+    public Object readData(DataInput dataInput) throws IOException {
+        
+        LinkedHashMap<String,Object> map = new LinkedHashMap<String, Object>();
+        
+        boolean notNull = true;
+
+        for (int i = 0; i < props.length; i++) {
+            Object value = props[i].readData(dataInput);
+            map.put(props[i].getName(), value);
+            if (value == null) {
+                notNull = false;
+            }
+        }
+
+        if (notNull) {
+            return map;
+        } else {
+            return null;
+        }
+    }
+
+    @SuppressWarnings("unchecked")
+    public void writeData(DataOutput dataOutput, Object idValue) throws IOException {
+        
+        Map<String,Object> map = (Map<String,Object>)idValue;
+        for (int i = 0; i < props.length; i++) {
+            Object embFieldValue = map.get(props[i].getName());
+            //Object embFieldValue = props[i].getValue(idValue);
+            props[i].writeData(dataOutput, embFieldValue);
+        }
+    }
+	
+	public void loadIgnore(DbReadContext ctx) {
+        for (int i = 0; i < props.length; i++) {
+            props[i].loadIgnore(ctx);
+        }
+    }
+
+    public Object readSet(DbReadContext ctx, EntityBean bean) throws SQLException {
+		
+		LinkedHashMap<String, Object> map = new LinkedHashMap<String, Object>();
+		boolean notNull = false;
+		for (int i = 0; i < props.length; i++) {
+			Object value = props[i].readSet(ctx, bean, null);
+			if (value != null){
+				map.put(props[i].getName(), value);
+				notNull = true;
+			}
+		}
+		if (notNull){
+			return map;
+		} else {
+			return null;
+		}
+	}
+	
+	public Object read(DbReadContext ctx) throws SQLException {
+		
+		LinkedHashMap<String, Object> map = new LinkedHashMap<String, Object>();
+		boolean notNull = false;
+		for (int i = 0; i < props.length; i++) {
+			Object value = props[i].read(ctx);
+			if (value != null){
+				map.put(props[i].getName(), value);
+				notNull = true;
+			}
+		}
+		if (notNull){
+			return map;
+		} else {
+			return null;
+		}
+	}	
+	
+    @SuppressWarnings("unchecked")
+	public void bindId(DefaultSqlUpdate sqlUpdate, Object idValue) {
+        // concatenated id as a Map
+        try {
+            Map<String, ?> uidMap = (Map<String, ?>) idValue;
+
+            for (int i = 0; i < props.length; i++) {
+                Object value = uidMap.get(props[i].getName());
+                sqlUpdate.addParameter(value);
+            }
+            
+        } catch (ClassCastException e) {
+            String msg = "Expecting concatinated idValue to be a Map";
+            throw new PersistenceException(msg, e);
+        }
+    }
+
+    @SuppressWarnings("unchecked")
+	public void bindId(DataBind bind, Object idValue) throws SQLException {
+
+		// concatenated id as a Map
+		try {
+			Map<String, ?> uidMap = (Map<String, ?>) idValue;
+
+			for (int i = 0; i < props.length; i++) {
+				Object value = uidMap.get(props[i].getName());
+				props[i].bind(bind, value);
+			}
+			
+		} catch (ClassCastException e) {
+			String msg = "Expecting concatinated idValue to be a Map";
+			throw new PersistenceException(msg, e);
+		}
+	}
+	
+	public void appendSelect(DbSqlContext ctx, boolean subQuery) {
+		for (int i = 0; i < props.length; i++) {
+    		props[i].appendSelect(ctx, subQuery);
+		}
+	}
+	        
+    public String getAssocIdInExpr(String prefix) {
+
+        StringBuilder sb = new StringBuilder();
+        sb.append("(");
+        for (int i = 0; i < props.length; i++) {
+            if (i > 0) {
+                sb.append(",");
+            }
+            if (prefix != null) {
+                sb.append(prefix);
+                sb.append(".");
+            }
+            sb.append(props[i].getName());
+        }
+        sb.append(")");
+        return sb.toString();
+    }
+	
+	public String getAssocOneIdExpr(String prefix, String operator){
+
+		StringBuilder sb = new StringBuilder();
+		for (int i = 0; i < props.length; i++) {
+			if (i > 0) {
+				sb.append(" and ");
+			}
+			if (prefix != null){
+				sb.append(prefix);
+				sb.append(".");				
+			}
+			sb.append(props[i].getName());
+			sb.append(operator);
+		}
+		return sb.toString();		
+	}
+	
+	public String getBindIdSql(String baseTableAlias) {
+		
+		StringBuilder sb = new StringBuilder();
+		for (int i = 0; i < props.length; i++) {
+			if (i > 0) {
+				sb.append(" and ");
+			}
+			if (baseTableAlias != null){
+    			sb.append(baseTableAlias);
+    			sb.append(".");
+			}
+			sb.append(props[i].getDbColumn());
+			sb.append(" = ? ");
+		}
+		return sb.toString();
+	}
+	
+	public Object convertSetId(Object idValue, EntityBean bean) {
+
+		// allow Map or String for concatenated id
+		Map<?,?> mapVal = null;
+		if (idValue instanceof Map<?,?>) {
+			mapVal = (Map<?,?>) idValue;
+		} else {
+			mapVal = MapFromString.parse(idValue.toString());
+		}
+
+		// Use a new LinkedHashMap to control the order
+		LinkedHashMap<String,Object> newMap = new LinkedHashMap<String, Object>();
+
+		for (int i = 0; i < props.length; i++) {
+			BeanProperty prop = props[i];
+
+			Object value = mapVal.get(prop.getName());
+
+			// Convert the property type if required
+			value = props[i].getScalarType().toBeanType(value);
+			newMap.put(prop.getName(), value);
+			if (bean != null) {
+				// support PropertyChangeSupport
+				prop.setValueIntercept(bean, value);
+			}
+		}
+
+		return newMap;
+	}
+}