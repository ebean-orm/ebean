--- conflicted
+++ resolved
@@ -1,201 +1,194 @@
-package com.avaje.ebeaninternal.server.deploy;
-
-import java.util.Iterator;
-import java.util.LinkedHashMap;
-import java.util.Map;
-import java.util.Map.Entry;
-
-import com.avaje.ebean.EbeanServer;
-import com.avaje.ebean.Query;
-import com.avaje.ebean.Transaction;
-import com.avaje.ebean.bean.BeanCollection;
-import com.avaje.ebean.bean.BeanCollectionAdd;
-import com.avaje.ebean.bean.BeanCollectionLoader;
-import com.avaje.ebean.bean.EntityBean;
-import com.avaje.ebean.common.BeanMap;
-import com.avaje.ebeaninternal.server.text.json.WriteJsonContext;
-
-/**
- * Helper specifically for dealing with Maps.
- */
-public final class BeanMapHelp<T> implements BeanCollectionHelp<T> {
-
-	private final BeanPropertyAssocMany<T> many;
-	private final BeanDescriptor<T> targetDescriptor;
-	private final BeanProperty beanProperty;
-	private BeanCollectionLoader loader;
-	//private final String mapKey;
-	
-	/**
-	 * When created for a given query that will return a map.
-	 */
-	public BeanMapHelp(BeanDescriptor<T> targetDescriptor, String mapKey) {
-		this(null, targetDescriptor, mapKey);
-	}
-
-	public BeanMapHelp(BeanPropertyAssocMany<T> many){
-		this(many, many.getTargetDescriptor(), many.getMapKey());
-	}
-	
-	/**
-	 * When help is attached to a specific many property.
-	 */
-	private BeanMapHelp(BeanPropertyAssocMany<T> many, BeanDescriptor<T> targetDescriptor, String mapKey){
-		this.many = many;
-		this.targetDescriptor = targetDescriptor;
-		//this.mapKey = mapKey;
-		this.beanProperty = targetDescriptor.getBeanProperty(mapKey);
-	}
-	
-	/**
-	 * Return an iterator of the values.
-	 */
-    public Iterator<?> getIterator(Object collection) {
-        return ((Map<?,?>) collection).values().iterator();
-    }
-	
-	public void setLoader(BeanCollectionLoader loader){
-		this.loader = loader;
-	}
-
-    @SuppressWarnings("unchecked")
-	public BeanCollectionAdd getBeanCollectionAdd(Object bc, String mapKey) {
-		
-		if(mapKey == null){
-			mapKey = many.getMapKey();
-		}
-		BeanProperty beanProp = targetDescriptor.getBeanProperty(mapKey);
-		
-		if (bc instanceof BeanMap<?,?>){
-    		BeanMap<Object, Object> bm = (BeanMap<Object, Object>)bc;
-    		Map<Object, Object> actualMap = bm.getActualMap();
-    		if (actualMap == null){
-    			actualMap = new LinkedHashMap<Object, Object>();
-    			bm.setActualMap(actualMap);
-    		}
-    		return new Adder(beanProp, actualMap);
-		
-		} else if (bc instanceof Map<?,?>) {
-            return new Adder(beanProp, (Map<Object, Object>)bc);		    
-		
-		} else {
-            throw new RuntimeException("Unhandled type "+bc);
-        }
-	}
-
-	static class Adder implements BeanCollectionAdd {
-		
-		private final BeanProperty beanProperty;
-		
-		private final Map<Object, Object> map;
-		
-		Adder(BeanProperty beanProperty, Map<Object, Object> map) {
-			this.beanProperty = beanProperty;
-			this.map = map;
-		}
-		
-		public void addBean(EntityBean bean) {
-			Object keyValue = beanProperty.getValue(bean);
-			map.put(keyValue, bean);
-		}
-	}
-
-	@SuppressWarnings("rawtypes")
-    public Object createEmpty(boolean vanilla) {
-	  if (vanilla) {
-	    return new LinkedHashMap();
-	  }
-		BeanMap beanMap = new BeanMap();
-		if (many != null) {
-		  beanMap.setModifyListening(many.getModifyListenMode());
-		}
-		return beanMap;
-	}
-	
-<<<<<<< HEAD
-
-  /**
-   * Internal add bypassing any modify listening.
-   */
-	public void add(BeanCollection<?> collection, Object bean) {
-=======
-	@SuppressWarnings("unchecked")
-	public void add(BeanCollection<?> collection, EntityBean bean) {
->>>>>>> a3c8ed88
-
-		Object keyValue = beanProperty.getValueIntercept(bean);
-		((BeanMap<?,?>) collection).internalPut(keyValue, bean);
-	}
-
-	@SuppressWarnings({ "unchecked", "rawtypes" })
-	public BeanCollection<T> createReference(EntityBean parentBean, String propertyName) {
-
-	  BeanMap beanMap = new BeanMap(loader, parentBean, propertyName);
-    if (many != null) {
-      beanMap.setModifyListening(many.getModifyListenMode());
-    }
-    return beanMap;
-	}
-
-	public void refresh(EbeanServer server, Query<?> query, Transaction t, EntityBean parentBean) {
-		BeanMap<?, ?> newBeanMap = (BeanMap<?, ?>) server.findMap(query, t);
-		refresh(newBeanMap, parentBean);
-	}
-	
-	public void refresh(BeanCollection<?> bc, EntityBean parentBean) {
-
-		BeanMap<?, ?> newBeanMap = (BeanMap<?, ?>) bc;
-		Map<?, ?> current = (Map<?, ?>) many.getValue(parentBean);
-
-		newBeanMap.setModifyListening(many.getModifyListenMode());
-		if (current == null) {
-			// the currentMap is null? Not really expecting this...
-			many.setValue(parentBean, newBeanMap);
-
-		} else if (current instanceof BeanMap<?,?>) {
-			// normally this case, replace just the underlying list
-			BeanMap<?, ?> currentBeanMap = (BeanMap<?, ?>) current;
-			currentBeanMap.setActualMap(newBeanMap.getActualMap());
-			currentBeanMap.setModifyListening(many.getModifyListenMode());
-
-		} else {
-			// replace the entire set
-			many.setValue(parentBean, newBeanMap);
-		}
-	}
-
-    public void jsonWrite(WriteJsonContext ctx, String name, Object collection, boolean explicitInclude) {
-        
-        Map<?,?> map;
-        if (collection instanceof BeanCollection<?>){
-            BeanMap<?,?> bc = (BeanMap<?,?>)collection;
-            if (!bc.isPopulated()){
-                if (explicitInclude){
-                    // invoke lazy loading as collection 
-                    // is explicitly included in the output
-                    bc.size();
-                } else {
-                    return;
-                }
-            } 
-            map = bc.getActualMap();
-        } else {
-            map = (Map<?,?>)collection;
-        }
-        
-        int count = 0;
-        ctx.beginAssocMany(name);
-        Iterator<?> it = map.entrySet().iterator();
-        while (it.hasNext()) {
-            Entry<?, ?> entry = (Entry<?, ?>)it.next();
-            if (count++ > 0){
-                ctx.appendComma();
-            }
-            //FIXME: json write map key ...
-            Object detailBean = entry.getValue();
-            targetDescriptor.jsonWrite(ctx, (EntityBean)detailBean);
-        }
-        ctx.endAssocMany();      
-    }
-
-}
+package com.avaje.ebeaninternal.server.deploy;
+
+import java.util.Iterator;
+import java.util.LinkedHashMap;
+import java.util.Map;
+import java.util.Map.Entry;
+
+import com.avaje.ebean.EbeanServer;
+import com.avaje.ebean.Query;
+import com.avaje.ebean.Transaction;
+import com.avaje.ebean.bean.BeanCollection;
+import com.avaje.ebean.bean.BeanCollectionAdd;
+import com.avaje.ebean.bean.BeanCollectionLoader;
+import com.avaje.ebean.bean.EntityBean;
+import com.avaje.ebean.common.BeanMap;
+import com.avaje.ebeaninternal.server.text.json.WriteJsonContext;
+
+/**
+ * Helper specifically for dealing with Maps.
+ */
+public final class BeanMapHelp<T> implements BeanCollectionHelp<T> {
+
+	private final BeanPropertyAssocMany<T> many;
+	private final BeanDescriptor<T> targetDescriptor;
+	private final BeanProperty beanProperty;
+	private BeanCollectionLoader loader;
+	//private final String mapKey;
+	
+	/**
+	 * When created for a given query that will return a map.
+	 */
+	public BeanMapHelp(BeanDescriptor<T> targetDescriptor, String mapKey) {
+		this(null, targetDescriptor, mapKey);
+	}
+
+	public BeanMapHelp(BeanPropertyAssocMany<T> many){
+		this(many, many.getTargetDescriptor(), many.getMapKey());
+	}
+	
+	/**
+	 * When help is attached to a specific many property.
+	 */
+	private BeanMapHelp(BeanPropertyAssocMany<T> many, BeanDescriptor<T> targetDescriptor, String mapKey){
+		this.many = many;
+		this.targetDescriptor = targetDescriptor;
+		//this.mapKey = mapKey;
+		this.beanProperty = targetDescriptor.getBeanProperty(mapKey);
+	}
+	
+	/**
+	 * Return an iterator of the values.
+	 */
+    public Iterator<?> getIterator(Object collection) {
+        return ((Map<?,?>) collection).values().iterator();
+    }
+	
+	public void setLoader(BeanCollectionLoader loader){
+		this.loader = loader;
+	}
+
+    @SuppressWarnings("unchecked")
+	public BeanCollectionAdd getBeanCollectionAdd(Object bc, String mapKey) {
+		
+		if(mapKey == null){
+			mapKey = many.getMapKey();
+		}
+		BeanProperty beanProp = targetDescriptor.getBeanProperty(mapKey);
+		
+		if (bc instanceof BeanMap<?,?>){
+    		BeanMap<Object, Object> bm = (BeanMap<Object, Object>)bc;
+    		Map<Object, Object> actualMap = bm.getActualMap();
+    		if (actualMap == null){
+    			actualMap = new LinkedHashMap<Object, Object>();
+    			bm.setActualMap(actualMap);
+    		}
+    		return new Adder(beanProp, actualMap);
+		
+		} else if (bc instanceof Map<?,?>) {
+            return new Adder(beanProp, (Map<Object, Object>)bc);		    
+		
+		} else {
+            throw new RuntimeException("Unhandled type "+bc);
+        }
+	}
+
+	static class Adder implements BeanCollectionAdd {
+		
+		private final BeanProperty beanProperty;
+		
+		private final Map<Object, Object> map;
+		
+		Adder(BeanProperty beanProperty, Map<Object, Object> map) {
+			this.beanProperty = beanProperty;
+			this.map = map;
+		}
+		
+		public void addBean(EntityBean bean) {
+			Object keyValue = beanProperty.getValue(bean);
+			map.put(keyValue, bean);
+		}
+	}
+
+	@SuppressWarnings("rawtypes")
+    public Object createEmpty(boolean vanilla) {
+	  if (vanilla) {
+	    return new LinkedHashMap();
+	  }
+		BeanMap beanMap = new BeanMap();
+		if (many != null) {
+		  beanMap.setModifyListening(many.getModifyListenMode());
+		}
+		return beanMap;
+	}
+	
+	@SuppressWarnings("unchecked")
+	public void add(BeanCollection<?> collection, EntityBean bean) {
+
+		Object keyValue = beanProperty.getValueIntercept(bean);
+
+		((BeanMap<?,?>) collection).internalPut(keyValue, bean);
+	}
+
+	@SuppressWarnings({ "unchecked", "rawtypes" })
+	public BeanCollection<T> createReference(EntityBean parentBean, String propertyName) {
+
+	  BeanMap beanMap = new BeanMap(loader, parentBean, propertyName);
+    if (many != null) {
+      beanMap.setModifyListening(many.getModifyListenMode());
+    }
+    return beanMap;
+	}
+
+	public void refresh(EbeanServer server, Query<?> query, Transaction t, Object parentBean) {
+		BeanMap<?, ?> newBeanMap = (BeanMap<?, ?>) server.findMap(query, t);
+		refresh(newBeanMap, parentBean);
+	}
+	
+	public void refresh(BeanCollection<?> bc, EntityBean parentBean) {
+
+		BeanMap<?, ?> newBeanMap = (BeanMap<?, ?>) bc;
+		Map<?, ?> current = (Map<?, ?>) many.getValue(parentBean);
+
+		newBeanMap.setModifyListening(many.getModifyListenMode());
+		if (current == null) {
+			// the currentMap is null? Not really expecting this...
+			many.setValue(parentBean, newBeanMap);
+
+		} else if (current instanceof BeanMap<?,?>) {
+			// normally this case, replace just the underlying list
+			BeanMap<?, ?> currentBeanMap = (BeanMap<?, ?>) current;
+			currentBeanMap.setActualMap(newBeanMap.getActualMap());
+			currentBeanMap.setModifyListening(many.getModifyListenMode());
+
+		} else {
+			// replace the entire set
+			many.setValue(parentBean, newBeanMap);
+		}
+	}
+
+    public void jsonWrite(WriteJsonContext ctx, String name, Object collection, boolean explicitInclude) {
+        
+        Map<?,?> map;
+        if (collection instanceof BeanCollection<?>){
+            BeanMap<?,?> bc = (BeanMap<?,?>)collection;
+            if (!bc.isPopulated()){
+                if (explicitInclude){
+                    // invoke lazy loading as collection 
+                    // is explicitly included in the output
+                    bc.size();
+                } else {
+                    return;
+                }
+            } 
+            map = bc.getActualMap();
+        } else {
+            map = (Map<?,?>)collection;
+        }
+        
+        int count = 0;
+        ctx.beginAssocMany(name);
+        Iterator<?> it = map.entrySet().iterator();
+        while (it.hasNext()) {
+            Entry<?, ?> entry = (Entry<?, ?>)it.next();
+            if (count++ > 0){
+                ctx.appendComma();
+            }
+            //FIXME: json write map key ...
+            Object detailBean = entry.getValue();
+            targetDescriptor.jsonWrite(ctx, (EntityBean)detailBean);
+        }
+        ctx.endAssocMany();      
+    }
+
+}