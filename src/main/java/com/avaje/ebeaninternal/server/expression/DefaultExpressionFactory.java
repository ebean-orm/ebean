package com.avaje.ebeaninternal.server.expression;

import java.util.Collection;
import java.util.List;
import java.util.Map;

import com.avaje.ebean.ExampleExpression;
import com.avaje.ebean.Expression;
import com.avaje.ebean.ExpressionFactory;
import com.avaje.ebean.ExpressionList;
import com.avaje.ebean.Junction;
import com.avaje.ebean.LikeType;
import com.avaje.ebean.Query;
import com.avaje.ebean.bean.EntityBean;
import com.avaje.ebeaninternal.api.SpiExpressionFactory;
import com.avaje.ebeaninternal.api.SpiQuery;

/**
 * Default Expression factory for creating standard expressions.
 */
public class DefaultExpressionFactory implements SpiExpressionFactory {

  private static final Object[] EMPTY_ARRAY = new Object[] {};

  public DefaultExpressionFactory() {
  }

  public ExpressionFactory createExpressionFactory(){
    return this;
  }

  public String getLang() {
    return "sql";
  }

  /**
   * Equal To - property equal to the given value.
   */
  public Expression eq(String propertyName, Object value) {
    if (value == null) {
      return isNull(propertyName);
    }
    return new SimpleExpression(propertyName, SimpleExpression.Op.EQ, value);
  }

  /**
   * Not Equal To - property not equal to the given value.
   */
  public Expression ne(String propertyName, Object value) {
    if (value == null) {
      return isNotNull(propertyName);
    }
    return new SimpleExpression(propertyName, SimpleExpression.Op.NOT_EQ, value);
  }

  /**
   * Case Insensitive Equal To - property equal to the given value (typically
   * using a lower() function to make it case insensitive).
   */
  public Expression ieq(String propertyName, String value) {
    if (value == null) {
      return isNull(propertyName);
    }
    return new CaseInsensitiveEqualExpression(propertyName, value);
  }

  /**
   * Between - property between the two given values.
   */
  public Expression between(String propertyName, Object value1, Object value2) {

    return new BetweenExpression(propertyName, value1, value2);
  }

  /**
   * Between - value between two given properties.
   */
  public Expression betweenProperties(String lowProperty, String highProperty, Object value) {

    return new BetweenPropertyExpression(lowProperty, highProperty, value);
  }

  /**
   * Greater Than - property greater than the given value.
   */
  public Expression gt(String propertyName, Object value) {

    return new SimpleExpression(propertyName, SimpleExpression.Op.GT, value);
  }

  /**
   * Greater Than or Equal to - property greater than or equal to the given
   * value.
   */
  public Expression ge(String propertyName, Object value) {

    return new SimpleExpression(propertyName, SimpleExpression.Op.GT_EQ, value);
  }

  /**
   * Less Than - property less than the given value.
   */
  public Expression lt(String propertyName, Object value) {

    return new SimpleExpression(propertyName, SimpleExpression.Op.LT, value);
  }

  /**
   * Less Than or Equal to - property less than or equal to the given value.
   */
  public Expression le(String propertyName, Object value) {

    return new SimpleExpression(propertyName, SimpleExpression.Op.LT_EQ, value);
  }

  /**
   * Is Null - property is null.
   */
  public Expression isNull(String propertyName) {

    return new NullExpression(propertyName, false);
  }

  /**
   * Is Not Null - property is not null.
   */
  public Expression isNotNull(String propertyName) {

    return new NullExpression(propertyName, true);
  }

  private EntityBean checkEntityBean(Object bean) {
    if (bean == null || (bean instanceof EntityBean == false)) {
      throw new IllegalStateException("Expecting an EntityBean");
    }
    return (EntityBean)bean;
  }
  
  /**
   * Case insensitive {@link #exampleLike(Object)}
   */
  public ExampleExpression iexampleLike(Object example) {
<<<<<<< HEAD
    return new DefaultExampleExpression(example, true, LikeType.RAW);
=======
    return new DefaultExampleExpression(prefix, checkEntityBean(example), true, LikeType.RAW);
>>>>>>> a3c8ed88
  }

  /**
   * Create the query by Example expression which is case sensitive and using
   * LikeType.RAW (you need to add you own wildcards % and _).
   */
  public ExampleExpression exampleLike(Object example) {
<<<<<<< HEAD
    return new DefaultExampleExpression(example, false, LikeType.RAW);
=======
    return new DefaultExampleExpression(prefix, checkEntityBean(example), false, LikeType.RAW);
>>>>>>> a3c8ed88
  }

  /**
   * Create the query by Example expression specifying more options.
   */
  public ExampleExpression exampleLike(Object example, boolean caseInsensitive, LikeType likeType) {
<<<<<<< HEAD
    return new DefaultExampleExpression(example, caseInsensitive, likeType);
=======
    return new DefaultExampleExpression(prefix, checkEntityBean(example), caseInsensitive, likeType);
>>>>>>> a3c8ed88
  }

  /**
   * Like - property like value where the value contains the SQL wild card
   * characters % (percentage) and _ (underscore).
   */
  public Expression like(String propertyName, String value) {
    return new LikeExpression(propertyName, value, false, LikeType.RAW);
  }

  /**
   * Case insensitive Like - property like value where the value contains the
   * SQL wild card characters % (percentage) and _ (underscore). Typically uses
   * a lower() function to make the expression case insensitive.
   */
  public Expression ilike(String propertyName, String value) {
    return new LikeExpression(propertyName, value, true, LikeType.RAW);
  }

  /**
   * Starts With - property like value%.
   */
  public Expression startsWith(String propertyName, String value) {
    return new LikeExpression(propertyName, value, false, LikeType.STARTS_WITH);
  }

  /**
   * Case insensitive Starts With - property like value%. Typically uses a
   * lower() function to make the expression case insensitive.
   */
  public Expression istartsWith(String propertyName, String value) {
    return new LikeExpression(propertyName, value, true, LikeType.STARTS_WITH);
  }

  /**
   * Ends With - property like %value.
   */
  public Expression endsWith(String propertyName, String value) {
    return new LikeExpression(propertyName, value, false, LikeType.ENDS_WITH);
  }

  /**
   * Case insensitive Ends With - property like %value. Typically uses a lower()
   * function to make the expression case insensitive.
   */
  public Expression iendsWith(String propertyName, String value) {
    return new LikeExpression(propertyName, value, true, LikeType.ENDS_WITH);
  }

  /**
   * Contains - property like %value%.
   */
  public Expression contains(String propertyName, String value) {
    return new LikeExpression(propertyName, value, false, LikeType.CONTAINS);
  }

  /**
   * Case insensitive Contains - property like %value%. Typically uses a lower()
   * function to make the expression case insensitive.
   */
  public Expression icontains(String propertyName, String value) {
    return new LikeExpression(propertyName, value, true, LikeType.CONTAINS);
  }

  /**
   * In - property has a value in the array of values.
   */
  public Expression in(String propertyName, Object[] values) {
    return new InExpression(propertyName, values);
  }

  /**
   * In - using a subQuery.
   */
  public Expression in(String propertyName, Query<?> subQuery) {
    return new InQueryExpression(propertyName, (SpiQuery<?>) subQuery);
  }

  /**
   * In - property has a value in the collection of values.
   */
  public Expression in(String propertyName, Collection<?> values) {
    return new InExpression(propertyName, values);
  }

  /**
   * Id Equal to - ID property is equal to the value.
   */
  public Expression idEq(Object value) {
    if (value == null) {
      throw new NullPointerException("The id value is null");
    }
    return new IdExpression(value);
  }

  /**
   * Id IN a list of id values.
   */
  public Expression idIn(List<?> idList) {
    return new IdInExpression(idList);
  }

  /**
   * All Equal - Map containing property names and their values.
   * <p>
   * Expression where all the property names in the map are equal to the
   * corresponding value.
   * </p>
   * 
   * @param propertyMap
   *          a map keyed by property names.
   */
  public Expression allEq(Map<String, Object> propertyMap) {
    return new AllEqualsExpression(propertyMap);
  }

  /**
   * Add raw expression with a single parameter.
   * <p>
   * The raw expression should contain a single ? at the location of the
   * parameter.
   * </p>
   */
  public Expression raw(String raw, Object value) {
    return new RawExpression(raw, new Object[] { value });
  }

  /**
   * Add raw expression with an array of parameters.
   * <p>
   * The raw expression should contain the same number of ? as there are
   * parameters.
   * </p>
   */
  public Expression raw(String raw, Object[] values) {
    return new RawExpression(raw, values);
  }

  /**
   * Add raw expression with no parameters.
   */
  public Expression raw(String raw) {
    return new RawExpression(raw, EMPTY_ARRAY);
  }

  /**
   * And - join two expressions with a logical and.
   */
  public Expression and(Expression expOne, Expression expTwo) {

    return new LogicExpression.And(expOne, expTwo);
  }

  /**
   * Or - join two expressions with a logical or.
   */
  public Expression or(Expression expOne, Expression expTwo) {

    return new LogicExpression.Or(expOne, expTwo);
  }

  /**
   * Negate the expression (prefix it with NOT).
   */
  public Expression not(Expression exp) {

    return new NotExpression(exp);
  }

  /**
   * Return a list of expressions that will be joined by AND's.
   */
  public <T> Junction<T> conjunction(Query<T> query) {

    return new JunctionExpression.Conjunction<T>(query, query.where());
  }

  /**
   * Return a list of expressions that will be joined by OR's.
   */
  public <T> Junction<T> disjunction(Query<T> query) {

    return new JunctionExpression.Disjunction<T>(query, query.where());
  }

  /**
   * Return a list of expressions that will be joined by AND's.
   */
  public <T> Junction<T> conjunction(Query<T> query, ExpressionList<T> parent) {

    return new JunctionExpression.Conjunction<T>(query, parent);
  }

  /**
   * Return a list of expressions that will be joined by OR's.
   */
  public <T> Junction<T> disjunction(Query<T> query, ExpressionList<T> parent) {

    return new JunctionExpression.Disjunction<T>(query, parent);
  }

}<|MERGE_RESOLUTION|>--- conflicted
+++ resolved
@@ -22,6 +22,7 @@
 
   private static final Object[] EMPTY_ARRAY = new Object[] {};
 
+
   public DefaultExpressionFactory() {
   }
 
@@ -140,11 +141,7 @@
    * Case insensitive {@link #exampleLike(Object)}
    */
   public ExampleExpression iexampleLike(Object example) {
-<<<<<<< HEAD
-    return new DefaultExampleExpression(example, true, LikeType.RAW);
-=======
-    return new DefaultExampleExpression(prefix, checkEntityBean(example), true, LikeType.RAW);
->>>>>>> a3c8ed88
+    return new DefaultExampleExpression(checkEntityBean(example), true, LikeType.RAW);
   }
 
   /**
@@ -152,22 +149,14 @@
    * LikeType.RAW (you need to add you own wildcards % and _).
    */
   public ExampleExpression exampleLike(Object example) {
-<<<<<<< HEAD
-    return new DefaultExampleExpression(example, false, LikeType.RAW);
-=======
-    return new DefaultExampleExpression(prefix, checkEntityBean(example), false, LikeType.RAW);
->>>>>>> a3c8ed88
+    return new DefaultExampleExpression(checkEntityBean(example), false, LikeType.RAW);
   }
 
   /**
    * Create the query by Example expression specifying more options.
    */
   public ExampleExpression exampleLike(Object example, boolean caseInsensitive, LikeType likeType) {
-<<<<<<< HEAD
-    return new DefaultExampleExpression(example, caseInsensitive, likeType);
-=======
-    return new DefaultExampleExpression(prefix, checkEntityBean(example), caseInsensitive, likeType);
->>>>>>> a3c8ed88
+    return new DefaultExampleExpression(checkEntityBean(example), caseInsensitive, likeType);
   }
 
   /**
