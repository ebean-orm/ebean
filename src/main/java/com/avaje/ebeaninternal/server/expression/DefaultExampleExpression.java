package com.avaje.ebeaninternal.server.expression;

import java.util.ArrayList;
import java.util.Iterator;

import com.avaje.ebean.ExampleExpression;
import com.avaje.ebean.LikeType;
import com.avaje.ebean.bean.EntityBean;
import com.avaje.ebean.event.BeanQueryRequest;
import com.avaje.ebeaninternal.api.HashQueryPlanBuilder;
import com.avaje.ebeaninternal.api.ManyWhereJoins;
import com.avaje.ebeaninternal.api.SpiExpression;
import com.avaje.ebeaninternal.api.SpiExpressionRequest;
import com.avaje.ebeaninternal.server.core.OrmQueryRequest;
import com.avaje.ebeaninternal.server.deploy.BeanDescriptor;
import com.avaje.ebeaninternal.server.deploy.BeanProperty;

/**
 * A "Query By Example" type of expression.
 * <p>
 * Pass in an example entity and for each non-null scalar properties an
 * expression is added.
 * </p>
 * 
 * <pre class="code">
 * // create an example bean and set the properties
 * // with the query parameters you want
 * Customer example = new Customer();
 * example.setName(&quot;Rob%&quot;);
 * example.setNotes(&quot;%something%&quot;);
 * 
 * List&lt;Customer&gt; list = Ebean.find(Customer.class).where()
 * // pass the bean into the where() clause
 *     .exampleLike(example)
 *     // you can add other expressions to the same query
 *     .gt(&quot;id&quot;, 2).findList();
 * 
 * </pre>
 */
public class DefaultExampleExpression implements SpiExpression, ExampleExpression {

  private static final long serialVersionUID = 1L;

  /**
   * The example bean containing the properties.
   */
  private final EntityBean entity;

  /**
   * Set to true to use case insensitive expressions.
   */
  private boolean caseInsensitive;

  /**
   * The type of like (RAW, STARTS_WITH, ENDS_WITH etc)
   */
  private LikeType likeType;

  /**
   * By default zeros are excluded.
   */
  private boolean includeZeros;

  /**
   * The non null bean properties and found and together added as a list of
   * expressions (like or equal to expressions).
   */
  private ArrayList<SpiExpression> list;

  /**
   * Construct the query by example expression.
   * 
   * @param entity
   *          the example entity with non null property values
   * @param caseInsensitive
   *          if true use case insensitive expressions
   * @param likeType
   *          the type of Like wild card used
   */
<<<<<<< HEAD
  public DefaultExampleExpression(Object entity, boolean caseInsensitive, LikeType likeType) {
=======
  public DefaultExampleExpression(FilterExprPath pathPrefix, EntityBean entity, boolean caseInsensitive, LikeType likeType) {
    this.pathPrefix = pathPrefix;
>>>>>>> a3c8ed88
    this.entity = entity;
    this.caseInsensitive = caseInsensitive;
    this.likeType = likeType;
  }

  public void containsMany(BeanDescriptor<?> desc, ManyWhereJoins whereManyJoins) {
    if (list != null) {
      for (int i = 0; i < list.size(); i++) {
        list.get(i).containsMany(desc, whereManyJoins);
      }
    }
  }

  public ExampleExpression includeZeros() {
    includeZeros = true;
    return this;
  }

  public ExampleExpression caseInsensitive() {
    caseInsensitive = true;
    return this;
  }

  public ExampleExpression useStartsWith() {
    likeType = LikeType.STARTS_WITH;
    return this;
  }

  public ExampleExpression useContains() {
    likeType = LikeType.CONTAINS;
    return this;
  }

  public ExampleExpression useEndsWith() {
    likeType = LikeType.ENDS_WITH;
    return this;
  }

  public ExampleExpression useEqualTo() {
    likeType = LikeType.EQUAL_TO;
    return this;
  }

  /**
   * This will return null for this example expression.
   */
  public String getPropertyName() {
    return null;
  }

  /**
   * Adds bind values to the request.
   */
  public void addBindValues(SpiExpressionRequest request) {

    for (int i = 0; i < list.size(); i++) {
      SpiExpression item = list.get(i);
      item.addBindValues(request);
    }
  }

  /**
   * Generates and adds the sql to the request.
   */
  public void addSql(SpiExpressionRequest request) {

    if (!list.isEmpty()) {
      request.append("(");

      for (int i = 0; i < list.size(); i++) {
        SpiExpression item = list.get(i);
        if (i > 0) {
          request.append(" and ");
        }
        item.addSql(request);
      }

      request.append(") ");
    }
  }

  /**
   * Return a hash for autoFetch query identification.
   */
  public void queryAutoFetchHash(HashQueryPlanBuilder builder) {
    // we have not yet built the list of expressions
    // so just based on the class name
    builder.add(DefaultExampleExpression.class);
  }

  /**
   * Return a hash for query plan identification.
   */
  public void queryPlanHash(BeanQueryRequest<?> request, HashQueryPlanBuilder builder) {

    // this is always called once, and always called before
    // addSql() and addBindValues() methods
    list = buildExpressions(request);

    builder.add(DefaultExampleExpression.class);

    for (int i = 0; i < list.size(); i++) {
      list.get(i).queryPlanHash(request, builder);
    }
  }

  /**
   * Return a hash for the actual bind values used.
   */
  public int queryBindHash() {
    int hc = DefaultExampleExpression.class.getName().hashCode();
    for (int i = 0; i < list.size(); i++) {
      hc = hc * 31 + list.get(i).queryBindHash();
    }

    return hc;
  }

  /**
   * Build the List of expressions.
   */
  private ArrayList<SpiExpression> buildExpressions(BeanQueryRequest<?> request) {

    ArrayList<SpiExpression> list = new ArrayList<SpiExpression>();

    OrmQueryRequest<?> r = (OrmQueryRequest<?>) request;
    BeanDescriptor<?> beanDescriptor = r.getBeanDescriptor();

    Iterator<BeanProperty> propIter = beanDescriptor.propertiesAll();

    while (propIter.hasNext()) {
      BeanProperty beanProperty = propIter.next();
      String propName = beanProperty.getName();
      Object value = beanProperty.getValue(entity);

      if (beanProperty.isScalar() && value != null) {
        if (value instanceof String) {
          list.add(new LikeExpression(propName, (String) value, caseInsensitive, likeType));
        } else {
          if (!includeZeros && isZero(value)) {
            // exclude the zero values typically to weed out
            // primitive int and long that initialise to 0
          } else {
            list.add(new SimpleExpression(propName, SimpleExpression.Op.EQ, value));
          }
        }
      }
    }

    return list;
  }

  /**
   * Return true if the value is a numeric zero.
   */
  private boolean isZero(Object value) {
    if (value instanceof Number) {
      Number num = (Number) value;
      double doubleValue = num.doubleValue();
      if (doubleValue == 0) {
        return true;
      }
    }
    return false;
  }
}<|MERGE_RESOLUTION|>--- conflicted
+++ resolved
@@ -67,6 +67,7 @@
    */
   private ArrayList<SpiExpression> list;
 
+
   /**
    * Construct the query by example expression.
    * 
@@ -77,12 +78,7 @@
    * @param likeType
    *          the type of Like wild card used
    */
-<<<<<<< HEAD
   public DefaultExampleExpression(Object entity, boolean caseInsensitive, LikeType likeType) {
-=======
-  public DefaultExampleExpression(FilterExprPath pathPrefix, EntityBean entity, boolean caseInsensitive, LikeType likeType) {
-    this.pathPrefix = pathPrefix;
->>>>>>> a3c8ed88
     this.entity = entity;
     this.caseInsensitive = caseInsensitive;
     this.likeType = likeType;
@@ -187,6 +183,8 @@
     for (int i = 0; i < list.size(); i++) {
       list.get(i).queryPlanHash(request, builder);
     }
+
+    return hc;
   }
 
   /**
