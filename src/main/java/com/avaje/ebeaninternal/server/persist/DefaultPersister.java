--- conflicted
+++ resolved
@@ -1,1291 +1,1288 @@
-package com.avaje.ebeaninternal.server.persist;
-
-import java.util.ArrayList;
-import java.util.Collection;
-import java.util.List;
-import java.util.Map;
-import java.util.Set;
-
-import javax.persistence.PersistenceException;
-
-import org.slf4j.Logger;
-import org.slf4j.LoggerFactory;
-
-import com.avaje.ebean.CallableSql;
-import com.avaje.ebean.Query;
-import com.avaje.ebean.SqlUpdate;
-import com.avaje.ebean.Transaction;
-import com.avaje.ebean.Update;
-import com.avaje.ebean.bean.BeanCollection;
-import com.avaje.ebean.bean.BeanCollection.ModifyListenMode;
-import com.avaje.ebean.bean.EntityBean;
-import com.avaje.ebean.bean.EntityBeanIntercept;
-import com.avaje.ebean.bean.PersistenceContext;
-import com.avaje.ebeaninternal.api.SpiEbeanServer;
-import com.avaje.ebeaninternal.api.SpiTransaction;
-import com.avaje.ebeaninternal.api.SpiUpdate;
-import com.avaje.ebeaninternal.server.core.Message;
-import com.avaje.ebeaninternal.server.core.PersistRequest;
-import com.avaje.ebeaninternal.server.core.PersistRequestBean;
-import com.avaje.ebeaninternal.server.core.PersistRequestCallableSql;
-import com.avaje.ebeaninternal.server.core.PersistRequestOrmUpdate;
-import com.avaje.ebeaninternal.server.core.PersistRequestUpdateSql;
-import com.avaje.ebeaninternal.server.core.Persister;
-import com.avaje.ebeaninternal.server.core.PstmtBatch;
-import com.avaje.ebeaninternal.server.deploy.BeanDescriptor;
-import com.avaje.ebeaninternal.server.deploy.BeanDescriptorManager;
-import com.avaje.ebeaninternal.server.deploy.BeanManager;
-import com.avaje.ebeaninternal.server.deploy.BeanProperty;
-import com.avaje.ebeaninternal.server.deploy.BeanPropertyAssocMany;
-import com.avaje.ebeaninternal.server.deploy.BeanPropertyAssocOne;
-import com.avaje.ebeaninternal.server.deploy.IntersectionRow;
-import com.avaje.ebeaninternal.server.deploy.ManyType;
-<<<<<<< HEAD
-
-import org.slf4j.Logger;
-import org.slf4j.LoggerFactory;
-=======
->>>>>>> a3c8ed88
-
-/**
- * Persister implementation using DML.
- * <p>
- * This object uses DmlPersistExecute to perform the actual persist execution.
- * </p>
- * <p>
- * This object:
- * <ul>
- * <li>Determines insert or update for saved beans</li>
- * <li>Determines the concurrency mode</li>
- * <li>Handles cascading of save and delete</li>
- * <li>Handles the batching and queueing</li>
- * </p>
- * 
- * @see com.avaje.ebeaninternal.server.persist.DefaultPersistExecute
- */
-public final class DefaultPersister implements Persister {
-
-	private static final Logger logger = LoggerFactory.getLogger(DefaultPersister.class);
-
-	/**
-	 * Actually does the persisting work.
-	 */
-	private final PersistExecute persistExecute;
-
-	private final SpiEbeanServer server;
-
-	private final BeanDescriptorManager beanDescriptorManager;
-
-	public DefaultPersister(SpiEbeanServer server, Binder binder, BeanDescriptorManager descMgr, PstmtBatch pstmtBatch) {
-
-		this.server = server;
-		this.beanDescriptorManager = descMgr;
-		this.persistExecute = new DefaultPersistExecute(binder, pstmtBatch);
-	}
-
-	/**
-	 * Execute the CallableSql.
-	 */
-	public int executeCallable(CallableSql callSql, Transaction t) {
-
-		PersistRequestCallableSql request = new PersistRequestCallableSql(server, callSql, (SpiTransaction) t, persistExecute);
-		try {
-			request.initTransIfRequired();
-			int rc = request.executeOrQueue();
-			request.commitTransIfRequired();
-			return rc;
-
-		} catch (RuntimeException e) {
-			request.rollbackTransIfRequired();
-			throw e;
-		}
-	}
-
-	/**
-	 * Execute the orm update.
-	 */
-	public int executeOrmUpdate(Update<?> update, Transaction t) {
-
-		SpiUpdate<?> ormUpdate = (SpiUpdate<?>) update;
-
-		BeanManager<?> mgr = beanDescriptorManager.getBeanManager(ormUpdate.getBeanType());
-
-		if (mgr == null) {
-			String msg = "No BeanManager found for type [" + ormUpdate.getBeanType() + "]. Is it an entity?";
-			throw new PersistenceException(msg);
-		}
-
-		PersistRequestOrmUpdate request = new PersistRequestOrmUpdate(server, mgr, ormUpdate, (SpiTransaction) t, persistExecute);
-		try {
-			request.initTransIfRequired();
-			int rc = request.executeOrQueue();
-			request.commitTransIfRequired();
-			return rc;
-
-		} catch (RuntimeException e) {
-			request.rollbackTransIfRequired();
-			throw e;
-		}
-	}
-
-	/**
-	 * Execute the updateSql.
-	 */
-	public int executeSqlUpdate(SqlUpdate updSql, Transaction t) {
-
-		PersistRequestUpdateSql request = new PersistRequestUpdateSql(server, updSql, (SpiTransaction) t, persistExecute);
-		try {
-			request.initTransIfRequired();
-			int rc = request.executeOrQueue();
-			request.commitTransIfRequired();
-			return rc;
-
-		} catch (RuntimeException e) {
-			request.rollbackTransIfRequired();
-			throw e;
-		}
-	}
-
-	/**
-	 * Recursively delete the bean. This calls back to the EbeanServer.
-	 */
-	private void deleteRecurse(Object detailBean, Transaction t) {
-		// NB: a new PersistRequest is made
-		server.delete(detailBean, t);
-	}
-
-	/**
-	 * Force an Update using the given bean.
-	 */
-	public void forceUpdate(EntityBean bean, Set<String> updateProps, Transaction t, boolean deleteMissingChildren, boolean updateNullProperties) {
-
-		EntityBean entityBean = (EntityBean)bean;
-		EntityBeanIntercept ebi = entityBean._ebean_getIntercept();
-		if (ebi.isNew()) {
-		  ebi.setNewBeanForUpdate();
-		}
-				if (ebi.isDirty() || ebi.isLoaded()) {
-					// a 'normal' update using 'dirty' properties from internal bean state.
-					// if not dirty we still update in case any cascading save occurs
-					PersistRequestBean<?> req = createRequest(bean, t, null);
-					req.setStatelessUpdate(true, deleteMissingChildren, updateNullProperties);
-					try {
-						req.initTransIfRequired();
-						update(req);
-						req.commitTransIfRequired();
-						// finished a 'normal' update
-						return;
-
-					} catch (RuntimeException ex) {
-						req.rollbackTransIfRequired();
-						throw ex;
-					}
-					
-				} else if (ebi.isReference()) {
-					// just return as no point in cascading (no modified beans/lists)
-				  ((SpiTransaction)t).logSql("-- No update as bean is just a reference bean");
-				  return;
-				  
-				} else {
-				  ((SpiTransaction)t).logSql("-- No update as bean is not dirty");
-				}
-
-	}
-
-	public void save(EntityBean bean, Transaction t) {
-		saveRecurse(bean, t, null);
-	}
-
-	/**
-	 * Explicitly specify to insert this bean.
-	 */
-	public void forceInsert(EntityBean bean, Transaction t) {
-
-		PersistRequestBean<?> req = createRequest(bean, t, null);
-		try {
-			req.initTransIfRequired();
-			insert(req);
-			req.commitTransIfRequired();
-
-		} catch (RuntimeException ex) {
-			req.rollbackTransIfRequired();
-			throw ex;
-		}
-	}
-
-	private void saveRecurse(Object bean, Transaction t, Object parentBean) {
-		if (bean == null) {
-			throw new NullPointerException(Message.msg("bean.isnull"));
-		}
-
-		if (bean instanceof EntityBean == false) {
-			throw new IllegalArgumentException("This bean is of type ["+bean.getClass()+"] is not enhanced?");
-		}
-
-		PersistRequestBean<?> req = createRequest(bean, t, parentBean);
-		try {
-			req.initTransIfRequired();
-			saveEnhanced(req);
-			req.commitTransIfRequired();
-
-		} catch (RuntimeException ex) {
-			req.rollbackTransIfRequired();
-			throw ex;
-		}
-	}
-
-	/**
-	 * Insert or update the bean depending on PersistControl and the bean state.
-	 */
-	private void saveEnhanced(PersistRequestBean<?> request) {
-
-		EntityBeanIntercept intercept = request.getEntityBeanIntercept();
-
-		if (intercept.isReference()) {
-			// its a reference...
-			if (request.isPersistCascade()) {
-				// save any associated List held beans
-				intercept.setLoaded();
-				saveAssocMany(false, request);
-				intercept.setReference();
-			}
-
-		} else {
-			if (intercept.isLoaded()) {
-				// Need to call setLoaded(false) to simulate insert
-				update(request);
-			} else {
-				insert(request);
-			}
-		}
-	}
-
-	/**
-	 * Insert the bean.
-	 */
-	private void insert(PersistRequestBean<?> request) {
-
-		if (request.isRegisteredBean()){
-			// skip as already inserted/updated in this request (recursive cascading)
-			return;
-		}
-		
-		try {
-			request.setType(PersistRequest.Type.INSERT);
-			request.setNotNullAsLoaded();
-			
-			if (request.isPersistCascade()) {
-				// save associated One beans recursively first
-				saveAssocOne(request);
-			}
-	
-			// set the IDGenerated value if required
-			setIdGenValue(request);
-			request.executeOrQueue();
-			
-			if (request.isPersistCascade()) {
-				// save any associated List held beans
-				saveAssocMany(true, request);
-			}
-		} finally {
-			request.unRegisterBean();
-		}
-	}
-
-	/**
-	 * Update the bean. Return NOT_SAVED if the bean values have not changed.
-	 */
-	private void update(PersistRequestBean<?> request) {
-
-		if (request.isRegisteredBean()){
-			// skip as already inserted/updated in this request (recursive cascading)
-			return;
-		}
-		
-		try {
-			// we have determined that it is an update
-			request.setType(PersistRequest.Type.UPDATE);
-			if (request.isPersistCascade()) {
-				// save associated One beans recursively first
-				saveAssocOne(request);
-			}
-	
-			if (request.isDirty()) {
-				request.executeOrQueue();
-	
-			} else {
-				// skip validation on unchanged bean
-				if (logger.isDebugEnabled()) {
-					logger.debug(Message.msg("persist.update.skipped", request.getBean()));
-				}
-			}
-	
-			if (request.isPersistCascade()) {
-				// save all the beans in assocMany's after
-				saveAssocMany(false, request);
-			}
-		} finally {
-			request.unRegisterBean();
-		}
-	}
-
-	/**
-	 * Delete the bean with the explicit transaction.
-	 */
-	public void delete(EntityBean bean, Transaction t) {
-
-		PersistRequestBean<?> req = createRequest(bean, t, null);
-		if (req.isRegisteredForDeleteBean()) {
-			// skip deleting bean. Used where cascade is on
-			// both sides of a relationship
-			if (logger.isDebugEnabled()) {
-				logger.debug("skipping delete on alreadyRegistered " + bean);
-			}
-			return;
-		}
-		req.setType(PersistRequest.Type.DELETE);
-		try {
-			req.initTransIfRequired();
-			delete(req);
-			req.commitTransIfRequired();
-
-		} catch (RuntimeException ex) {
-			req.rollbackTransIfRequired();
-			throw ex;
-		}
-	}
-
-	private void deleteList(List<?> beanList, Transaction t) {
-		for (int i = 0; i < beanList.size(); i++) {
-			EntityBean bean = (EntityBean)beanList.get(i);
-			delete(bean, t);
-		}
-	}
-
-	/**
-	 * Delete by a List of Id's.
-	 */
-	public void deleteMany(Class<?> beanType, Collection<?> ids, Transaction transaction) {
-
-		if (ids == null || ids.size() == 0) {
-			return;
-		}
-
-		BeanDescriptor<?> descriptor = beanDescriptorManager.getBeanDescriptor(beanType);
-
-		ArrayList<Object> idList = new ArrayList<Object>(ids.size());
-		for (Object id : ids) {
-			// convert to appropriate type if required
-			idList.add(descriptor.convertId(id));
-		}
-
-		delete(descriptor, null, idList, transaction);
-	}
-
-	/**
-	 * Delete by Id.
-	 */
-	public int delete(Class<?> beanType, Object id, Transaction transaction) {
-
-		BeanDescriptor<?> descriptor = beanDescriptorManager.getBeanDescriptor(beanType);
-
-		// convert to appropriate type if required
-		id = descriptor.convertId(id);
-		return delete(descriptor, id, null, transaction);
-	}
-
-	/**
-	 * Delete by Id or a List of Id's.
-	 */
-	private int delete(BeanDescriptor<?> descriptor, Object id, List<Object> idList, Transaction transaction) {
-
-		SpiTransaction t = (SpiTransaction) transaction;
-		if (t.isPersistCascade()) {
-			BeanPropertyAssocOne<?>[] propImportDelete = descriptor.propertiesOneImportedDelete();
-			if (propImportDelete.length > 0) {
-				// We actually need to execute a query to get the foreign key values
-				// as they are required for the delete cascade. Query back just the
-				// Id and the appropriate foreign key values
-				Query<?> q = deleteRequiresQuery(descriptor, propImportDelete);
-				if (idList != null) {
-					q.where().idIn(idList);
-					if (t.isLogSummary()) {
-						t.logSummary("-- DeleteById of " + descriptor.getName() + " ids[" + idList + "] requires fetch of foreign key values");
-					}
-					List<?> beanList = server.findList(q, t);
-					deleteList(beanList, t);
-					return beanList.size();
-
-				} else {
-					q.where().idEq(id);
-					if (t.isLogSummary()) {
-						t.logSummary("-- DeleteById of " + descriptor.getName() + " id[" + id + "] requires fetch of foreign key values");
-					}
-					EntityBean bean = (EntityBean)server.findUnique(q, t);
-					if (bean == null) {
-						return 0;
-					} else {
-						delete(bean, t);
-						return 1;
-					}
-				}
-			}
-		}
-
-		if (t.isPersistCascade()) {
-			// OneToOne exported side with delete cascade
-			BeanPropertyAssocOne<?>[] expOnes = descriptor.propertiesOneExportedDelete();
-			for (int i = 0; i < expOnes.length; i++) {
-				BeanDescriptor<?> targetDesc = expOnes[i].getTargetDescriptor();
-				if (targetDesc.isDeleteRecurseSkippable() && !targetDesc.isUsingL2Cache()) {
-					SqlUpdate sqlDelete = expOnes[i].deleteByParentId(id, idList);
-					executeSqlUpdate(sqlDelete, t);
-				} else {
-					List<Object> childIds = expOnes[i].findIdsByParentId(id, idList, t);
-					delete(targetDesc, null, childIds, t);
-				}
-			}
-
-			// OneToMany's with delete cascade
-			BeanPropertyAssocMany<?>[] manys = descriptor.propertiesManyDelete();
-			for (int i = 0; i < manys.length; i++) {
-				BeanDescriptor<?> targetDesc = manys[i].getTargetDescriptor();
-				if (targetDesc.isDeleteRecurseSkippable() && !targetDesc.isUsingL2Cache()) {
-					// we can just delete children with a single statement
-					SqlUpdate sqlDelete = manys[i].deleteByParentId(id, idList);
-					executeSqlUpdate(sqlDelete, t);
-				} else {
-					// we need to fetch the Id's to delete (recurse or notify L2 cache)
-					List<Object> childIds = manys[i].findIdsByParentId(id, idList, t, null);
-					if (!childIds.isEmpty()) {
-						delete(targetDesc, null, childIds, t);
-					}
-				}
-			}
-		}
-
-		// ManyToMany's ... delete from intersection table
-		BeanPropertyAssocMany<?>[] manys = descriptor.propertiesManyToMany();
-		for (int i = 0; i < manys.length; i++) {
-			SqlUpdate sqlDelete = manys[i].deleteByParentId(id, idList);
-			if (t.isLogSummary()) {
-				t.logSummary("-- Deleting intersection table entries: " + manys[i].getFullBeanName());
-			}
-			executeSqlUpdate(sqlDelete, t);
-		}
-
-		// delete the bean(s)
-		SqlUpdate deleteById = descriptor.deleteById(id, idList);
-		if (t.isLogSummary()) {
-			t.logSummary("-- Deleting " + descriptor.getName() + " Ids" + idList);
-		}
-
-		// use Id's to update L2 cache rather than Bulk table event
-		deleteById.setAutoTableMod(false);
-		if (idList != null) {
-			t.getEvent().addDeleteByIdList(descriptor, idList);
-		} else {
-			t.getEvent().addDeleteById(descriptor, id);
-		}
-		int rows = executeSqlUpdate(deleteById, t);
-		
-		// Delete from the persistence context so that it can't be fetched again later
-		PersistenceContext persistenceContext = ((SpiTransaction)t).getPersistenceContext();
-		if (idList != null) {
-		  for (Object  idValue : idList) {
-        persistenceContext.deleted(descriptor.getBeanType(), idValue);
-      }
-		} else {
-		  persistenceContext.deleted(descriptor.getBeanType(), id);
-		}
-		return rows;
-	}
-
-	/**
-	 * We need to create and execute a query to get the foreign key values as
-	 * the delete cascades to them (foreign keys).
-	 */
-	private Query<?> deleteRequiresQuery(BeanDescriptor<?> desc, BeanPropertyAssocOne<?>[] propImportDelete) {
-
-		Query<?> q = server.createQuery(desc.getBeanType());
-		StringBuilder sb = new StringBuilder(30);
-		for (int i = 0; i < propImportDelete.length; i++) {
-			sb.append(propImportDelete[i].getName()).append(",");
-		}
-		q.setAutofetch(false);
-		q.select(sb.toString());
-		return q;
-	}
-
-	/**
-	 * Delete the bean.
-	 * <p>
-	 * Note that preDelete fires before the deletion of children.
-	 * </p>
-	 */
-	private void delete(PersistRequestBean<?> request) {
-
-		DeleteUnloadedForeignKeys unloadedForeignKeys = null;
-
-		if (request.isPersistCascade()) {
-			// delete children first ... register the
-			// bean to handle bi-directional cascading
-			request.registerDeleteBean();
-			deleteAssocMany(request);
-			request.unregisterDeleteBean();
-
-			unloadedForeignKeys = getDeleteUnloadedForeignKeys(request);
-			if (unloadedForeignKeys != null) {
-				// there are foreign keys that we don't have on this partially
-				// populated bean so we actually need to query them (to cascade delete)
-				unloadedForeignKeys.queryForeignKeys();
-			}
-		}
-
-		request.executeOrQueue();
-
-		if (request.isPersistCascade()) {
-			deleteAssocOne(request);
-
-			if (unloadedForeignKeys != null) {
-				unloadedForeignKeys.deleteCascade();
-			}
-		}
-
-	}
-
-	/**
-	 * Save the associated child beans contained in a List.
-	 * <p>
-	 * This will automatically copy over any join properties from the parent
-	 * bean to the child beans.
-	 * </p>
-	 */
-	private void saveAssocMany(boolean insertedParent, PersistRequestBean<?> request) {
-
-		EntityBean parentBean = request.getEntityBean();
-		BeanDescriptor<?> desc = request.getBeanDescriptor();
-		SpiTransaction t = request.getTransaction();
-
-		// exported ones with cascade save
-		BeanPropertyAssocOne<?>[] expOnes = desc.propertiesOneExportedSave();
-		for (int i = 0; i < expOnes.length; i++) {
-			BeanPropertyAssocOne<?> prop = expOnes[i];
-
-			// check for partial beans
-			if (request.isLoadedProperty(prop)) {
-				Object detailBean = prop.getValue(parentBean);
-				if (detailBean != null) {
-					if (prop.isSaveRecurseSkippable(detailBean)) {
-						// skip saving this bean
-					} else {
-						t.depth(+1);
-						saveRecurse(detailBean, t, parentBean);
-						t.depth(-1);
-					}
-				}
-			}
-		}
-
-		// many's with cascade save
-		BeanPropertyAssocMany<?>[] manys = desc.propertiesManySave();
-		for (int i = 0; i < manys.length; i++) {
-			saveMany(new SaveManyPropRequest(insertedParent, manys[i], parentBean, request));
-		}
-	}
-
-	/**
-	 * Helper to wrap the details when saving a OneToMany or ManyToMany
-	 * relationship.
-	 */
-	private static class SaveManyPropRequest {
-		private final boolean insertedParent;
-		private final BeanPropertyAssocMany<?> many;
-		private final EntityBean parentBean;
-		private final SpiTransaction t;
-		private final boolean cascade;
-		private final boolean statelessUpdate;
-		private final boolean deleteMissingChildren;
-		private final boolean updateNullProperties;
-
-		private SaveManyPropRequest(boolean insertedParent, BeanPropertyAssocMany<?> many, EntityBean parentBean, PersistRequestBean<?> request) {
-			this.insertedParent = insertedParent;
-			this.many = many;
-			this.cascade = many.getCascadeInfo().isSave();
-			this.parentBean = parentBean;
-			this.t = request.getTransaction();
-			this.statelessUpdate = request.isStatelessUpdate();
-			this.deleteMissingChildren = request.isDeleteMissingChildren();
-			this.updateNullProperties = request.isUpdateNullProperties();
-		}
-
-		private SaveManyPropRequest(BeanPropertyAssocMany<?> many, EntityBean parentBean, SpiTransaction t) {
-			this.insertedParent = false;
-			this.many = many;
-			this.parentBean = parentBean;
-			this.t = t;
-			this.cascade = true;
-			this.statelessUpdate = false;
-			this.deleteMissingChildren = false;
-			this.updateNullProperties = false;
-		}
-		
-		public boolean isSaveIntersection() {
-		  return t.isSaveAssocManyIntersection(many.getIntersectionTableJoin().getTable(), many.getBeanDescriptor().getName());
-		}
-
-		private Object getValue() {
-			return many.getValue(parentBean);
-		}
-
-		private boolean isModifyListenMode() {
-			return ModifyListenMode.REMOVALS.equals(many.getModifyListenMode());
-		}
-
-		private boolean isStatelessUpdate() {
-			return statelessUpdate;
-		}
-
-		private boolean isDeleteMissingChildren() {
-			return deleteMissingChildren;
-		}
-		
-		private boolean isUpdateNullProperties() {
-        	return updateNullProperties;
-        }
-
-		private boolean isInsertedParent() {
-			return insertedParent;
-		}
-
-		private BeanPropertyAssocMany<?> getMany() {
-			return many;
-		}
-
-		private EntityBean getParentBean() {
-			return parentBean;
-		}
-
-		private SpiTransaction getTransaction() {
-			return t;
-		}
-
-		private boolean isCascade() {
-			return cascade;
-		}
-	}
-
-	private void saveMany(SaveManyPropRequest saveMany) {
-
-		if (saveMany.getMany().isManyToMany()) {
-			
-		  // check if we can save the m2m intersection in this direction
-		  boolean saveIntersectionFromThisDirection = saveMany.isSaveIntersection();
-			if (saveMany.isCascade()) {
-				// Need explicit Cascade to save the beans on other side
-				saveAssocManyDetails(saveMany, false, saveMany.isUpdateNullProperties());
-			}
-			// for ManyToMany save the 'relationship' via inserts/deletes
-			// into/from the intersection table
-			if (saveIntersectionFromThisDirection) {
-			  // only allowed on one direction of a m2m based on beanName
-			  saveAssocManyIntersection(saveMany, saveMany.isDeleteMissingChildren());
-			}
-		} else {
-			if (saveMany.isCascade()) {
-				saveAssocManyDetails(saveMany, saveMany.isDeleteMissingChildren(), saveMany.isUpdateNullProperties());
-			}
-			if (saveMany.isModifyListenMode()) {
-				removeAssocManyPrivateOwned(saveMany);
-			}
-		}
-	}
-
-	private void removeAssocManyPrivateOwned(SaveManyPropRequest saveMany) {
-
-		Object details = saveMany.getValue();
-
-		// check that the list is not null and if it is a BeanCollection
-		// check that is has been populated (don't trigger lazy loading)
-		if (details instanceof BeanCollection<?>) {
-
-			BeanCollection<?> c = (BeanCollection<?>) details;
-			Set<?> modifyRemovals = c.getModifyRemovals();
-			if (modifyRemovals != null && !modifyRemovals.isEmpty()) {
-
-				SpiTransaction t = saveMany.getTransaction();
-				// increase depth for batching order
-				t.depth(+1);
-				for (Object removedBean : modifyRemovals) {
-				  if (removedBean instanceof EntityBean) {
-				    EntityBean eb = (EntityBean)removedBean;
-				    if (eb._ebean_getIntercept().isLoaded()) {
-				      // only delete if the bean was loaded meaning that
-				      // it is know to exist in the DB
-				      deleteRecurse(removedBean, t);
-				    }
-				  }
-				}
-				t.depth(-1);
-			}
-		}
-	}
-
-	/**
-	 * Save the details from a OneToMany collection.
-	 */
-	private void saveAssocManyDetails(SaveManyPropRequest saveMany, boolean deleteMissingChildren, boolean updateNullProperties) {
-
-		BeanPropertyAssocMany<?> prop = saveMany.getMany();
-
-		Object details = saveMany.getValue();
-
-		// check that the list is not null and if it is a BeanCollection
-		// check that is has been populated (don't trigger lazy loading)
-		// For a Map this is a collection of Map.Entry objects and not beans
-		Collection<?> collection = getActualEntries(details);
-
-		if (collection == null) {
-			// nothing to do here
-			return;
-		}
-
-		if (saveMany.isInsertedParent()) {
-			// performance optimisation for large collections
-			prop.getTargetDescriptor().preAllocateIds(collection.size());
-		}
-
-		BeanDescriptor<?> targetDescriptor = prop.getTargetDescriptor();
-		ArrayList<Object> detailIds = null;
-		if (deleteMissingChildren) {
-			// collect the Id's (to exclude from deleteManyDetails)
-			detailIds = new ArrayList<Object>();
-		}
-
-		// increase depth for batching order
-		SpiTransaction t = saveMany.getTransaction();
-		t.depth(+1);
-
-		// if a map, then we get the key value and
-		// set it to the appropriate property on the
-		// detail bean before we save it
-		boolean isMap = ManyType.JAVA_MAP.equals(prop.getManyType());
-		EntityBean parentBean = (EntityBean)saveMany.getParentBean();
-		Object mapKeyValue = null;
-
-		boolean saveSkippable = prop.isSaveRecurseSkippable();
-		boolean skipSavingThisBean = false;
-
-		for (Object detailBean : collection) {
-			if (isMap) {
-				// its a map so need the key and value
-				Map.Entry<?, ?> entry = (Map.Entry<?, ?>) detailBean;
-				mapKeyValue = entry.getKey();
-				detailBean = entry.getValue();
-			}
-
-			if (detailBean instanceof EntityBean == false) {
-			  skipSavingThisBean = true;
-			  logger.debug("Skip non entity bean");
-			
-			} else {
-			  EntityBean detail = (EntityBean)detailBean;
-			  if (prop.isManyToMany()) {
-	        skipSavingThisBean = detail._ebean_getIntercept().isReference();
-	      } else {
-	        EntityBeanIntercept ebi = detail._ebean_getIntercept();
-          if (ebi.isNewOrDirty()) {
-            skipSavingThisBean = false;
-            // set the parent bean to detailBean
-            prop.setJoinValuesToChild(parentBean, detail, mapKeyValue);
-            
-          } else if (ebi.isReference()) {
-            // we can skip this one
-            skipSavingThisBean = true;
-
-          } else {
-            // unmodified so skip depending on prop.isSaveRecurseSkippable();
-            skipSavingThisBean = saveSkippable;
-          }
-	      }
-
-	     if (skipSavingThisBean) {
-	        // unmodified bean that does not recurse its save
-	        // so we can skip the save for this bean.
-	        // Reset skipSavingThisBean for the next detailBean
-	        skipSavingThisBean = false;
-
-	      } else if (!saveMany.isStatelessUpdate()) {
-	        // normal save recurse
-	        saveRecurse(detailBean, t, parentBean);
-
-	      } else {
-	        if (targetDescriptor.isStatelessUpdate(detail)) {
-	          // update based on the value of Version/Id properties
-	          // cascade update in stateless mode
-	          forceUpdate(detail, null, t, deleteMissingChildren, updateNullProperties);
-	        } else {
-	          // cascade insert
-	          forceInsert(detail, t);
-	        }
-	      }
-	      if (detailIds != null) {
-	        // remember the Id (other details not in the collection) will be removed
-	        Object id = targetDescriptor.getId(detail);
-	        if (!DmlUtil.isNullOrZero(id)) {
-	          detailIds.add(id);
-	        }
-	      }
-			}
-		}
-
-		if (detailIds != null) {
-			deleteManyDetails(t, prop.getBeanDescriptor(), parentBean, prop, detailIds);
-		}
-
-		t.depth(-1);
-
-	}
-
-	public int deleteManyToManyAssociations(EntityBean ownerBean, String propertyName, Transaction t) {
-
-		BeanDescriptor<?> descriptor = beanDescriptorManager.getBeanDescriptor(ownerBean.getClass());
-		BeanPropertyAssocMany<?> prop = (BeanPropertyAssocMany<?>) descriptor.getBeanProperty(propertyName);
-		return deleteAssocManyIntersection(ownerBean, prop, t);
-	}
-
-	public void saveManyToManyAssociations(EntityBean ownerBean, String propertyName, Transaction t) {
-
-		BeanDescriptor<?> descriptor = beanDescriptorManager.getBeanDescriptor(ownerBean.getClass());
-		BeanPropertyAssocMany<?> prop = (BeanPropertyAssocMany<?>) descriptor.getBeanProperty(propertyName);
-
-		saveAssocManyIntersection(new SaveManyPropRequest(prop, ownerBean, (SpiTransaction) t), false);
-	}
-
-	public void saveAssociation(EntityBean parentBean, String propertyName, Transaction t) {
-
-		BeanDescriptor<?> descriptor = beanDescriptorManager.getBeanDescriptor(parentBean.getClass());
-		SpiTransaction trans = (SpiTransaction) t;
-
-		BeanProperty prop = descriptor.getBeanProperty(propertyName);
-		if (prop == null) {
-			String msg = "Could not find property [" + propertyName + "] on bean " + parentBean.getClass();
-			throw new PersistenceException(msg);
-		}
-
-		if (prop instanceof BeanPropertyAssocMany<?>) {
-			BeanPropertyAssocMany<?> manyProp = (BeanPropertyAssocMany<?>) prop;
-			saveMany(new SaveManyPropRequest(manyProp, parentBean, (SpiTransaction) t));
-
-		} else if (prop instanceof BeanPropertyAssocOne<?>) {
-			BeanPropertyAssocOne<?> oneProp = (BeanPropertyAssocOne<?>) prop;
-			Object assocBean = oneProp.getValue(parentBean);
-
-			int depth = oneProp.isOneToOneExported() ? 1 : -1;
-			int revertDepth = -1 * depth;
-
-			trans.depth(depth);
-			saveRecurse(assocBean, t, parentBean);
-			trans.depth(revertDepth);
-
-		} else {
-			String msg = "Expecting [" + prop.getFullBeanName() + "] to be a OneToMany, OneToOne, ManyToOne or ManyToMany property?";
-			throw new PersistenceException(msg);
-		}
-
-	}
-
-	/**
-	 * Save the additions and removals from a ManyToMany collection as inserts
-	 * and deletes from the intersection table.
-	 * <p>
-	 * This is done via MapBeans.
-	 * </p>
-	 */
-	private void saveAssocManyIntersection(SaveManyPropRequest saveManyPropRequest, boolean deleteMissingChildren) {
-
-		BeanPropertyAssocMany<?> prop = saveManyPropRequest.getMany();
-		Object value = prop.getValue(saveManyPropRequest.getParentBean());
-		if (value == null) {
-			return;
-		}
-
-		SpiTransaction t = saveManyPropRequest.getTransaction();
-		Collection<?> additions = null;
-		Collection<?> deletions = null;
-
-		boolean vanillaCollection = (value instanceof BeanCollection<?> == false);
-
-		if (vanillaCollection || deleteMissingChildren) {
-			// delete all intersection rows and then treat all
-			// beans in the collection as additions
-			deleteAssocManyIntersection(saveManyPropRequest.getParentBean(), prop, t);
-		}
-
-		if (saveManyPropRequest.isInsertedParent() || vanillaCollection || deleteMissingChildren) {
-			// treat everything in the list/set/map as an intersection addition
-			if (value instanceof Map<?, ?>) {
-				additions = ((Map<?, ?>) value).values();
-			} else if (value instanceof Collection<?>) {
-				additions = (Collection<?>) value;
-			} else {
-				String msg = "Unhandled ManyToMany type " + value.getClass().getName() + " for " + prop.getFullBeanName();
-				throw new PersistenceException(msg);
-			}
-			if (!vanillaCollection) {
-				((BeanCollection<?>) value).modifyReset();
-			}
-		} else {
-			// BeanCollection so get the additions/deletions
-			BeanCollection<?> manyValue = (BeanCollection<?>) value;
-			additions = manyValue.getModifyAdditions();
-			deletions = manyValue.getModifyRemovals();
-			// reset so the changes are only processed once
-			manyValue.modifyReset();
-		}
-
-		t.depth(+1);
-
-		if (additions != null && !additions.isEmpty()) {
-			for (Object other : additions) {
-			  EntityBean otherBean = (EntityBean)other;
-				// the object from the 'other' side of the ManyToMany
-				if (deletions != null && deletions.remove(otherBean)) {
-					String m = "Inserting and Deleting same object? " + otherBean;
-					if (t.isLogSummary()) {
-						t.logSummary(m);
-					}
-					logger.warn(m);
-
-				} else {
-					if (!prop.hasImportedId(otherBean)) {
-						String msg = "ManyToMany bean " + otherBean + " does not have an Id value.";
-						throw new PersistenceException(msg);
-
-					} else {
-						// build a intersection row for 'insert'
-						IntersectionRow intRow = prop.buildManyToManyMapBean(saveManyPropRequest.getParentBean(), otherBean);
-						SqlUpdate sqlInsert = intRow.createInsert(server);
-						executeSqlUpdate(sqlInsert, t);
-					}
-				}
-			}
-		}
-		if (deletions != null && !deletions.isEmpty()) {
-			for (Object other : deletions) {
-			  EntityBean otherDelete = (EntityBean)other;
-				// the object from the 'other' side of the ManyToMany
-				// build a intersection row for 'delete'
-				IntersectionRow intRow = prop.buildManyToManyMapBean(saveManyPropRequest.getParentBean(), otherDelete);
-				SqlUpdate sqlDelete = intRow.createDelete(server);
-				executeSqlUpdate(sqlDelete, t);
-			}
-		}
-
-		// decrease the depth back to what it was
-		t.depth(-1);
-	}
-
-	private int deleteAssocManyIntersection(EntityBean bean, BeanPropertyAssocMany<?> many, Transaction t) {
-
-		// delete all intersection rows for this bean
-		IntersectionRow intRow = many.buildManyToManyDeleteChildren(bean);
-		SqlUpdate sqlDelete = intRow.createDeleteChildren(server);
-
-		return executeSqlUpdate(sqlDelete, t);
-	}
-
-	/**
-	 * Delete beans in any associated many.
-	 * <p>
-	 * This is called prior to deleting the parent bean.
-	 * </p>
-	 */
-	private void deleteAssocMany(PersistRequestBean<?> request) {
-
-		SpiTransaction t = request.getTransaction();
-		t.depth(-1);
-
-		BeanDescriptor<?> desc = request.getBeanDescriptor();
-		EntityBean parentBean = request.getEntityBean();
-
-		BeanPropertyAssocOne<?>[] expOnes = desc.propertiesOneExportedDelete();
-		if (expOnes.length > 0) {
-
-			DeleteUnloadedForeignKeys unloaded = null;
-			for (int i = 0; i < expOnes.length; i++) {
-				BeanPropertyAssocOne<?> prop = expOnes[i];
-				if (request.isLoadedProperty(prop)) {
-					Object detailBean = prop.getValue(parentBean);
-					if (detailBean != null) {
-						deleteRecurse(detailBean, t);
-					}
-				} else {
-					if (unloaded == null) {
-						unloaded = new DeleteUnloadedForeignKeys(server, request);
-					}
-					unloaded.add(prop);
-				}
-			}
-			if (unloaded != null) {
-				unloaded.queryForeignKeys();
-				unloaded.deleteCascade();
-			}
-		}
-
-		// Many's with delete cascade
-		BeanPropertyAssocMany<?>[] manys = desc.propertiesManyDelete();
-		for (int i = 0; i < manys.length; i++) {
-			if (manys[i].isManyToMany()) {
-				// delete associated rows from intersection table
-				deleteAssocManyIntersection(parentBean, manys[i], t);
-
-			} else {
-
-				if (ModifyListenMode.REMOVALS.equals(manys[i].getModifyListenMode())) {
-					// PrivateOwned ...
-					Object details = manys[i].getValue(parentBean);
-					if (details instanceof BeanCollection<?>) {
-						Set<?> modifyRemovals = ((BeanCollection<?>) details).getModifyRemovals();
-						if (modifyRemovals != null && !modifyRemovals.isEmpty()) {
-
-							// delete the orphans that have been removed from the collection
-							for (Object detail : modifyRemovals) {
-							  EntityBean detailBean = (EntityBean)detail;
-								if (manys[i].hasId(detailBean)) {
-									deleteRecurse(detailBean, t);
-								}
-							}
-						}
-					}
-				}
-
-				deleteManyDetails(t, desc, parentBean, manys[i], null);
-			}
-		}
-
-		// restore the depth
-		t.depth(+1);
-	}
-
-	/**
-	 * Delete the 'many' detail beans for a given parent bean.
-	 * <p>
-	 * For stateless updates this deletes details beans that are no longer in
-	 * the many - the excludeDetailIds holds the detail beans that are in the
-	 * collection (and should not be deleted).
-	 * </p>
-	 */
-	private void deleteManyDetails(SpiTransaction t, BeanDescriptor<?> desc, EntityBean parentBean,
-	        BeanPropertyAssocMany<?> many, ArrayList<Object> excludeDetailIds) {
-
-		if (many.getCascadeInfo().isDelete()) {
-			// cascade delete the beans in the collection
-			BeanDescriptor<?> targetDesc = many.getTargetDescriptor();
-			if (targetDesc.isDeleteRecurseSkippable() && !targetDesc.isUsingL2Cache()) {
-				// Just delete all the children with one statement
-				IntersectionRow intRow = many.buildManyDeleteChildren(parentBean, excludeDetailIds);
-				SqlUpdate sqlDelete = intRow.createDelete(server);
-				executeSqlUpdate(sqlDelete, t);
-
-			} else {
-				// Delete recurse using the Id values of the children
-				Object parentId = desc.getId(parentBean);
-				List<Object> idsByParentId = many.findIdsByParentId(parentId, null, t, excludeDetailIds);
-				if (!idsByParentId.isEmpty()) {
-					delete(targetDesc, null, idsByParentId, t);
-				}
-			}
-		}
-	}
-
-	/**
-	 * Save any associated one beans.
-	 */
-	private void saveAssocOne(PersistRequestBean<?> request) {
-
-		BeanDescriptor<?> desc = request.getBeanDescriptor();
-
-		// imported ones with save cascade
-		BeanPropertyAssocOne<?>[] ones = desc.propertiesOneImportedSave();
-
-		for (int i = 0; i < ones.length; i++) {
-			BeanPropertyAssocOne<?> prop = ones[i];
-
-			// check for partial objects
-			if (request.isLoadedProperty(prop)) {
-				Object detailBean = prop.getValue(request.getEntityBean());
-				if (detailBean != null) {
-					if (isReference(detailBean)) {
-						// skip saving a reference
-					} else if (request.isParent(detailBean)) {
-						// skip saving the parent as already saved
-					} else if (prop.isSaveRecurseSkippable(detailBean)) {
-						// we can skip saving this bean
-
-					} else {
-						SpiTransaction t = request.getTransaction();
-						t.depth(-1);
-						saveRecurse(detailBean, t, null);
-						t.depth(+1);
-					}
-				}
-			}
-		}
-	}
-
-	/**
-	 * Return true if the bean is a reference.
-	 */
-	private boolean isReference(Object bean) {
-		return (bean instanceof EntityBean) && ((EntityBean) bean)._ebean_getIntercept().isReference();
-	}
-
-	/**
-	 * Support for loading any Imported Associated One properties that are not
-	 * loaded but required for Delete cascade.
-	 */
-	private DeleteUnloadedForeignKeys getDeleteUnloadedForeignKeys(PersistRequestBean<?> request) {
-
-		DeleteUnloadedForeignKeys fkeys = null;
-
-		BeanPropertyAssocOne<?>[] ones = request.getBeanDescriptor().propertiesOneImportedDelete();
-		for (int i = 0; i < ones.length; i++) {
-			if (!request.isLoadedProperty(ones[i])) {
-				// we have cascade Delete on a partially populated bean and
-				// this property was not loaded (so we are going to have to fetch it)
-				if (fkeys == null) {
-					fkeys = new DeleteUnloadedForeignKeys(server, request);
-				}
-				fkeys.add(ones[i]);
-			}
-		}
-
-		return fkeys;
-	}
-
-	/**
-	 * Delete any associated one beans.
-	 */
-	private void deleteAssocOne(PersistRequestBean<?> request) {
-
-		BeanDescriptor<?> desc = request.getBeanDescriptor();
-		BeanPropertyAssocOne<?>[] ones = desc.propertiesOneImportedDelete();
-
-		for (int i = 0; i < ones.length; i++) {
-			BeanPropertyAssocOne<?> prop = ones[i];
-			if (!request.isLoadedProperty(prop)) {
-				// handled by DeleteUnloadedForeignKeys that was built
-				// via getDeleteUnloadedForeignKeys();
-			} else {
-				Object detailBean = prop.getValue(request.getEntityBean());
-				if (detailBean != null) {
-				  EntityBean detail = (EntityBean)detailBean;
-				  if (prop.hasId(detail)) {
-				    deleteRecurse(detail, request.getTransaction());
-				  }
-				}
-			}
-		}
-	}
-
-	/**
-	 * Set Id Generated value for insert.
-	 */
-	private void setIdGenValue(PersistRequestBean<?> request) {
-
-		BeanDescriptor<?> desc = request.getBeanDescriptor();
-		if (!desc.isUseIdGenerator()) {
-			return;
-		}
-
-		BeanProperty idProp = desc.getSingleIdProperty();
-		if (idProp == null || idProp.isEmbedded()) {
-			// not supporting IdGeneration for concatenated or Embedded
-			return;
-		}
-
-		EntityBean bean = request.getEntityBean();
-		Object uid = idProp.getValue(bean);
-
-		if (DmlUtil.isNullOrZero(uid)) {
-
-			// generate the nextId and set it to the property
-			Object nextId = desc.nextId(request.getTransaction());
-
-			// cast the data type if required and set it
-			desc.convertSetId(nextId, bean);
-		}
-	}
-
-	/**
-	 * Return the details of the collection or map taking care to avoid
-	 * unnecessary fetching of the data.
-	 */
-	private Collection<?> getActualEntries(Object o) {
-		if (o == null) {
-			return null;
-		}
-		if (o instanceof BeanCollection<?>) {
-			BeanCollection<?> bc = (BeanCollection<?>) o;
-			if (!bc.isPopulated()) {
-				return null;
-			}
-			// For maps this is a collection of Map.Entry, otherwise it
-			// returns a collection of beans
-			return bc.getActualEntries();
-		}
-
-		if (o instanceof Map<?, ?>) {
-			// yes, we want the entrySet (to set the keys)
-			return ((Map<?, ?>) o).entrySet();
-
-		} else if (o instanceof Collection<?>) {
-			return ((Collection<?>) o);
-		}
-		throw new PersistenceException("expecting a Map or Collection but got [" + o.getClass().getName() + "]");
-	}
-
-	/**
-	 * Create the Persist Request Object that wraps all the objects used to
-	 * perform an insert, update or delete.
-	 */
-	@SuppressWarnings("unchecked")
-	private <T> PersistRequestBean<T> createRequest(T bean, Transaction t, Object parentBean) {
-		BeanManager<T> mgr = getBeanManager(bean);
-		if (mgr == null) {
-			throw new PersistenceException(errNotRegistered(bean.getClass()));
-		}
-		return (PersistRequestBean<T>) createRequest(bean, t, parentBean, mgr);
-	}
-
-	private String errNotRegistered(Class<?> beanClass) {
-		String msg = "The type [" + beanClass + "] is not a registered entity?";
-		msg += " If you don't explicitly list the entity classes to use Ebean will search for them in the classpath.";
-		msg += " If the entity is in a Jar check the ebean.search.jars property in ebean.properties file or check ServerConfig.addJar().";
-		return msg;
-	}
-
-	/**
-	 * Create the Persist Request Object that wraps all the objects used to
-	 * perform an insert, update or delete.
-	 */
-	@SuppressWarnings({ "unchecked", "rawtypes" })
-	private PersistRequestBean<?> createRequest(Object bean, Transaction t, Object parentBean, BeanManager<?> mgr) {
-
-		return new PersistRequestBean(server, bean, parentBean, mgr, (SpiTransaction) t, persistExecute);
-	}
-
-	/**
-	 * Return the BeanDescriptor for a bean that is being persisted.
-	 * <p>
-	 * Note that this checks to see if the bean is a MapBean with a tableName.
-	 * If so it will return the table based BeanDescriptor.
-	 * </p>
-	 */
-	@SuppressWarnings("unchecked")
-	private <T> BeanManager<T> getBeanManager(T bean) {
-
-		return (BeanManager<T>) beanDescriptorManager.getBeanManager(bean.getClass());
-	}
-}
+package com.avaje.ebeaninternal.server.persist;
+
+import java.util.ArrayList;
+import java.util.Collection;
+import java.util.HashSet;
+import java.util.List;
+import java.util.Map;
+import java.util.Set;
+
+import javax.persistence.PersistenceException;
+
+import com.avaje.ebean.CallableSql;
+import com.avaje.ebean.Query;
+import com.avaje.ebean.SqlUpdate;
+import com.avaje.ebean.Transaction;
+import com.avaje.ebean.Update;
+import com.avaje.ebean.bean.BeanCollection;
+import com.avaje.ebean.bean.BeanCollection.ModifyListenMode;
+import com.avaje.ebean.bean.EntityBean;
+import com.avaje.ebean.bean.EntityBeanIntercept;
+import com.avaje.ebean.bean.PersistenceContext;
+import com.avaje.ebeaninternal.api.SpiEbeanServer;
+import com.avaje.ebeaninternal.api.SpiTransaction;
+import com.avaje.ebeaninternal.api.SpiUpdate;
+import com.avaje.ebeaninternal.server.core.Message;
+import com.avaje.ebeaninternal.server.core.PersistRequest;
+import com.avaje.ebeaninternal.server.core.PersistRequestBean;
+import com.avaje.ebeaninternal.server.core.PersistRequestCallableSql;
+import com.avaje.ebeaninternal.server.core.PersistRequestOrmUpdate;
+import com.avaje.ebeaninternal.server.core.PersistRequestUpdateSql;
+import com.avaje.ebeaninternal.server.core.Persister;
+import com.avaje.ebeaninternal.server.core.PstmtBatch;
+import com.avaje.ebeaninternal.server.deploy.BeanDescriptor;
+import com.avaje.ebeaninternal.server.deploy.BeanDescriptorManager;
+import com.avaje.ebeaninternal.server.deploy.BeanManager;
+import com.avaje.ebeaninternal.server.deploy.BeanProperty;
+import com.avaje.ebeaninternal.server.deploy.BeanPropertyAssocMany;
+import com.avaje.ebeaninternal.server.deploy.BeanPropertyAssocOne;
+import com.avaje.ebeaninternal.server.deploy.IntersectionRow;
+import com.avaje.ebeaninternal.server.deploy.ManyType;
+import org.slf4j.Logger;
+import org.slf4j.LoggerFactory;
+
+/**
+ * Persister implementation using DML.
+ * <p>
+ * This object uses DmlPersistExecute to perform the actual persist execution.
+ * </p>
+ * <p>
+ * This object:
+ * <ul>
+ * <li>Determines insert or update for saved beans</li>
+ * <li>Determines the concurrency mode</li>
+ * <li>Handles cascading of save and delete</li>
+ * <li>Handles the batching and queueing</li>
+ * </p>
+ * 
+ * @see com.avaje.ebeaninternal.server.persist.DefaultPersistExecute
+ */
+public final class DefaultPersister implements Persister {
+
+	private static final Logger logger = LoggerFactory.getLogger(DefaultPersister.class);
+
+	/**
+	 * Actually does the persisting work.
+	 */
+	private final PersistExecute persistExecute;
+
+	private final SpiEbeanServer server;
+
+	private final BeanDescriptorManager beanDescriptorManager;
+
+
+	public DefaultPersister(SpiEbeanServer server, Binder binder, BeanDescriptorManager descMgr, PstmtBatch pstmtBatch) {
+
+		this.server = server;
+		this.beanDescriptorManager = descMgr;
+		this.persistExecute = new DefaultPersistExecute(binder, pstmtBatch);
+
+	}
+
+	/**
+	 * Execute the CallableSql.
+	 */
+	public int executeCallable(CallableSql callSql, Transaction t) {
+
+		PersistRequestCallableSql request = new PersistRequestCallableSql(server, callSql, (SpiTransaction) t, persistExecute);
+		try {
+			request.initTransIfRequired();
+			int rc = request.executeOrQueue();
+			request.commitTransIfRequired();
+			return rc;
+
+		} catch (RuntimeException e) {
+			request.rollbackTransIfRequired();
+			throw e;
+		}
+	}
+
+	/**
+	 * Execute the orm update.
+	 */
+	public int executeOrmUpdate(Update<?> update, Transaction t) {
+
+		SpiUpdate<?> ormUpdate = (SpiUpdate<?>) update;
+
+		BeanManager<?> mgr = beanDescriptorManager.getBeanManager(ormUpdate.getBeanType());
+
+		if (mgr == null) {
+			String msg = "No BeanManager found for type [" + ormUpdate.getBeanType() + "]. Is it an entity?";
+			throw new PersistenceException(msg);
+		}
+
+		PersistRequestOrmUpdate request = new PersistRequestOrmUpdate(server, mgr, ormUpdate, (SpiTransaction) t, persistExecute);
+		try {
+			request.initTransIfRequired();
+			int rc = request.executeOrQueue();
+			request.commitTransIfRequired();
+			return rc;
+
+		} catch (RuntimeException e) {
+			request.rollbackTransIfRequired();
+			throw e;
+		}
+	}
+
+	/**
+	 * Execute the updateSql.
+	 */
+	public int executeSqlUpdate(SqlUpdate updSql, Transaction t) {
+
+		PersistRequestUpdateSql request = new PersistRequestUpdateSql(server, updSql, (SpiTransaction) t, persistExecute);
+		try {
+			request.initTransIfRequired();
+			int rc = request.executeOrQueue();
+			request.commitTransIfRequired();
+			return rc;
+
+		} catch (RuntimeException e) {
+			request.rollbackTransIfRequired();
+			throw e;
+		}
+	}
+
+	/**
+	 * Recursively delete the bean. This calls back to the EbeanServer.
+	 */
+	private void deleteRecurse(Object detailBean, Transaction t) {
+		// NB: a new PersistRequest is made
+		server.delete(detailBean, t);
+	}
+
+	/**
+	 * Force an Update using the given bean.
+	 */
+	public void forceUpdate(EntityBean bean, Set<String> updateProps, Transaction t, boolean deleteMissingChildren, boolean updateNullProperties) {
+
+		EntityBean entityBean = (EntityBean)bean;
+		EntityBeanIntercept ebi = entityBean._ebean_getIntercept();
+		if (ebi.isNew()) {
+		  ebi.setNewBeanForUpdate();
+		}
+
+				if (ebi.isDirty() || ebi.isLoaded()) {
+					// a 'normal' update using 'dirty' properties from internal bean state.
+					// if not dirty we still update in case any cascading save occurs
+					PersistRequestBean<?> req = createRequest(bean, t, null);
+					req.setStatelessUpdate(true, deleteMissingChildren, updateNullProperties);
+					try {
+						req.initTransIfRequired();
+						update(req);
+						req.commitTransIfRequired();
+						// finished a 'normal' update
+						return;
+
+					} catch (RuntimeException ex) {
+						req.rollbackTransIfRequired();
+						throw ex;
+					}
+					
+				} else if (ebi.isReference()) {
+					// just return as no point in cascading (no modified beans/lists)
+				  ((SpiTransaction)t).logSql("-- No update as bean is just a reference bean");
+				  return;
+				  
+				} else {
+				  ((SpiTransaction)t).logSql("-- No update as bean is not dirty");
+				}
+
+	}
+
+	public void save(EntityBean bean, Transaction t) {
+		saveRecurse(bean, t, null);
+	}
+
+	/**
+	 * Explicitly specify to insert this bean.
+	 */
+	public void forceInsert(EntityBean bean, Transaction t) {
+
+		PersistRequestBean<?> req = createRequest(bean, t, null);
+		try {
+			req.initTransIfRequired();
+			insert(req);
+			req.commitTransIfRequired();
+
+		} catch (RuntimeException ex) {
+			req.rollbackTransIfRequired();
+			throw ex;
+		}
+	}
+
+	private void saveRecurse(Object bean, Transaction t, Object parentBean) {
+		if (bean == null) {
+			throw new NullPointerException(Message.msg("bean.isnull"));
+		}
+
+		if (bean instanceof EntityBean == false) {
+			throw new IllegalArgumentException("This bean is of type ["+bean.getClass()+"] is not enhanced?");
+		}
+
+		PersistRequestBean<?> req = createRequest(bean, t, parentBean);
+		try {
+			req.initTransIfRequired();
+			saveEnhanced(req);
+			req.commitTransIfRequired();
+
+		} catch (RuntimeException ex) {
+			req.rollbackTransIfRequired();
+			throw ex;
+		}
+	}
+
+	/**
+	 * Insert or update the bean depending on PersistControl and the bean state.
+	 */
+	private void saveEnhanced(PersistRequestBean<?> request) {
+
+		EntityBeanIntercept intercept = request.getEntityBeanIntercept();
+
+		if (intercept.isReference()) {
+			// its a reference...
+			if (request.isPersistCascade()) {
+				// save any associated List held beans
+				intercept.setLoaded();
+				saveAssocMany(false, request);
+				intercept.setReference();
+			}
+
+		} else {
+			if (intercept.isLoaded()) {
+				// Need to call setLoaded(false) to simulate insert
+				update(request);
+			} else {
+				insert(request);
+			}
+		}
+	}
+
+	/**
+	 * Insert the bean.
+	 */
+	private void insert(PersistRequestBean<?> request) {
+
+		if (request.isRegisteredBean()){
+			// skip as already inserted/updated in this request (recursive cascading)
+			return;
+		}
+		
+		try {
+			request.setType(PersistRequest.Type.INSERT);
+			request.setNotNullAsLoaded();
+			
+			if (request.isPersistCascade()) {
+				// save associated One beans recursively first
+				saveAssocOne(request);
+			}
+	
+			// set the IDGenerated value if required
+			setIdGenValue(request);
+			request.executeOrQueue();
+			
+			if (request.isPersistCascade()) {
+				// save any associated List held beans
+				saveAssocMany(true, request);
+			}
+		} finally {
+			request.unRegisterBean();
+		}
+	}
+
+	/**
+	 * Update the bean. Return NOT_SAVED if the bean values have not changed.
+	 */
+	private void update(PersistRequestBean<?> request) {
+
+		if (request.isRegisteredBean()){
+			// skip as already inserted/updated in this request (recursive cascading)
+			return;
+		}
+		
+		try {
+			// we have determined that it is an update
+			request.setType(PersistRequest.Type.UPDATE);
+			if (request.isPersistCascade()) {
+				// save associated One beans recursively first
+				saveAssocOne(request);
+			}
+	
+			if (request.isDirty()) {
+				request.executeOrQueue();
+	
+			} else {
+				// skip validation on unchanged bean
+				if (logger.isDebugEnabled()) {
+					logger.debug(Message.msg("persist.update.skipped", request.getBean()));
+				}
+			}
+	
+			if (request.isPersistCascade()) {
+				// save all the beans in assocMany's after
+				saveAssocMany(false, request);
+			}
+		} finally {
+			request.unRegisterBean();
+		}
+	}
+
+	/**
+	 * Delete the bean with the explicit transaction.
+	 */
+	public void delete(EntityBean bean, Transaction t) {
+
+		PersistRequestBean<?> req = createRequest(bean, t, null);
+		if (req.isRegisteredForDeleteBean()) {
+			// skip deleting bean. Used where cascade is on
+			// both sides of a relationship
+			if (logger.isDebugEnabled()) {
+				logger.debug("skipping delete on alreadyRegistered " + bean);
+			}
+			return;
+		}
+		req.setType(PersistRequest.Type.DELETE);
+		try {
+			req.initTransIfRequired();
+			delete(req);
+			req.commitTransIfRequired();
+
+		} catch (RuntimeException ex) {
+			req.rollbackTransIfRequired();
+			throw ex;
+		}
+	}
+
+	private void deleteList(List<?> beanList, Transaction t) {
+		for (int i = 0; i < beanList.size(); i++) {
+			EntityBean bean = (EntityBean)beanList.get(i);
+			delete(bean, t);
+		}
+	}
+
+	/**
+	 * Delete by a List of Id's.
+	 */
+	public void deleteMany(Class<?> beanType, Collection<?> ids, Transaction transaction) {
+
+		if (ids == null || ids.size() == 0) {
+			return;
+		}
+
+		BeanDescriptor<?> descriptor = beanDescriptorManager.getBeanDescriptor(beanType);
+
+		ArrayList<Object> idList = new ArrayList<Object>(ids.size());
+		for (Object id : ids) {
+			// convert to appropriate type if required
+			idList.add(descriptor.convertId(id));
+		}
+
+		delete(descriptor, null, idList, transaction);
+	}
+
+	/**
+	 * Delete by Id.
+	 */
+	public int delete(Class<?> beanType, Object id, Transaction transaction) {
+
+		BeanDescriptor<?> descriptor = beanDescriptorManager.getBeanDescriptor(beanType);
+
+		// convert to appropriate type if required
+		id = descriptor.convertId(id);
+		return delete(descriptor, id, null, transaction);
+	}
+
+	/**
+	 * Delete by Id or a List of Id's.
+	 */
+	private int delete(BeanDescriptor<?> descriptor, Object id, List<Object> idList, Transaction transaction) {
+
+		SpiTransaction t = (SpiTransaction) transaction;
+		if (t.isPersistCascade()) {
+			BeanPropertyAssocOne<?>[] propImportDelete = descriptor.propertiesOneImportedDelete();
+			if (propImportDelete.length > 0) {
+				// We actually need to execute a query to get the foreign key values
+				// as they are required for the delete cascade. Query back just the
+				// Id and the appropriate foreign key values
+				Query<?> q = deleteRequiresQuery(descriptor, propImportDelete);
+				if (idList != null) {
+					q.where().idIn(idList);
+					if (t.isLogSummary()) {
+						t.logSummary("-- DeleteById of " + descriptor.getName() + " ids[" + idList + "] requires fetch of foreign key values");
+					}
+					List<?> beanList = server.findList(q, t);
+					deleteList(beanList, t);
+					return beanList.size();
+
+				} else {
+					q.where().idEq(id);
+					if (t.isLogSummary()) {
+						t.logSummary("-- DeleteById of " + descriptor.getName() + " id[" + id + "] requires fetch of foreign key values");
+					}
+					EntityBean bean = (EntityBean)server.findUnique(q, t);
+					if (bean == null) {
+						return 0;
+					} else {
+						delete(bean, t);
+						return 1;
+					}
+				}
+			}
+		}
+
+		if (t.isPersistCascade()) {
+			// OneToOne exported side with delete cascade
+			BeanPropertyAssocOne<?>[] expOnes = descriptor.propertiesOneExportedDelete();
+			for (int i = 0; i < expOnes.length; i++) {
+				BeanDescriptor<?> targetDesc = expOnes[i].getTargetDescriptor();
+				if (targetDesc.isDeleteRecurseSkippable() && !targetDesc.isUsingL2Cache()) {
+					SqlUpdate sqlDelete = expOnes[i].deleteByParentId(id, idList);
+					executeSqlUpdate(sqlDelete, t);
+				} else {
+					List<Object> childIds = expOnes[i].findIdsByParentId(id, idList, t);
+					delete(targetDesc, null, childIds, t);
+				}
+			}
+
+			// OneToMany's with delete cascade
+			BeanPropertyAssocMany<?>[] manys = descriptor.propertiesManyDelete();
+			for (int i = 0; i < manys.length; i++) {
+				BeanDescriptor<?> targetDesc = manys[i].getTargetDescriptor();
+				if (targetDesc.isDeleteRecurseSkippable() && !targetDesc.isUsingL2Cache()) {
+					// we can just delete children with a single statement
+					SqlUpdate sqlDelete = manys[i].deleteByParentId(id, idList);
+					executeSqlUpdate(sqlDelete, t);
+				} else {
+					// we need to fetch the Id's to delete (recurse or notify L2 cache)
+					List<Object> childIds = manys[i].findIdsByParentId(id, idList, t, null);
+					if (!childIds.isEmpty()) {
+						delete(targetDesc, null, childIds, t);
+					}
+				}
+			}
+		}
+
+		// ManyToMany's ... delete from intersection table
+		BeanPropertyAssocMany<?>[] manys = descriptor.propertiesManyToMany();
+		for (int i = 0; i < manys.length; i++) {
+			SqlUpdate sqlDelete = manys[i].deleteByParentId(id, idList);
+			if (t.isLogSummary()) {
+				t.logSummary("-- Deleting intersection table entries: " + manys[i].getFullBeanName());
+			}
+			executeSqlUpdate(sqlDelete, t);
+		}
+
+		// delete the bean(s)
+		SqlUpdate deleteById = descriptor.deleteById(id, idList);
+		if (t.isLogSummary()) {
+			t.logSummary("-- Deleting " + descriptor.getName() + " Ids" + idList);
+		}
+
+		// use Id's to update L2 cache rather than Bulk table event
+		deleteById.setAutoTableMod(false);
+		if (idList != null) {
+			t.getEvent().addDeleteByIdList(descriptor, idList);
+		} else {
+			t.getEvent().addDeleteById(descriptor, id);
+		}
+		int rows = executeSqlUpdate(deleteById, t);
+		
+		// Delete from the persistence context so that it can't be fetched again later
+		PersistenceContext persistenceContext = ((SpiTransaction)t).getPersistenceContext();
+		if (idList != null) {
+		  for (Object  idValue : idList) {
+        persistenceContext.deleted(descriptor.getBeanType(), idValue);
+      }
+		} else {
+		  persistenceContext.deleted(descriptor.getBeanType(), id);
+		}
+		return rows;
+	}
+
+	/**
+	 * We need to create and execute a query to get the foreign key values as
+	 * the delete cascades to them (foreign keys).
+	 */
+	private Query<?> deleteRequiresQuery(BeanDescriptor<?> desc, BeanPropertyAssocOne<?>[] propImportDelete) {
+
+		Query<?> q = server.createQuery(desc.getBeanType());
+		StringBuilder sb = new StringBuilder(30);
+		for (int i = 0; i < propImportDelete.length; i++) {
+			sb.append(propImportDelete[i].getName()).append(",");
+		}
+		q.setAutofetch(false);
+		q.select(sb.toString());
+		return q;
+	}
+
+	/**
+	 * Delete the bean.
+	 * <p>
+	 * Note that preDelete fires before the deletion of children.
+	 * </p>
+	 */
+	private void delete(PersistRequestBean<?> request) {
+
+		DeleteUnloadedForeignKeys unloadedForeignKeys = null;
+
+		if (request.isPersistCascade()) {
+			// delete children first ... register the
+			// bean to handle bi-directional cascading
+			request.registerDeleteBean();
+			deleteAssocMany(request);
+			request.unregisterDeleteBean();
+
+			unloadedForeignKeys = getDeleteUnloadedForeignKeys(request);
+			if (unloadedForeignKeys != null) {
+				// there are foreign keys that we don't have on this partially
+				// populated bean so we actually need to query them (to cascade delete)
+				unloadedForeignKeys.queryForeignKeys();
+			}
+		}
+
+		request.executeOrQueue();
+
+		if (request.isPersistCascade()) {
+			deleteAssocOne(request);
+
+			if (unloadedForeignKeys != null) {
+				unloadedForeignKeys.deleteCascade();
+			}
+		}
+
+	}
+
+	/**
+	 * Save the associated child beans contained in a List.
+	 * <p>
+	 * This will automatically copy over any join properties from the parent
+	 * bean to the child beans.
+	 * </p>
+	 */
+	private void saveAssocMany(boolean insertedParent, PersistRequestBean<?> request) {
+
+		EntityBean parentBean = request.getEntityBean();
+		BeanDescriptor<?> desc = request.getBeanDescriptor();
+		SpiTransaction t = request.getTransaction();
+
+		// exported ones with cascade save
+		BeanPropertyAssocOne<?>[] expOnes = desc.propertiesOneExportedSave();
+		for (int i = 0; i < expOnes.length; i++) {
+			BeanPropertyAssocOne<?> prop = expOnes[i];
+
+			// check for partial beans
+			if (request.isLoadedProperty(prop)) {
+				Object detailBean = prop.getValue(parentBean);
+				if (detailBean != null) {
+					if (prop.isSaveRecurseSkippable(detailBean)) {
+						// skip saving this bean
+					} else {
+						t.depth(+1);
+						saveRecurse(detailBean, t, parentBean);
+						t.depth(-1);
+					}
+				}
+			}
+		}
+
+		// many's with cascade save
+		BeanPropertyAssocMany<?>[] manys = desc.propertiesManySave();
+		for (int i = 0; i < manys.length; i++) {
+			saveMany(new SaveManyPropRequest(insertedParent, manys[i], parentBean, request));
+		}
+	}
+
+	/**
+	 * Helper to wrap the details when saving a OneToMany or ManyToMany
+	 * relationship.
+	 */
+	private static class SaveManyPropRequest {
+		private final boolean insertedParent;
+		private final BeanPropertyAssocMany<?> many;
+		private final EntityBean parentBean;
+		private final SpiTransaction t;
+		private final boolean cascade;
+		private final boolean statelessUpdate;
+		private final boolean deleteMissingChildren;
+		private final boolean updateNullProperties;
+
+		private SaveManyPropRequest(boolean insertedParent, BeanPropertyAssocMany<?> many, EntityBean parentBean, PersistRequestBean<?> request) {
+			this.insertedParent = insertedParent;
+			this.many = many;
+			this.cascade = many.getCascadeInfo().isSave();
+			this.parentBean = parentBean;
+			this.t = request.getTransaction();
+			this.statelessUpdate = request.isStatelessUpdate();
+			this.deleteMissingChildren = request.isDeleteMissingChildren();
+			this.updateNullProperties = request.isUpdateNullProperties();
+		}
+
+		private SaveManyPropRequest(BeanPropertyAssocMany<?> many, EntityBean parentBean, SpiTransaction t) {
+			this.insertedParent = false;
+			this.many = many;
+			this.parentBean = parentBean;
+			this.t = t;
+			this.cascade = true;
+			this.statelessUpdate = false;
+			this.deleteMissingChildren = false;
+			this.updateNullProperties = false;
+		}
+		
+		public boolean isSaveIntersection() {
+		  return t.isSaveAssocManyIntersection(many.getIntersectionTableJoin().getTable(), many.getBeanDescriptor().getName());
+		}
+
+		private Object getValue() {
+			return many.getValue(parentBean);
+		}
+
+		private boolean isModifyListenMode() {
+			return ModifyListenMode.REMOVALS.equals(many.getModifyListenMode());
+		}
+
+		private boolean isStatelessUpdate() {
+			return statelessUpdate;
+		}
+
+		private boolean isDeleteMissingChildren() {
+			return deleteMissingChildren;
+		}
+		
+		private boolean isUpdateNullProperties() {
+        	return updateNullProperties;
+        }
+
+		private boolean isInsertedParent() {
+			return insertedParent;
+		}
+
+		private BeanPropertyAssocMany<?> getMany() {
+			return many;
+		}
+
+		private EntityBean getParentBean() {
+			return parentBean;
+		}
+
+		private SpiTransaction getTransaction() {
+			return t;
+		}
+
+		private boolean isCascade() {
+			return cascade;
+		}
+	}
+
+	private void saveMany(SaveManyPropRequest saveMany) {
+
+		if (saveMany.getMany().isManyToMany()) {
+			
+		  // check if we can save the m2m intersection in this direction
+		  boolean saveIntersectionFromThisDirection = saveMany.isSaveIntersection();
+			if (saveMany.isCascade()) {
+				// Need explicit Cascade to save the beans on other side
+				saveAssocManyDetails(saveMany, false, saveMany.isUpdateNullProperties());
+			}
+			// for ManyToMany save the 'relationship' via inserts/deletes
+			// into/from the intersection table
+			if (saveIntersectionFromThisDirection) {
+			  // only allowed on one direction of a m2m based on beanName
+			  saveAssocManyIntersection(saveMany, saveMany.isDeleteMissingChildren());
+			}
+		} else {
+			if (saveMany.isCascade()) {
+				saveAssocManyDetails(saveMany, saveMany.isDeleteMissingChildren(), saveMany.isUpdateNullProperties());
+			}
+			if (saveMany.isModifyListenMode()) {
+				removeAssocManyPrivateOwned(saveMany);
+			}
+		}
+	}
+
+	private void removeAssocManyPrivateOwned(SaveManyPropRequest saveMany) {
+
+		Object details = saveMany.getValue();
+
+		// check that the list is not null and if it is a BeanCollection
+		// check that is has been populated (don't trigger lazy loading)
+		if (details instanceof BeanCollection<?>) {
+
+			BeanCollection<?> c = (BeanCollection<?>) details;
+			Set<?> modifyRemovals = c.getModifyRemovals();
+			if (modifyRemovals != null && !modifyRemovals.isEmpty()) {
+
+				SpiTransaction t = saveMany.getTransaction();
+				// increase depth for batching order
+				t.depth(+1);
+				for (Object removedBean : modifyRemovals) {
+				  if (removedBean instanceof EntityBean) {
+				    EntityBean eb = (EntityBean)removedBean;
+				    if (eb._ebean_getIntercept().isLoaded()) {
+				      // only delete if the bean was loaded meaning that
+				      // it is know to exist in the DB
+				      deleteRecurse(removedBean, t);
+				    }
+				  }
+				}
+				t.depth(-1);
+			}
+		}
+	}
+
+	/**
+	 * Save the details from a OneToMany collection.
+	 */
+	private void saveAssocManyDetails(SaveManyPropRequest saveMany, boolean deleteMissingChildren, boolean updateNullProperties) {
+
+		BeanPropertyAssocMany<?> prop = saveMany.getMany();
+
+		Object details = saveMany.getValue();
+
+		// check that the list is not null and if it is a BeanCollection
+		// check that is has been populated (don't trigger lazy loading)
+		// For a Map this is a collection of Map.Entry objects and not beans
+		Collection<?> collection = getActualEntries(details);
+
+		if (collection == null) {
+			// nothing to do here
+			return;
+		}
+
+		if (saveMany.isInsertedParent()) {
+			// performance optimisation for large collections
+			prop.getTargetDescriptor().preAllocateIds(collection.size());
+		}
+
+		BeanDescriptor<?> targetDescriptor = prop.getTargetDescriptor();
+		ArrayList<Object> detailIds = null;
+		if (deleteMissingChildren) {
+			// collect the Id's (to exclude from deleteManyDetails)
+			detailIds = new ArrayList<Object>();
+		}
+
+		// increase depth for batching order
+		SpiTransaction t = saveMany.getTransaction();
+		t.depth(+1);
+
+		// if a map, then we get the key value and
+		// set it to the appropriate property on the
+		// detail bean before we save it
+		boolean isMap = ManyType.JAVA_MAP.equals(prop.getManyType());
+		EntityBean parentBean = (EntityBean)saveMany.getParentBean();
+		Object mapKeyValue = null;
+
+		boolean saveSkippable = prop.isSaveRecurseSkippable();
+		boolean skipSavingThisBean = false;
+
+		for (Object detailBean : collection) {
+			if (isMap) {
+				// its a map so need the key and value
+				Map.Entry<?, ?> entry = (Map.Entry<?, ?>) detailBean;
+				mapKeyValue = entry.getKey();
+				detailBean = entry.getValue();
+			}
+
+			if (detailBean instanceof EntityBean == false) {
+			  skipSavingThisBean = true;
+			  logger.debug("Skip non entity bean");
+			
+			} else {
+			  EntityBean detail = (EntityBean)detailBean;
+			  if (prop.isManyToMany()) {
+	        skipSavingThisBean = detail._ebean_getIntercept().isReference();
+	      } else {
+	        EntityBeanIntercept ebi = detail._ebean_getIntercept();
+          if (ebi.isNewOrDirty()) {
+            skipSavingThisBean = false;
+            // set the parent bean to detailBean
+            prop.setJoinValuesToChild(parentBean, detail, mapKeyValue);
+            
+          } else if (ebi.isReference()) {
+            // we can skip this one
+            skipSavingThisBean = true;
+
+          } else {
+            // unmodified so skip depending on prop.isSaveRecurseSkippable();
+            skipSavingThisBean = saveSkippable;
+          }
+	      }
+
+	     if (skipSavingThisBean) {
+	        // unmodified bean that does not recurse its save
+	        // so we can skip the save for this bean.
+	        // Reset skipSavingThisBean for the next detailBean
+	        skipSavingThisBean = false;
+
+	      } else if (!saveMany.isStatelessUpdate()) {
+	        // normal save recurse
+	        saveRecurse(detailBean, t, parentBean);
+
+	      } else {
+	        if (targetDescriptor.isStatelessUpdate(detail)) {
+	          // update based on the value of Version/Id properties
+	          // cascade update in stateless mode
+	          forceUpdate(detail, null, t, deleteMissingChildren, updateNullProperties);
+	        } else {
+	          // cascade insert
+	          forceInsert(detail, t);
+	        }
+	      }
+	      if (detailIds != null) {
+	        // remember the Id (other details not in the collection) will be removed
+	        Object id = targetDescriptor.getId(detail);
+	        if (!DmlUtil.isNullOrZero(id)) {
+	          detailIds.add(id);
+	        }
+	      }
+			}
+		}
+
+		if (detailIds != null) {
+			deleteManyDetails(t, prop.getBeanDescriptor(), parentBean, prop, detailIds);
+		}
+
+		t.depth(-1);
+
+	}
+
+	public int deleteManyToManyAssociations(EntityBean ownerBean, String propertyName, Transaction t) {
+
+		BeanDescriptor<?> descriptor = beanDescriptorManager.getBeanDescriptor(ownerBean.getClass());
+		BeanPropertyAssocMany<?> prop = (BeanPropertyAssocMany<?>) descriptor.getBeanProperty(propertyName);
+		return deleteAssocManyIntersection(ownerBean, prop, t);
+	}
+
+	public void saveManyToManyAssociations(EntityBean ownerBean, String propertyName, Transaction t) {
+
+		BeanDescriptor<?> descriptor = beanDescriptorManager.getBeanDescriptor(ownerBean.getClass());
+		BeanPropertyAssocMany<?> prop = (BeanPropertyAssocMany<?>) descriptor.getBeanProperty(propertyName);
+
+		saveAssocManyIntersection(new SaveManyPropRequest(prop, ownerBean, (SpiTransaction) t), false);
+	}
+
+	public void saveAssociation(EntityBean parentBean, String propertyName, Transaction t) {
+
+		BeanDescriptor<?> descriptor = beanDescriptorManager.getBeanDescriptor(parentBean.getClass());
+		SpiTransaction trans = (SpiTransaction) t;
+
+		BeanProperty prop = descriptor.getBeanProperty(propertyName);
+		if (prop == null) {
+			String msg = "Could not find property [" + propertyName + "] on bean " + parentBean.getClass();
+			throw new PersistenceException(msg);
+		}
+
+		if (prop instanceof BeanPropertyAssocMany<?>) {
+			BeanPropertyAssocMany<?> manyProp = (BeanPropertyAssocMany<?>) prop;
+			saveMany(new SaveManyPropRequest(manyProp, parentBean, (SpiTransaction) t));
+
+		} else if (prop instanceof BeanPropertyAssocOne<?>) {
+			BeanPropertyAssocOne<?> oneProp = (BeanPropertyAssocOne<?>) prop;
+			Object assocBean = oneProp.getValue(parentBean);
+
+			int depth = oneProp.isOneToOneExported() ? 1 : -1;
+			int revertDepth = -1 * depth;
+
+			trans.depth(depth);
+			saveRecurse(assocBean, t, parentBean);
+			trans.depth(revertDepth);
+
+		} else {
+			String msg = "Expecting [" + prop.getFullBeanName() + "] to be a OneToMany, OneToOne, ManyToOne or ManyToMany property?";
+			throw new PersistenceException(msg);
+		}
+
+	}
+
+	/**
+	 * Save the additions and removals from a ManyToMany collection as inserts
+	 * and deletes from the intersection table.
+	 * <p>
+	 * This is done via MapBeans.
+	 * </p>
+	 */
+	private void saveAssocManyIntersection(SaveManyPropRequest saveManyPropRequest, boolean deleteMissingChildren) {
+
+		BeanPropertyAssocMany<?> prop = saveManyPropRequest.getMany();
+		Object value = prop.getValue(saveManyPropRequest.getParentBean());
+		if (value == null) {
+			return;
+		}
+
+		SpiTransaction t = saveManyPropRequest.getTransaction();
+		Collection<?> additions = null;
+		Collection<?> deletions = null;
+
+		boolean vanillaCollection = (value instanceof BeanCollection<?> == false);
+
+		if (vanillaCollection || deleteMissingChildren) {
+			// delete all intersection rows and then treat all
+			// beans in the collection as additions
+			deleteAssocManyIntersection(saveManyPropRequest.getParentBean(), prop, t);
+		}
+
+		if (saveManyPropRequest.isInsertedParent() || vanillaCollection || deleteMissingChildren) {
+			// treat everything in the list/set/map as an intersection addition
+			if (value instanceof Map<?, ?>) {
+				additions = ((Map<?, ?>) value).values();
+			} else if (value instanceof Collection<?>) {
+				additions = (Collection<?>) value;
+			} else {
+				String msg = "Unhandled ManyToMany type " + value.getClass().getName() + " for " + prop.getFullBeanName();
+				throw new PersistenceException(msg);
+			}
+			if (!vanillaCollection) {
+				((BeanCollection<?>) value).modifyReset();
+			}
+		} else {
+			// BeanCollection so get the additions/deletions
+			BeanCollection<?> manyValue = (BeanCollection<?>) value;
+			additions = manyValue.getModifyAdditions();
+			deletions = manyValue.getModifyRemovals();
+			// reset so the changes are only processed once
+			manyValue.modifyReset();
+		}
+
+		t.depth(+1);
+
+		if (additions != null && !additions.isEmpty()) {
+			for (Object other : additions) {
+			  EntityBean otherBean = (EntityBean)other;
+				// the object from the 'other' side of the ManyToMany
+				if (deletions != null && deletions.remove(otherBean)) {
+					String m = "Inserting and Deleting same object? " + otherBean;
+					if (t.isLogSummary()) {
+						t.logSummary(m);
+					}
+					logger.warn(m);
+
+				} else {
+					if (!prop.hasImportedId(otherBean)) {
+						String msg = "ManyToMany bean " + otherBean + " does not have an Id value.";
+						throw new PersistenceException(msg);
+
+					} else {
+						// build a intersection row for 'insert'
+						IntersectionRow intRow = prop.buildManyToManyMapBean(saveManyPropRequest.getParentBean(), otherBean);
+						SqlUpdate sqlInsert = intRow.createInsert(server);
+						executeSqlUpdate(sqlInsert, t);
+					}
+				}
+			}
+		}
+		if (deletions != null && !deletions.isEmpty()) {
+			for (Object other : deletions) {
+			  EntityBean otherDelete = (EntityBean)other;
+				// the object from the 'other' side of the ManyToMany
+				// build a intersection row for 'delete'
+				IntersectionRow intRow = prop.buildManyToManyMapBean(saveManyPropRequest.getParentBean(), otherDelete);
+				SqlUpdate sqlDelete = intRow.createDelete(server);
+				executeSqlUpdate(sqlDelete, t);
+			}
+		}
+
+		// decrease the depth back to what it was
+		t.depth(-1);
+	}
+
+	private int deleteAssocManyIntersection(EntityBean bean, BeanPropertyAssocMany<?> many, Transaction t) {
+
+		// delete all intersection rows for this bean
+		IntersectionRow intRow = many.buildManyToManyDeleteChildren(bean);
+		SqlUpdate sqlDelete = intRow.createDeleteChildren(server);
+
+		return executeSqlUpdate(sqlDelete, t);
+	}
+
+	/**
+	 * Delete beans in any associated many.
+	 * <p>
+	 * This is called prior to deleting the parent bean.
+	 * </p>
+	 */
+	private void deleteAssocMany(PersistRequestBean<?> request) {
+
+		SpiTransaction t = request.getTransaction();
+		t.depth(-1);
+
+		BeanDescriptor<?> desc = request.getBeanDescriptor();
+		EntityBean parentBean = request.getEntityBean();
+
+		BeanPropertyAssocOne<?>[] expOnes = desc.propertiesOneExportedDelete();
+		if (expOnes.length > 0) {
+
+			DeleteUnloadedForeignKeys unloaded = null;
+			for (int i = 0; i < expOnes.length; i++) {
+				BeanPropertyAssocOne<?> prop = expOnes[i];
+				if (request.isLoadedProperty(prop)) {
+					Object detailBean = prop.getValue(parentBean);
+					if (detailBean != null) {
+						deleteRecurse(detailBean, t);
+					}
+				} else {
+					if (unloaded == null) {
+						unloaded = new DeleteUnloadedForeignKeys(server, request);
+					}
+					unloaded.add(prop);
+				}
+			}
+			if (unloaded != null) {
+				unloaded.queryForeignKeys();
+				unloaded.deleteCascade();
+			}
+		}
+
+		// Many's with delete cascade
+		BeanPropertyAssocMany<?>[] manys = desc.propertiesManyDelete();
+		for (int i = 0; i < manys.length; i++) {
+			if (manys[i].isManyToMany()) {
+				// delete associated rows from intersection table
+				deleteAssocManyIntersection(parentBean, manys[i], t);
+
+			} else {
+
+				if (ModifyListenMode.REMOVALS.equals(manys[i].getModifyListenMode())) {
+					// PrivateOwned ...
+					Object details = manys[i].getValue(parentBean);
+					if (details instanceof BeanCollection<?>) {
+						Set<?> modifyRemovals = ((BeanCollection<?>) details).getModifyRemovals();
+						if (modifyRemovals != null && !modifyRemovals.isEmpty()) {
+
+							// delete the orphans that have been removed from the collection
+							for (Object detail : modifyRemovals) {
+							  EntityBean detailBean = (EntityBean)detail;
+								if (manys[i].hasId(detailBean)) {
+									deleteRecurse(detailBean, t);
+								}
+							}
+						}
+					}
+				}
+
+				deleteManyDetails(t, desc, parentBean, manys[i], null);
+			}
+		}
+
+		// restore the depth
+		t.depth(+1);
+	}
+
+	/**
+	 * Delete the 'many' detail beans for a given parent bean.
+	 * <p>
+	 * For stateless updates this deletes details beans that are no longer in
+	 * the many - the excludeDetailIds holds the detail beans that are in the
+	 * collection (and should not be deleted).
+	 * </p>
+	 */
+	private void deleteManyDetails(SpiTransaction t, BeanDescriptor<?> desc, EntityBean parentBean,
+	        BeanPropertyAssocMany<?> many, ArrayList<Object> excludeDetailIds) {
+
+		if (many.getCascadeInfo().isDelete()) {
+			// cascade delete the beans in the collection
+			BeanDescriptor<?> targetDesc = many.getTargetDescriptor();
+			if (targetDesc.isDeleteRecurseSkippable() && !targetDesc.isUsingL2Cache()) {
+				// Just delete all the children with one statement
+				IntersectionRow intRow = many.buildManyDeleteChildren(parentBean, excludeDetailIds);
+				SqlUpdate sqlDelete = intRow.createDelete(server);
+				executeSqlUpdate(sqlDelete, t);
+
+			} else {
+				// Delete recurse using the Id values of the children
+				Object parentId = desc.getId(parentBean);
+				List<Object> idsByParentId = many.findIdsByParentId(parentId, null, t, excludeDetailIds);
+				if (!idsByParentId.isEmpty()) {
+					delete(targetDesc, null, idsByParentId, t);
+				}
+			}
+		}
+	}
+
+	/**
+	 * Save any associated one beans.
+	 */
+	private void saveAssocOne(PersistRequestBean<?> request) {
+
+		BeanDescriptor<?> desc = request.getBeanDescriptor();
+
+		// imported ones with save cascade
+		BeanPropertyAssocOne<?>[] ones = desc.propertiesOneImportedSave();
+
+		for (int i = 0; i < ones.length; i++) {
+			BeanPropertyAssocOne<?> prop = ones[i];
+
+			// check for partial objects
+			if (request.isLoadedProperty(prop)) {
+				Object detailBean = prop.getValue(request.getBean());
+				if (detailBean != null) {
+					if (isReference(detailBean)) {
+						// skip saving a reference
+					} else if (request.isParent(detailBean)) {
+						// skip saving the parent as already saved
+					} else if (prop.isSaveRecurseSkippable(detailBean)) {
+						// we can skip saving this bean
+
+					} else {
+						SpiTransaction t = request.getTransaction();
+						t.depth(-1);
+						saveRecurse(detailBean, t, null);
+						t.depth(+1);
+					}
+				}
+			}
+		}
+	}
+
+	/**
+	 * Return true if the bean is a reference.
+	 */
+	private boolean isReference(Object bean) {
+		return (bean instanceof EntityBean) && ((EntityBean) bean)._ebean_getIntercept().isReference();
+	}
+
+	/**
+	 * Support for loading any Imported Associated One properties that are not
+	 * loaded but required for Delete cascade.
+	 */
+	private DeleteUnloadedForeignKeys getDeleteUnloadedForeignKeys(PersistRequestBean<?> request) {
+
+		DeleteUnloadedForeignKeys fkeys = null;
+
+		BeanPropertyAssocOne<?>[] ones = request.getBeanDescriptor().propertiesOneImportedDelete();
+		for (int i = 0; i < ones.length; i++) {
+			if (!request.isLoadedProperty(ones[i])) {
+				// we have cascade Delete on a partially populated bean and
+				// this property was not loaded (so we are going to have to fetch it)
+				if (fkeys == null) {
+					fkeys = new DeleteUnloadedForeignKeys(server, request);
+				}
+				fkeys.add(ones[i]);
+			}
+		}
+
+		return fkeys;
+	}
+
+	/**
+	 * Delete any associated one beans.
+	 */
+	private void deleteAssocOne(PersistRequestBean<?> request) {
+
+		BeanDescriptor<?> desc = request.getBeanDescriptor();
+		BeanPropertyAssocOne<?>[] ones = desc.propertiesOneImportedDelete();
+
+		for (int i = 0; i < ones.length; i++) {
+			BeanPropertyAssocOne<?> prop = ones[i];
+			if (!request.isLoadedProperty(prop)) {
+				// handled by DeleteUnloadedForeignKeys that was built
+				// via getDeleteUnloadedForeignKeys();
+			} else {
+				Object detailBean = prop.getValue(request.getEntityBean());
+				if (detailBean != null) {
+				  EntityBean detail = (EntityBean)detailBean;
+				  if (prop.hasId(detail)) {
+				    deleteRecurse(detail, request.getTransaction());
+				  }
+				}
+			}
+		}
+	}
+
+	/**
+	 * Set Id Generated value for insert.
+	 */
+	private void setIdGenValue(PersistRequestBean<?> request) {
+
+		BeanDescriptor<?> desc = request.getBeanDescriptor();
+		if (!desc.isUseIdGenerator()) {
+			return;
+		}
+
+		BeanProperty idProp = desc.getSingleIdProperty();
+		if (idProp == null || idProp.isEmbedded()) {
+			// not supporting IdGeneration for concatenated or Embedded
+			return;
+		}
+
+		EntityBean bean = request.getEntityBean();
+		Object uid = idProp.getValue(bean);
+
+		if (DmlUtil.isNullOrZero(uid)) {
+
+			// generate the nextId and set it to the property
+			Object nextId = desc.nextId(request.getTransaction());
+
+			// cast the data type if required and set it
+			desc.convertSetId(nextId, bean);
+		}
+	}
+
+	/**
+	 * Return the details of the collection or map taking care to avoid
+	 * unnecessary fetching of the data.
+	 */
+	private Collection<?> getActualEntries(Object o) {
+		if (o == null) {
+			return null;
+		}
+		if (o instanceof BeanCollection<?>) {
+			BeanCollection<?> bc = (BeanCollection<?>) o;
+			if (!bc.isPopulated()) {
+				return null;
+			}
+			// For maps this is a collection of Map.Entry, otherwise it
+			// returns a collection of beans
+			return bc.getActualEntries();
+		}
+
+		if (o instanceof Map<?, ?>) {
+			// yes, we want the entrySet (to set the keys)
+			return ((Map<?, ?>) o).entrySet();
+
+		} else if (o instanceof Collection<?>) {
+			return ((Collection<?>) o);
+		}
+		throw new PersistenceException("expecting a Map or Collection but got [" + o.getClass().getName() + "]");
+	}
+
+	/**
+	 * Create the Persist Request Object that wraps all the objects used to
+	 * perform an insert, update or delete.
+	 */
+	@SuppressWarnings("unchecked")
+	private <T> PersistRequestBean<T> createRequest(T bean, Transaction t, Object parentBean) {
+		BeanManager<T> mgr = getBeanManager(bean);
+		if (mgr == null) {
+			throw new PersistenceException(errNotRegistered(bean.getClass()));
+		}
+		return (PersistRequestBean<T>) createRequest(bean, t, parentBean, mgr);
+	}
+
+	private String errNotRegistered(Class<?> beanClass) {
+		String msg = "The type [" + beanClass + "] is not a registered entity?";
+		msg += " If you don't explicitly list the entity classes to use Ebean will search for them in the classpath.";
+		msg += " If the entity is in a Jar check the ebean.search.jars property in ebean.properties file or check ServerConfig.addJar().";
+		return msg;
+	}
+
+	/**
+	 * Create the Persist Request Object that wraps all the objects used to
+	 * perform an insert, update or delete.
+	 */
+	@SuppressWarnings({ "unchecked", "rawtypes" })
+	private PersistRequestBean<?> createRequest(Object bean, Transaction t, Object parentBean, BeanManager<?> mgr) {
+
+		return new PersistRequestBean(server, bean, parentBean, mgr, (SpiTransaction) t, persistExecute);
+	}
+
+	/**
+	 * Return the BeanDescriptor for a bean that is being persisted.
+	 * <p>
+	 * Note that this checks to see if the bean is a MapBean with a tableName.
+	 * If so it will return the table based BeanDescriptor.
+	 * </p>
+	 */
+	@SuppressWarnings("unchecked")
+	private <T> BeanManager<T> getBeanManager(T bean) {
+
+		return (BeanManager<T>) beanDescriptorManager.getBeanManager(bean.getClass());
+	}
+}