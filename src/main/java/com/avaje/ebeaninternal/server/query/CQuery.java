package com.avaje.ebeaninternal.server.query;

import java.lang.ref.WeakReference;
import java.sql.Connection;
import java.sql.PreparedStatement;
import java.sql.ResultSet;
import java.sql.SQLException;
import java.util.Map;
import java.util.concurrent.TimeUnit;

import javax.persistence.PersistenceException;

import org.slf4j.Logger;
import org.slf4j.LoggerFactory;

import com.avaje.ebean.QueryIterator;
import com.avaje.ebean.QueryListener;
import com.avaje.ebean.bean.BeanCollection;
import com.avaje.ebean.bean.BeanCollectionAdd;
import com.avaje.ebean.bean.EntityBean;
import com.avaje.ebean.bean.EntityBeanIntercept;
import com.avaje.ebean.bean.NodeUsageCollector;
import com.avaje.ebean.bean.NodeUsageListener;
import com.avaje.ebean.bean.ObjectGraphNode;
import com.avaje.ebean.bean.PersistenceContext;
import com.avaje.ebeaninternal.api.LoadContext;
import com.avaje.ebeaninternal.api.SpiEbeanServer;
import com.avaje.ebeaninternal.api.SpiExpressionList;
import com.avaje.ebeaninternal.api.SpiQuery;
import com.avaje.ebeaninternal.api.SpiQuery.Mode;
import com.avaje.ebeaninternal.api.SpiTransaction;
import com.avaje.ebeaninternal.server.autofetch.AutoFetchManager;
import com.avaje.ebeaninternal.server.core.Message;
import com.avaje.ebeaninternal.server.core.OrmQueryRequest;
import com.avaje.ebeaninternal.server.core.SpiOrmQueryRequest;
import com.avaje.ebeaninternal.server.deploy.BeanCollectionHelp;
import com.avaje.ebeaninternal.server.deploy.BeanCollectionHelpFactory;
import com.avaje.ebeaninternal.server.deploy.BeanDescriptor;
import com.avaje.ebeaninternal.server.deploy.BeanPropertyAssocMany;
import com.avaje.ebeaninternal.server.deploy.DbReadContext;
import com.avaje.ebeaninternal.server.el.ElPropertyValue;
import com.avaje.ebeaninternal.server.lib.util.StringHelper;
import com.avaje.ebeaninternal.server.querydefn.OrmQueryProperties;
import com.avaje.ebeaninternal.server.transaction.DefaultPersistenceContext;
import com.avaje.ebeaninternal.server.type.DataBind;
import com.avaje.ebeaninternal.server.type.DataReader;

/**
 * An object that represents a SqlSelect statement.
 * <p>
 * The SqlSelect is based on a tree (Object Graph). The tree is traversed to see
 * what parts are included in the tree according to the value of
 * find.getInclude();
 * </p>
 * <p>
 * The tree structure is flattened into a SqlSelectChain. The SqlSelectChain is
 * the key object used in reading the flat resultSet back into Objects.
 * </p>
 */
public class CQuery<T> implements DbReadContext, CancelableQuery {

  private static final Logger logger = LoggerFactory.getLogger(CQuery.class);

  private static final int GLOBAL_ROW_LIMIT = 1000000;

  /**
   * The resultSet rows read.
   */
  private int rowCount;

  /**
   * The number of master EntityBeans loaded.
   */
  private int loadedBeanCount;

  /**
   * Flag set when no more rows are in the resultSet.
   */
  private boolean noMoreRows;
  /**
   * Id of loaded 'master' bean.
   */
  private Object loadedBeanId;
  /**
   * Flag set when 'master' bean changed.
   */
<<<<<<< HEAD
  private boolean loadedBeanChanged;
=======
  boolean loadedBeanChanged;
  
>>>>>>> a3c8ed88
  /**
   * The 'master' bean just loaded.
   */
  private EntityBean loadedBean;

  private final BeanPropertyAssocMany<?> lazyLoadManyProperty;

  private Object lazyLoadParentId;
  
  private Object lazyLoadParentBean;
    
  /**
   * Holds the previous loaded bean.
   */
  private EntityBean prevLoadedBean;

  /**
   * The detail bean just loaded.
   */
  private EntityBean loadedManyBean;

  /**
   * The previous 'detail' collection remembered so that for manyToMany we can
   * turn on the modify listening.
   */
  private Object prevDetailCollection;

  /**
   * The current 'detail' collection being populated.
   */
  private Object currentDetailCollection;

  /**
   * The 'master' collection being populated.
   */
  private final BeanCollection<T> collection;
  /**
   * The help for the 'master' collection.
   */
  private final BeanCollectionHelp<T> help;

  /**
   * The overall find request wrapper object.
   */
  private final OrmQueryRequest<T> request;

  private final BeanDescriptor<T> desc;

  private final SpiQuery<T> query;

  private final QueryListener<T> queryListener;

  private Map<String, String> currentPathMap;

  private String currentPrefix;

  /**
   * Flag set true when reading 'master' and 'detail' beans.
   */
  private final boolean manyIncluded;

  /**
   * Where clause predicates.
   */
  private final CQueryPredicates predicates;

  /**
   * Object handling the SELECT generation and reading.
   */
  private final SqlTree sqlTree;

  private final boolean rawSql;

  /**
   * The final sql that is generated.
   */
  private final String sql;

  /**
   * Where clause to show in logs when using an existing query plan.
   */
  private final String logWhereSql;

  /**
   * Set to true if the row number column is included in the sql.
   */
  private final boolean rowNumberIncluded;

  /**
   * Tree that knows how to build the master and detail beans from the
   * resultSet.
   */
  private final SqlTreeNode rootNode;

  /**
   * For master detail query.
   */
  private final BeanPropertyAssocMany<?> manyProperty;

  /**
   * The many property Expression language object.
   */
  private final ElPropertyValue manyPropertyEl;

  private final int backgroundFetchAfter;

  private final int maxRowsLimit;

  /**
   * Flag set when backgroundFetchAfter limit is hit.
   */
  private boolean hasHitBackgroundFetchAfter;

  private final PersistenceContext persistenceContext;

  private DataReader dataReader;

  /**
   * The statement used to create the resultSet.
   */
  private PreparedStatement pstmt;

  private boolean cancelled;

  private String bindLog;

  private final CQueryPlan queryPlan;

  private final Mode queryMode;

  private final boolean autoFetchProfiling;

  private final ObjectGraphNode objectGraphNode;

  private final AutoFetchManager autoFetchManager;
  
  private final WeakReference<NodeUsageListener> autoFetchManagerRef;

  private final Boolean readOnly;

  private final SpiExpressionList<?> filterMany;

  private long startNano;

  private long executionTimeMicros;

  /**
   * Create the Sql select based on the request.
   */
  @SuppressWarnings("unchecked")
  public CQuery(OrmQueryRequest<T> request, CQueryPredicates predicates, CQueryPlan queryPlan) {
    this.request = request;
    this.queryPlan = queryPlan;
    this.query = request.getQuery();
    this.queryMode = query.getMode();
    this.lazyLoadManyProperty = query.getLazyLoadForParentsProperty();

    this.readOnly = request.isReadOnly();

    this.autoFetchManager = query.getAutoFetchManager();
    this.autoFetchProfiling = autoFetchManager != null;
    this.objectGraphNode = query.getParentNode();
    this.autoFetchManagerRef = autoFetchProfiling ? new WeakReference<NodeUsageListener>(
        autoFetchManager) : null;

    // set the generated sql back to the query
    // so its available to the user...
    query.setGeneratedSql(queryPlan.getSql());

    this.sqlTree = queryPlan.getSqlTree();
    this.rootNode = sqlTree.getRootNode();

    this.manyProperty = sqlTree.getManyProperty();
    this.manyPropertyEl = sqlTree.getManyPropertyEl();
    this.manyIncluded = sqlTree.isManyIncluded();
    if (manyIncluded) {
      // get filter to put on the collection for reuse with refresh
      String manyPropertyName = sqlTree.getManyPropertyName();
      OrmQueryProperties chunk = query.getDetail().getChunk(manyPropertyName, false);
      this.filterMany = chunk.getFilterMany();
    } else {
      this.filterMany = null;
    }

    this.sql = queryPlan.getSql();
    this.rawSql = queryPlan.isRawSql();
    this.rowNumberIncluded = queryPlan.isRowNumberIncluded();
    this.logWhereSql = queryPlan.getLogWhereSql();
    this.desc = request.getBeanDescriptor();
    this.predicates = predicates;

    this.queryListener = query.getListener();
    if (queryListener == null) {
      // normal, use the one from the transaction
      this.persistenceContext = request.getPersistenceContext();
    } else {
      // 'Row Level Transaction Context'...
      // local transaction context that will be reset
      // after each 'master' bean is sent to the listener
      this.persistenceContext = new DefaultPersistenceContext();
    }

    this.maxRowsLimit = query.getMaxRows() > 0 ? query.getMaxRows() : GLOBAL_ROW_LIMIT;
    this.backgroundFetchAfter = query.getBackgroundFetchAfter() > 0 ? query
        .getBackgroundFetchAfter() : Integer.MAX_VALUE;

    this.help = createHelp(request);
    this.collection = (BeanCollection<T>) (help != null ? help.createEmpty(false) : null);
  }

  private BeanCollectionHelp<T> createHelp(OrmQueryRequest<T> request) {
    if (request.isFindById()) {
      return null;
    } else {
      SpiQuery.Type manyType = request.getQuery().getType();
      if (manyType == null) {
        // subQuery compiled for InQueryExpression
        return null;
      }
      return BeanCollectionHelpFactory.create(request);
    }
  }

  public Boolean isReadOnly() {
    return readOnly;
  }

  public void propagateState(Object e) {
    if (Boolean.TRUE.equals(readOnly)) {
      if (e instanceof EntityBean) {
        ((EntityBean) e)._ebean_getIntercept().setReadOnly(true);
      }
    }
  }

  public DataReader getDataReader() {
    return dataReader;
  }

  public Mode getQueryMode() {
    return queryMode;
  }

  public CQueryPredicates getPredicates() {
    return predicates;
  }

  public LoadContext getGraphContext() {
    return request.getGraphContext();
  }

  public SpiOrmQueryRequest<?> getQueryRequest() {
    return request;
  }

  public void cancel() {
    synchronized (this) {
      this.cancelled = true;
      if (pstmt != null) {
        try {
          pstmt.cancel();
        } catch (SQLException e) {
          String msg = "Error cancelling query";
          throw new PersistenceException(msg, e);
        }
      }
    }
  }

  /**
   * Prepare bind and execute query with Forward only hints.
   */
  public boolean prepareBindExecuteQueryForwardOnly(boolean dbPlatformForwardOnlyHint) throws SQLException {
    return prepareBindExecuteQueryWithOption(dbPlatformForwardOnlyHint);
  }

  /**
   * Prepare bind and execute the query normally.
   */
  public boolean prepareBindExecuteQuery() throws SQLException {
    return prepareBindExecuteQueryWithOption(false);
  }

  private boolean prepareBindExecuteQueryWithOption(boolean forwardOnlyHint) throws SQLException {

    synchronized (this) {
      if (cancelled || query.isCancelled()) {
        // cancelled before we started
        cancelled = true;
        return false;
      }

      startNano = System.nanoTime();

      // prepare
      SpiTransaction t = request.getTransaction();
      Connection conn = t.getInternalConnection();
            
      if (forwardOnlyHint) {
        // Use forward only hints for large resultset processing (Issue 56, MySql specific)
        pstmt = conn.prepareStatement(sql, ResultSet.TYPE_FORWARD_ONLY, ResultSet.CONCUR_READ_ONLY);
      } else {
        pstmt = conn.prepareStatement(sql);        
      }

      if (query.getTimeout() > 0) {
        pstmt.setQueryTimeout(query.getTimeout());
      }
      if (query.getBufferFetchSizeHint() > 0) {
        pstmt.setFetchSize(query.getBufferFetchSizeHint());
      }

      DataBind dataBind = new DataBind(pstmt);

      // bind keys for encrypted properties
      queryPlan.bindEncryptedProperties(dataBind);

      bindLog = predicates.bind(dataBind);

      // executeQuery
      ResultSet rset = pstmt.executeQuery();
      dataReader = queryPlan.createDataReader(rset);

      return true;
    }
  }

  /**
   * Close the resources.
   * <p>
   * The jdbc resultSet and statement need to be closed. Its important that this
   * method is called.
   * </p>
   */
  public void close() {
    try {
      if (dataReader != null) {
        dataReader.close();
        dataReader = null;
      }
    } catch (SQLException e) {
      logger.error(null, e);
    }
    try {
      if (pstmt != null) {
        pstmt.close();
        pstmt = null;
      }
    } catch (SQLException e) {
      logger.error(null, e);
    }
  }

  /**
   * Return the persistence context.
   */
  public PersistenceContext getPersistenceContext() {
    return persistenceContext;
  }

<<<<<<< HEAD
  public void setLoadedBean(Object bean, Object id, Object lazyLoadParentId) {
=======
  public void setLoadedBean(EntityBean bean, Object id) {
>>>>>>> a3c8ed88
    if (id != null && id.equals(loadedBeanId)) {
      // master/detail loading with master bean
      // unchanged. NB Using id to avoid any issue
      // with equals not being implemented

    } else {
      if (manyIncluded) {
        if (rowCount > 1) {
          loadedBeanChanged = true;
        }
        this.prevLoadedBean = loadedBean;
        this.loadedBeanId = id;
      }
     
      this.loadedBean = bean;
      
      if (lazyLoadParentId != null) {
        if (!lazyLoadParentId.equals(this.lazyLoadParentId)) {
          // get the appropriate parent bean from the persistence context
          this.lazyLoadParentBean = persistenceContext.get(lazyLoadManyProperty.getBeanDescriptor().getBeanType(), lazyLoadParentId);
          this.lazyLoadParentId = lazyLoadParentId;
        }
        
        // add the loadedBean to the appropriate collection of lazyLoadParentBean
        lazyLoadManyProperty.addBeanToCollectionWithCreate(lazyLoadParentBean, loadedBean);
      }
    }
  }

  public void setLoadedManyBean(EntityBean manyValue) {
    this.loadedManyBean = manyValue;
  }

  /**
   * Return the last read bean.
   */
  public EntityBean getLoadedBean() {
    if (manyIncluded) {
      if (prevDetailCollection instanceof BeanCollection<?>) {
        ((BeanCollection<?>) prevDetailCollection).setModifyListening(manyProperty
            .getModifyListenMode());

      } else if (currentDetailCollection instanceof BeanCollection<?>) {
        ((BeanCollection<?>) currentDetailCollection).setModifyListening(manyProperty
            .getModifyListenMode());
      }
    }

    if (prevLoadedBean != null) {
      return prevLoadedBean;
    } else {
      return loadedBean;
    }
  }

  private boolean hasMoreRows() throws SQLException {
    synchronized (this) {
      if (cancelled) {
        return false;
      }
      return dataReader.next();
    }
  }

  /**
   * Read a row from the result set returning a bean.
   * <p>
   * If the query includes a many then the first object in the returned array is
   * the one/master and the second the many/detail.
   * </p>
   */
  private boolean readRow() throws SQLException {

    synchronized (this) {
      if (cancelled) {
        return false;
      }

      if (!dataReader.next()) {
        return false;
      }

      rowCount++;
      dataReader.resetColumnPosition();

      if (rowNumberIncluded) {
        // row_number() column used for limit features
        dataReader.incrementPos(1);
      }

      rootNode.load(this, null);

      return true;
    }
  }

  public long getQueryExecutionTimeMicros() {
    return executionTimeMicros;
  }

  public boolean readBean() throws SQLException {

    boolean result = readBeanInternal(true);

    updateExecutionStatistics();

    return result;
  }

  private boolean readBeanInternal(boolean inForeground) throws SQLException {

    if (loadedBeanCount >= maxRowsLimit) {
      collection.setHasMoreRows(hasMoreRows());
      return false;
    }

    if (inForeground && loadedBeanCount >= backgroundFetchAfter) {
      hasHitBackgroundFetchAfter = true;
      collection.setFinishedFetch(false);
      return false;
    }

    if (!manyIncluded) {
      // simple query... no details...
      return readRow();
    }

    if (noMoreRows) {
      return false;
    }

    if (rowCount == 0) {
      if (!readRow()) {
        // no rows at all...
        return false;
      } else {
        createNewDetailCollection();
      }
    }

    if (readIntoCurrentDetailCollection()) {
      createNewDetailCollection();
      // return prevLoadedBean
      return true;

    } else {
      // return loadedBean
      prevDetailCollection = null;
      prevLoadedBean = null;
      noMoreRows = true;
      return true;
    }
  }

  private boolean readIntoCurrentDetailCollection() throws SQLException {
    while (readRow()) {
      if (loadedBeanChanged) {
        loadedBeanChanged = false;
        return true;
      } else {
        addToCurrentDetailCollection();
      }
    }
    return false;
  }

  private BeanCollectionAdd currentDetailAdd;

  private void createNewDetailCollection() {
    prevDetailCollection = currentDetailCollection;
    if (queryMode.equals(Mode.LAZYLOAD_MANY)) {
      // just populate the current collection
      currentDetailCollection = manyPropertyEl.elGetValue(loadedBean);
    } else {
      // create a new collection to populate and assign to the bean
      currentDetailCollection = manyProperty.createEmpty(false);
      manyPropertyEl.elSetValue(loadedBean, currentDetailCollection, false, false);
    }

    if (filterMany != null) {
      // remember the for use with a refresh
      ((BeanCollection<?>) currentDetailCollection).setFilterMany(filterMany);
    }

    // the manyKey is always null for this case, just using default mapKey on
    // the property
    currentDetailAdd = manyProperty.getBeanCollectionAdd(currentDetailCollection, null);
    addToCurrentDetailCollection();
  }

  private void addToCurrentDetailCollection() {
    if (loadedManyBean != null) {
      currentDetailAdd.addBean(loadedManyBean);
    }
  }

  public BeanCollection<T> continueFetchingInBackground() throws SQLException {
    readTheRows(false);
    collection.setFinishedFetch(true);
    return collection;
  }

  public BeanCollection<T> readCollection() throws SQLException {

    readTheRows(true);

    updateExecutionStatistics();

    return collection;
  }

  protected void updateExecutionStatistics() {
    try {
      long exeNano = System.nanoTime() - startNano;
      executionTimeMicros = TimeUnit.NANOSECONDS.toMicros(exeNano);

      if (autoFetchProfiling) {
        autoFetchManager
            .collectQueryInfo(objectGraphNode, loadedBeanCount, executionTimeMicros);
      }
      queryPlan.executionTime(loadedBeanCount, executionTimeMicros, objectGraphNode);

    } catch (Exception e) {
      logger.error(null, e);
    }
  }

  public QueryIterator<T> readIterate(int bufferSize, OrmQueryRequest<T> request) {

    if (bufferSize > 0) {
      return new CQueryIteratorWithBuffer<T>(this, request, bufferSize);

    } else {
      return new CQueryIteratorSimple<T>(this, request);
    }
  }

  @SuppressWarnings("unchecked")
  private void readTheRows(boolean inForeground) throws SQLException {
    while (hasNextBean(inForeground)) {
      if (queryListener != null) {
        queryListener.process((T)getLoadedBean());

      } else {
        // add to the list/set/map
        help.add(collection, getLoadedBean());
      }
    }
  }

  protected boolean hasNextBean(boolean inForeground) throws SQLException {
    
    if (!readBeanInternal(inForeground)) {
      return false;

    } else {
      loadedBeanCount++;
      return true;
    }
  }

  public String getLoadedRowDetail() {
    if (!manyIncluded) {
      return String.valueOf(rowCount);
    } else {
      return loadedBeanCount + ":" + rowCount;
    }
  }

  public void register(String path, EntityBeanIntercept ebi) {

    path = getPath(path);
    request.getGraphContext().register(path, ebi);
  }

  public void register(String path, BeanCollection<?> bc) {

    path = getPath(path);
    request.getGraphContext().register(path, bc);
  }

  public boolean useBackgroundToContinueFetch() {
    return hasHitBackgroundFetchAfter;
  }

  /**
   * Return the query name.
   */
  public String getName() {
    return query.getName();
  }

  /**
   * Return true if this is a raw sql query as opposed to Ebean generated sql.
   */
  public boolean isRawSql() {
    return rawSql;
  }

  /**
   * Return the where predicate for display in the transaction log.
   */
  public String getLogWhereSql() {
    return logWhereSql;
  }

  /**
   * Return the property that is associated with the many. There can only be one
   * per SqlSelect. This can be null.
   */
  public BeanPropertyAssocMany<?> getManyProperty() {
    return manyProperty;
  }

  /**
   * Get the summary of the sql.
   */
  public String getSummary() {
    return sqlTree.getSummary();
  }

  /**
   * Return the SqlSelectChain. This is the flattened structure that represents
   * this query.
   */
  public SqlTree getSqlTree() {
    return sqlTree;
  }

  public String getBindLog() {
    return bindLog;
  }

  public SpiTransaction getTransaction() {
    return request.getTransaction();
  }

  public String getBeanType() {
    return desc.getFullName();
  }

  /**
   * Return the short bean name.
   */
  public String getBeanName() {
    return desc.getName();
  }

  /**
   * Return the generated sql.
   */
  public String getGeneratedSql() {
    return sql;
  }

  /**
   * Create a PersistenceException including interesting information like the
   * bindLog and sql used.
   */
  public PersistenceException createPersistenceException(SQLException e) {

    return createPersistenceException(e, getTransaction(), bindLog, sql);
  }

  /**
   * Create a PersistenceException including interesting information like the
   * bindLog and sql used.
   */
  public static PersistenceException createPersistenceException(SQLException e, SpiTransaction t,
      String bindLog, String sql) {

    if (t.isLogSummary()) {
      // log the error to the transaction log
      String errMsg = StringHelper.replaceStringMulti(e.getMessage(), new String[] { "\r", "\n" },
          "\\n ");
      String msg = "ERROR executing query:   bindLog[" + bindLog + "] error[" + errMsg + "]";
      t.logSummary(msg);
    }

    // ensure 'rollback' is logged if queryOnly transaction
    t.getConnection();

    // build a decent error message for the exception
    String m = Message.msg("fetch.sqlerror", e.getMessage(), bindLog, sql);
    return new PersistenceException(m, e);
  }

  /**
   * Should we create profileNodes for beans created in this query.
   * <p>
   * This is true for all queries except lazy load bean queries.
   * </p>
   */
  public boolean isAutoFetchProfiling() {
    // need query.isProfiling() because we just take the data
    // from the lazy loaded or refreshed beans and put it into the already
    // existing beans which are already collecting usage information
    return autoFetchProfiling && query.isUsageProfiling();
  }

  private String getPath(String propertyName) {

    if (currentPrefix == null) {
      return propertyName;
    } else if (propertyName == null) {
      return currentPrefix;
    }

    String path = currentPathMap.get(propertyName);
    if (path != null) {
      return path;
    } else {
      return currentPrefix + "." + propertyName;
    }
  }

  public void profileBean(EntityBeanIntercept ebi, String prefix) {

    ObjectGraphNode node = request.getGraphContext().getObjectGraphNode(prefix);

    ebi.setNodeUsageCollector(new NodeUsageCollector(node, autoFetchManagerRef));
  }

  public void setCurrentPrefix(String currentPrefix, Map<String, String> currentPathMap) {
    this.currentPrefix = currentPrefix;
    this.currentPathMap = currentPathMap;
  }

}
<|MERGE_RESOLUTION|>--- conflicted
+++ resolved
@@ -1,886 +1,878 @@
-package com.avaje.ebeaninternal.server.query;
-
-import java.lang.ref.WeakReference;
-import java.sql.Connection;
-import java.sql.PreparedStatement;
-import java.sql.ResultSet;
-import java.sql.SQLException;
-import java.util.Map;
-import java.util.concurrent.TimeUnit;
-
-import javax.persistence.PersistenceException;
-
-import org.slf4j.Logger;
-import org.slf4j.LoggerFactory;
-
-import com.avaje.ebean.QueryIterator;
-import com.avaje.ebean.QueryListener;
-import com.avaje.ebean.bean.BeanCollection;
-import com.avaje.ebean.bean.BeanCollectionAdd;
-import com.avaje.ebean.bean.EntityBean;
-import com.avaje.ebean.bean.EntityBeanIntercept;
-import com.avaje.ebean.bean.NodeUsageCollector;
-import com.avaje.ebean.bean.NodeUsageListener;
-import com.avaje.ebean.bean.ObjectGraphNode;
-import com.avaje.ebean.bean.PersistenceContext;
-import com.avaje.ebeaninternal.api.LoadContext;
-import com.avaje.ebeaninternal.api.SpiEbeanServer;
-import com.avaje.ebeaninternal.api.SpiExpressionList;
-import com.avaje.ebeaninternal.api.SpiQuery;
-import com.avaje.ebeaninternal.api.SpiQuery.Mode;
-import com.avaje.ebeaninternal.api.SpiTransaction;
-import com.avaje.ebeaninternal.server.autofetch.AutoFetchManager;
-import com.avaje.ebeaninternal.server.core.Message;
-import com.avaje.ebeaninternal.server.core.OrmQueryRequest;
-import com.avaje.ebeaninternal.server.core.SpiOrmQueryRequest;
-import com.avaje.ebeaninternal.server.deploy.BeanCollectionHelp;
-import com.avaje.ebeaninternal.server.deploy.BeanCollectionHelpFactory;
-import com.avaje.ebeaninternal.server.deploy.BeanDescriptor;
-import com.avaje.ebeaninternal.server.deploy.BeanPropertyAssocMany;
-import com.avaje.ebeaninternal.server.deploy.DbReadContext;
-import com.avaje.ebeaninternal.server.el.ElPropertyValue;
-import com.avaje.ebeaninternal.server.lib.util.StringHelper;
-import com.avaje.ebeaninternal.server.querydefn.OrmQueryProperties;
-import com.avaje.ebeaninternal.server.transaction.DefaultPersistenceContext;
-import com.avaje.ebeaninternal.server.type.DataBind;
-import com.avaje.ebeaninternal.server.type.DataReader;
-
-/**
- * An object that represents a SqlSelect statement.
- * <p>
- * The SqlSelect is based on a tree (Object Graph). The tree is traversed to see
- * what parts are included in the tree according to the value of
- * find.getInclude();
- * </p>
- * <p>
- * The tree structure is flattened into a SqlSelectChain. The SqlSelectChain is
- * the key object used in reading the flat resultSet back into Objects.
- * </p>
- */
-public class CQuery<T> implements DbReadContext, CancelableQuery {
-
-  private static final Logger logger = LoggerFactory.getLogger(CQuery.class);
-
-  private static final int GLOBAL_ROW_LIMIT = 1000000;
-
-  /**
-   * The resultSet rows read.
-   */
-  private int rowCount;
-
-  /**
-   * The number of master EntityBeans loaded.
-   */
-  private int loadedBeanCount;
-
-  /**
-   * Flag set when no more rows are in the resultSet.
-   */
-  private boolean noMoreRows;
-  /**
-   * Id of loaded 'master' bean.
-   */
-  private Object loadedBeanId;
-  /**
-   * Flag set when 'master' bean changed.
-   */
-<<<<<<< HEAD
+package com.avaje.ebeaninternal.server.query;
+
+import java.lang.ref.WeakReference;
+import java.sql.Connection;
+import java.sql.PreparedStatement;
+import java.sql.ResultSet;
+import java.sql.SQLException;
+import java.util.Map;
+import java.util.concurrent.TimeUnit;
+
+import javax.persistence.PersistenceException;
+
+import org.slf4j.Logger;
+import org.slf4j.LoggerFactory;
+import com.avaje.ebean.QueryIterator;
+import com.avaje.ebean.QueryListener;
+import com.avaje.ebean.bean.BeanCollection;
+import com.avaje.ebean.bean.BeanCollectionAdd;
+import com.avaje.ebean.bean.EntityBean;
+import com.avaje.ebean.bean.EntityBeanIntercept;
+import com.avaje.ebean.bean.NodeUsageCollector;
+import com.avaje.ebean.bean.NodeUsageListener;
+import com.avaje.ebean.bean.ObjectGraphNode;
+import com.avaje.ebean.bean.PersistenceContext;
+import com.avaje.ebeaninternal.api.LoadContext;
+import com.avaje.ebeaninternal.api.SpiEbeanServer;
+import com.avaje.ebeaninternal.api.SpiExpressionList;
+import com.avaje.ebeaninternal.api.SpiQuery;
+import com.avaje.ebeaninternal.api.SpiQuery.Mode;
+import com.avaje.ebeaninternal.api.SpiTransaction;
+import com.avaje.ebeaninternal.server.autofetch.AutoFetchManager;
+import com.avaje.ebeaninternal.server.core.Message;
+import com.avaje.ebeaninternal.server.core.OrmQueryRequest;
+import com.avaje.ebeaninternal.server.core.SpiOrmQueryRequest;
+import com.avaje.ebeaninternal.server.deploy.BeanCollectionHelp;
+import com.avaje.ebeaninternal.server.deploy.BeanCollectionHelpFactory;
+import com.avaje.ebeaninternal.server.deploy.BeanDescriptor;
+import com.avaje.ebeaninternal.server.deploy.BeanPropertyAssocMany;
+import com.avaje.ebeaninternal.server.deploy.DbReadContext;
+import com.avaje.ebeaninternal.server.el.ElPropertyValue;
+import com.avaje.ebeaninternal.server.lib.util.StringHelper;
+import com.avaje.ebeaninternal.server.querydefn.OrmQueryProperties;
+import com.avaje.ebeaninternal.server.transaction.DefaultPersistenceContext;
+import com.avaje.ebeaninternal.server.type.DataBind;
+import com.avaje.ebeaninternal.server.type.DataReader;
+
+/**
+ * An object that represents a SqlSelect statement.
+ * <p>
+ * The SqlSelect is based on a tree (Object Graph). The tree is traversed to see
+ * what parts are included in the tree according to the value of
+ * find.getInclude();
+ * </p>
+ * <p>
+ * The tree structure is flattened into a SqlSelectChain. The SqlSelectChain is
+ * the key object used in reading the flat resultSet back into Objects.
+ * </p>
+ */
+public class CQuery<T> implements DbReadContext, CancelableQuery {
+
+  private static final Logger logger = LoggerFactory.getLogger(CQuery.class);
+
+  private static final int GLOBAL_ROW_LIMIT = 1000000;
+
+  /**
+   * The resultSet rows read.
+   */
+  private int rowCount;
+
+  /**
+   * The number of master EntityBeans loaded.
+   */
+  private int loadedBeanCount;
+
+  /**
+   * Flag set when no more rows are in the resultSet.
+   */
+  private boolean noMoreRows;
+  /**
+   * Id of loaded 'master' bean.
+   */
+  private Object loadedBeanId;
+  /**
+   * Flag set when 'master' bean changed.
+   */
   private boolean loadedBeanChanged;
-=======
-  boolean loadedBeanChanged;
-  
->>>>>>> a3c8ed88
-  /**
-   * The 'master' bean just loaded.
-   */
-  private EntityBean loadedBean;
-
-  private final BeanPropertyAssocMany<?> lazyLoadManyProperty;
-
-  private Object lazyLoadParentId;
-  
-  private Object lazyLoadParentBean;
-    
-  /**
-   * Holds the previous loaded bean.
-   */
-  private EntityBean prevLoadedBean;
-
-  /**
-   * The detail bean just loaded.
-   */
-  private EntityBean loadedManyBean;
-
-  /**
-   * The previous 'detail' collection remembered so that for manyToMany we can
-   * turn on the modify listening.
-   */
-  private Object prevDetailCollection;
-
-  /**
-   * The current 'detail' collection being populated.
-   */
-  private Object currentDetailCollection;
-
-  /**
-   * The 'master' collection being populated.
-   */
-  private final BeanCollection<T> collection;
-  /**
-   * The help for the 'master' collection.
-   */
-  private final BeanCollectionHelp<T> help;
-
-  /**
-   * The overall find request wrapper object.
-   */
-  private final OrmQueryRequest<T> request;
-
-  private final BeanDescriptor<T> desc;
-
-  private final SpiQuery<T> query;
-
-  private final QueryListener<T> queryListener;
-
-  private Map<String, String> currentPathMap;
-
-  private String currentPrefix;
-
-  /**
-   * Flag set true when reading 'master' and 'detail' beans.
-   */
-  private final boolean manyIncluded;
-
-  /**
-   * Where clause predicates.
-   */
-  private final CQueryPredicates predicates;
-
-  /**
-   * Object handling the SELECT generation and reading.
-   */
-  private final SqlTree sqlTree;
-
-  private final boolean rawSql;
-
-  /**
-   * The final sql that is generated.
-   */
-  private final String sql;
-
-  /**
-   * Where clause to show in logs when using an existing query plan.
-   */
-  private final String logWhereSql;
-
-  /**
-   * Set to true if the row number column is included in the sql.
-   */
-  private final boolean rowNumberIncluded;
-
-  /**
-   * Tree that knows how to build the master and detail beans from the
-   * resultSet.
-   */
-  private final SqlTreeNode rootNode;
-
-  /**
-   * For master detail query.
-   */
-  private final BeanPropertyAssocMany<?> manyProperty;
-
-  /**
-   * The many property Expression language object.
-   */
-  private final ElPropertyValue manyPropertyEl;
-
-  private final int backgroundFetchAfter;
-
-  private final int maxRowsLimit;
-
-  /**
-   * Flag set when backgroundFetchAfter limit is hit.
-   */
-  private boolean hasHitBackgroundFetchAfter;
-
-  private final PersistenceContext persistenceContext;
-
-  private DataReader dataReader;
-
-  /**
-   * The statement used to create the resultSet.
-   */
-  private PreparedStatement pstmt;
-
-  private boolean cancelled;
-
-  private String bindLog;
-
-  private final CQueryPlan queryPlan;
-
-  private final Mode queryMode;
-
-  private final boolean autoFetchProfiling;
-
-  private final ObjectGraphNode objectGraphNode;
-
-  private final AutoFetchManager autoFetchManager;
-  
-  private final WeakReference<NodeUsageListener> autoFetchManagerRef;
-
-  private final Boolean readOnly;
-
-  private final SpiExpressionList<?> filterMany;
-
-  private long startNano;
-
-  private long executionTimeMicros;
-
-  /**
-   * Create the Sql select based on the request.
-   */
-  @SuppressWarnings("unchecked")
-  public CQuery(OrmQueryRequest<T> request, CQueryPredicates predicates, CQueryPlan queryPlan) {
-    this.request = request;
-    this.queryPlan = queryPlan;
-    this.query = request.getQuery();
-    this.queryMode = query.getMode();
-    this.lazyLoadManyProperty = query.getLazyLoadForParentsProperty();
-
-    this.readOnly = request.isReadOnly();
-
-    this.autoFetchManager = query.getAutoFetchManager();
-    this.autoFetchProfiling = autoFetchManager != null;
-    this.objectGraphNode = query.getParentNode();
-    this.autoFetchManagerRef = autoFetchProfiling ? new WeakReference<NodeUsageListener>(
-        autoFetchManager) : null;
-
-    // set the generated sql back to the query
-    // so its available to the user...
-    query.setGeneratedSql(queryPlan.getSql());
-
-    this.sqlTree = queryPlan.getSqlTree();
-    this.rootNode = sqlTree.getRootNode();
-
-    this.manyProperty = sqlTree.getManyProperty();
-    this.manyPropertyEl = sqlTree.getManyPropertyEl();
-    this.manyIncluded = sqlTree.isManyIncluded();
-    if (manyIncluded) {
-      // get filter to put on the collection for reuse with refresh
-      String manyPropertyName = sqlTree.getManyPropertyName();
-      OrmQueryProperties chunk = query.getDetail().getChunk(manyPropertyName, false);
-      this.filterMany = chunk.getFilterMany();
-    } else {
-      this.filterMany = null;
-    }
-
-    this.sql = queryPlan.getSql();
-    this.rawSql = queryPlan.isRawSql();
-    this.rowNumberIncluded = queryPlan.isRowNumberIncluded();
-    this.logWhereSql = queryPlan.getLogWhereSql();
-    this.desc = request.getBeanDescriptor();
-    this.predicates = predicates;
-
-    this.queryListener = query.getListener();
-    if (queryListener == null) {
-      // normal, use the one from the transaction
-      this.persistenceContext = request.getPersistenceContext();
-    } else {
-      // 'Row Level Transaction Context'...
-      // local transaction context that will be reset
-      // after each 'master' bean is sent to the listener
-      this.persistenceContext = new DefaultPersistenceContext();
-    }
-
-    this.maxRowsLimit = query.getMaxRows() > 0 ? query.getMaxRows() : GLOBAL_ROW_LIMIT;
-    this.backgroundFetchAfter = query.getBackgroundFetchAfter() > 0 ? query
-        .getBackgroundFetchAfter() : Integer.MAX_VALUE;
-
-    this.help = createHelp(request);
-    this.collection = (BeanCollection<T>) (help != null ? help.createEmpty(false) : null);
-  }
-
-  private BeanCollectionHelp<T> createHelp(OrmQueryRequest<T> request) {
-    if (request.isFindById()) {
-      return null;
-    } else {
-      SpiQuery.Type manyType = request.getQuery().getType();
-      if (manyType == null) {
-        // subQuery compiled for InQueryExpression
-        return null;
-      }
-      return BeanCollectionHelpFactory.create(request);
-    }
-  }
-
-  public Boolean isReadOnly() {
-    return readOnly;
-  }
-
-  public void propagateState(Object e) {
-    if (Boolean.TRUE.equals(readOnly)) {
-      if (e instanceof EntityBean) {
-        ((EntityBean) e)._ebean_getIntercept().setReadOnly(true);
-      }
-    }
-  }
-
-  public DataReader getDataReader() {
-    return dataReader;
-  }
-
-  public Mode getQueryMode() {
-    return queryMode;
-  }
-
-  public CQueryPredicates getPredicates() {
-    return predicates;
-  }
-
-  public LoadContext getGraphContext() {
-    return request.getGraphContext();
-  }
-
-  public SpiOrmQueryRequest<?> getQueryRequest() {
-    return request;
-  }
-
-  public void cancel() {
-    synchronized (this) {
-      this.cancelled = true;
-      if (pstmt != null) {
-        try {
-          pstmt.cancel();
-        } catch (SQLException e) {
-          String msg = "Error cancelling query";
-          throw new PersistenceException(msg, e);
-        }
-      }
-    }
-  }
-
-  /**
-   * Prepare bind and execute query with Forward only hints.
-   */
-  public boolean prepareBindExecuteQueryForwardOnly(boolean dbPlatformForwardOnlyHint) throws SQLException {
-    return prepareBindExecuteQueryWithOption(dbPlatformForwardOnlyHint);
-  }
-
-  /**
-   * Prepare bind and execute the query normally.
-   */
-  public boolean prepareBindExecuteQuery() throws SQLException {
-    return prepareBindExecuteQueryWithOption(false);
-  }
-
-  private boolean prepareBindExecuteQueryWithOption(boolean forwardOnlyHint) throws SQLException {
-
-    synchronized (this) {
-      if (cancelled || query.isCancelled()) {
-        // cancelled before we started
-        cancelled = true;
-        return false;
-      }
-
-      startNano = System.nanoTime();
-
-      // prepare
-      SpiTransaction t = request.getTransaction();
-      Connection conn = t.getInternalConnection();
-            
-      if (forwardOnlyHint) {
-        // Use forward only hints for large resultset processing (Issue 56, MySql specific)
-        pstmt = conn.prepareStatement(sql, ResultSet.TYPE_FORWARD_ONLY, ResultSet.CONCUR_READ_ONLY);
-      } else {
-        pstmt = conn.prepareStatement(sql);        
-      }
-
-      if (query.getTimeout() > 0) {
-        pstmt.setQueryTimeout(query.getTimeout());
-      }
-      if (query.getBufferFetchSizeHint() > 0) {
-        pstmt.setFetchSize(query.getBufferFetchSizeHint());
-      }
-
-      DataBind dataBind = new DataBind(pstmt);
-
-      // bind keys for encrypted properties
-      queryPlan.bindEncryptedProperties(dataBind);
-
-      bindLog = predicates.bind(dataBind);
-
-      // executeQuery
-      ResultSet rset = pstmt.executeQuery();
-      dataReader = queryPlan.createDataReader(rset);
-
-      return true;
-    }
-  }
-
-  /**
-   * Close the resources.
-   * <p>
-   * The jdbc resultSet and statement need to be closed. Its important that this
-   * method is called.
-   * </p>
-   */
-  public void close() {
-    try {
-      if (dataReader != null) {
-        dataReader.close();
-        dataReader = null;
-      }
-    } catch (SQLException e) {
-      logger.error(null, e);
-    }
-    try {
-      if (pstmt != null) {
-        pstmt.close();
-        pstmt = null;
-      }
-    } catch (SQLException e) {
-      logger.error(null, e);
-    }
-  }
-
-  /**
-   * Return the persistence context.
-   */
-  public PersistenceContext getPersistenceContext() {
-    return persistenceContext;
-  }
-
-<<<<<<< HEAD
-  public void setLoadedBean(Object bean, Object id, Object lazyLoadParentId) {
-=======
-  public void setLoadedBean(EntityBean bean, Object id) {
->>>>>>> a3c8ed88
-    if (id != null && id.equals(loadedBeanId)) {
-      // master/detail loading with master bean
-      // unchanged. NB Using id to avoid any issue
-      // with equals not being implemented
-
-    } else {
-      if (manyIncluded) {
-        if (rowCount > 1) {
-          loadedBeanChanged = true;
-        }
-        this.prevLoadedBean = loadedBean;
-        this.loadedBeanId = id;
-      }
-     
-      this.loadedBean = bean;
-      
-      if (lazyLoadParentId != null) {
-        if (!lazyLoadParentId.equals(this.lazyLoadParentId)) {
-          // get the appropriate parent bean from the persistence context
-          this.lazyLoadParentBean = persistenceContext.get(lazyLoadManyProperty.getBeanDescriptor().getBeanType(), lazyLoadParentId);
-          this.lazyLoadParentId = lazyLoadParentId;
-        }
-        
-        // add the loadedBean to the appropriate collection of lazyLoadParentBean
-        lazyLoadManyProperty.addBeanToCollectionWithCreate(lazyLoadParentBean, loadedBean);
-      }
-    }
-  }
-
-  public void setLoadedManyBean(EntityBean manyValue) {
-    this.loadedManyBean = manyValue;
-  }
-
-  /**
-   * Return the last read bean.
-   */
-  public EntityBean getLoadedBean() {
-    if (manyIncluded) {
-      if (prevDetailCollection instanceof BeanCollection<?>) {
-        ((BeanCollection<?>) prevDetailCollection).setModifyListening(manyProperty
-            .getModifyListenMode());
-
-      } else if (currentDetailCollection instanceof BeanCollection<?>) {
-        ((BeanCollection<?>) currentDetailCollection).setModifyListening(manyProperty
-            .getModifyListenMode());
-      }
-    }
-
-    if (prevLoadedBean != null) {
-      return prevLoadedBean;
-    } else {
-      return loadedBean;
-    }
-  }
-
-  private boolean hasMoreRows() throws SQLException {
-    synchronized (this) {
-      if (cancelled) {
-        return false;
-      }
-      return dataReader.next();
-    }
-  }
-
-  /**
-   * Read a row from the result set returning a bean.
-   * <p>
-   * If the query includes a many then the first object in the returned array is
-   * the one/master and the second the many/detail.
-   * </p>
-   */
-  private boolean readRow() throws SQLException {
-
-    synchronized (this) {
-      if (cancelled) {
-        return false;
-      }
-
-      if (!dataReader.next()) {
-        return false;
-      }
-
-      rowCount++;
-      dataReader.resetColumnPosition();
-
-      if (rowNumberIncluded) {
-        // row_number() column used for limit features
-        dataReader.incrementPos(1);
-      }
-
-      rootNode.load(this, null);
-
-      return true;
-    }
-  }
-
-  public long getQueryExecutionTimeMicros() {
-    return executionTimeMicros;
-  }
-
-  public boolean readBean() throws SQLException {
-
-    boolean result = readBeanInternal(true);
-
-    updateExecutionStatistics();
-
-    return result;
-  }
-
-  private boolean readBeanInternal(boolean inForeground) throws SQLException {
-
-    if (loadedBeanCount >= maxRowsLimit) {
-      collection.setHasMoreRows(hasMoreRows());
-      return false;
-    }
-
-    if (inForeground && loadedBeanCount >= backgroundFetchAfter) {
-      hasHitBackgroundFetchAfter = true;
-      collection.setFinishedFetch(false);
-      return false;
-    }
-
-    if (!manyIncluded) {
-      // simple query... no details...
-      return readRow();
-    }
-
-    if (noMoreRows) {
-      return false;
-    }
-
-    if (rowCount == 0) {
-      if (!readRow()) {
-        // no rows at all...
-        return false;
-      } else {
-        createNewDetailCollection();
-      }
-    }
-
-    if (readIntoCurrentDetailCollection()) {
-      createNewDetailCollection();
-      // return prevLoadedBean
-      return true;
-
-    } else {
-      // return loadedBean
-      prevDetailCollection = null;
-      prevLoadedBean = null;
-      noMoreRows = true;
-      return true;
-    }
-  }
-
-  private boolean readIntoCurrentDetailCollection() throws SQLException {
-    while (readRow()) {
-      if (loadedBeanChanged) {
-        loadedBeanChanged = false;
-        return true;
-      } else {
-        addToCurrentDetailCollection();
-      }
-    }
-    return false;
-  }
-
-  private BeanCollectionAdd currentDetailAdd;
-
-  private void createNewDetailCollection() {
-    prevDetailCollection = currentDetailCollection;
-    if (queryMode.equals(Mode.LAZYLOAD_MANY)) {
-      // just populate the current collection
-      currentDetailCollection = manyPropertyEl.elGetValue(loadedBean);
-    } else {
-      // create a new collection to populate and assign to the bean
-      currentDetailCollection = manyProperty.createEmpty(false);
-      manyPropertyEl.elSetValue(loadedBean, currentDetailCollection, false, false);
-    }
-
-    if (filterMany != null) {
-      // remember the for use with a refresh
-      ((BeanCollection<?>) currentDetailCollection).setFilterMany(filterMany);
-    }
-
-    // the manyKey is always null for this case, just using default mapKey on
-    // the property
-    currentDetailAdd = manyProperty.getBeanCollectionAdd(currentDetailCollection, null);
-    addToCurrentDetailCollection();
-  }
-
-  private void addToCurrentDetailCollection() {
-    if (loadedManyBean != null) {
-      currentDetailAdd.addBean(loadedManyBean);
-    }
-  }
-
-  public BeanCollection<T> continueFetchingInBackground() throws SQLException {
-    readTheRows(false);
-    collection.setFinishedFetch(true);
-    return collection;
-  }
-
-  public BeanCollection<T> readCollection() throws SQLException {
-
-    readTheRows(true);
-
-    updateExecutionStatistics();
-
-    return collection;
-  }
-
-  protected void updateExecutionStatistics() {
-    try {
-      long exeNano = System.nanoTime() - startNano;
-      executionTimeMicros = TimeUnit.NANOSECONDS.toMicros(exeNano);
-
-      if (autoFetchProfiling) {
-        autoFetchManager
-            .collectQueryInfo(objectGraphNode, loadedBeanCount, executionTimeMicros);
-      }
-      queryPlan.executionTime(loadedBeanCount, executionTimeMicros, objectGraphNode);
-
-    } catch (Exception e) {
-      logger.error(null, e);
-    }
-  }
-
-  public QueryIterator<T> readIterate(int bufferSize, OrmQueryRequest<T> request) {
-
-    if (bufferSize > 0) {
-      return new CQueryIteratorWithBuffer<T>(this, request, bufferSize);
-
-    } else {
-      return new CQueryIteratorSimple<T>(this, request);
-    }
-  }
-
-  @SuppressWarnings("unchecked")
-  private void readTheRows(boolean inForeground) throws SQLException {
-    while (hasNextBean(inForeground)) {
-      if (queryListener != null) {
-        queryListener.process((T)getLoadedBean());
-
-      } else {
-        // add to the list/set/map
-        help.add(collection, getLoadedBean());
-      }
-    }
-  }
-
-  protected boolean hasNextBean(boolean inForeground) throws SQLException {
-    
-    if (!readBeanInternal(inForeground)) {
-      return false;
-
-    } else {
-      loadedBeanCount++;
-      return true;
-    }
-  }
-
-  public String getLoadedRowDetail() {
-    if (!manyIncluded) {
-      return String.valueOf(rowCount);
-    } else {
-      return loadedBeanCount + ":" + rowCount;
-    }
-  }
-
-  public void register(String path, EntityBeanIntercept ebi) {
-
-    path = getPath(path);
-    request.getGraphContext().register(path, ebi);
-  }
-
-  public void register(String path, BeanCollection<?> bc) {
-
-    path = getPath(path);
-    request.getGraphContext().register(path, bc);
-  }
-
-  public boolean useBackgroundToContinueFetch() {
-    return hasHitBackgroundFetchAfter;
-  }
-
-  /**
-   * Return the query name.
-   */
-  public String getName() {
-    return query.getName();
-  }
-
-  /**
-   * Return true if this is a raw sql query as opposed to Ebean generated sql.
-   */
-  public boolean isRawSql() {
-    return rawSql;
-  }
-
-  /**
-   * Return the where predicate for display in the transaction log.
-   */
-  public String getLogWhereSql() {
-    return logWhereSql;
-  }
-
-  /**
-   * Return the property that is associated with the many. There can only be one
-   * per SqlSelect. This can be null.
-   */
-  public BeanPropertyAssocMany<?> getManyProperty() {
-    return manyProperty;
-  }
-
-  /**
-   * Get the summary of the sql.
-   */
-  public String getSummary() {
-    return sqlTree.getSummary();
-  }
-
-  /**
-   * Return the SqlSelectChain. This is the flattened structure that represents
-   * this query.
-   */
-  public SqlTree getSqlTree() {
-    return sqlTree;
-  }
-
-  public String getBindLog() {
-    return bindLog;
-  }
-
-  public SpiTransaction getTransaction() {
-    return request.getTransaction();
-  }
-
-  public String getBeanType() {
-    return desc.getFullName();
-  }
-
-  /**
-   * Return the short bean name.
-   */
-  public String getBeanName() {
-    return desc.getName();
-  }
-
-  /**
-   * Return the generated sql.
-   */
-  public String getGeneratedSql() {
-    return sql;
-  }
-
-  /**
-   * Create a PersistenceException including interesting information like the
-   * bindLog and sql used.
-   */
-  public PersistenceException createPersistenceException(SQLException e) {
-
-    return createPersistenceException(e, getTransaction(), bindLog, sql);
-  }
-
-  /**
-   * Create a PersistenceException including interesting information like the
-   * bindLog and sql used.
-   */
-  public static PersistenceException createPersistenceException(SQLException e, SpiTransaction t,
-      String bindLog, String sql) {
-
-    if (t.isLogSummary()) {
-      // log the error to the transaction log
-      String errMsg = StringHelper.replaceStringMulti(e.getMessage(), new String[] { "\r", "\n" },
-          "\\n ");
-      String msg = "ERROR executing query:   bindLog[" + bindLog + "] error[" + errMsg + "]";
-      t.logSummary(msg);
-    }
-
-    // ensure 'rollback' is logged if queryOnly transaction
-    t.getConnection();
-
-    // build a decent error message for the exception
-    String m = Message.msg("fetch.sqlerror", e.getMessage(), bindLog, sql);
-    return new PersistenceException(m, e);
-  }
-
-  /**
-   * Should we create profileNodes for beans created in this query.
-   * <p>
-   * This is true for all queries except lazy load bean queries.
-   * </p>
-   */
-  public boolean isAutoFetchProfiling() {
-    // need query.isProfiling() because we just take the data
-    // from the lazy loaded or refreshed beans and put it into the already
-    // existing beans which are already collecting usage information
-    return autoFetchProfiling && query.isUsageProfiling();
-  }
-
-  private String getPath(String propertyName) {
-
-    if (currentPrefix == null) {
-      return propertyName;
-    } else if (propertyName == null) {
-      return currentPrefix;
-    }
-
-    String path = currentPathMap.get(propertyName);
-    if (path != null) {
-      return path;
-    } else {
-      return currentPrefix + "." + propertyName;
-    }
-  }
-
-  public void profileBean(EntityBeanIntercept ebi, String prefix) {
-
-    ObjectGraphNode node = request.getGraphContext().getObjectGraphNode(prefix);
-
-    ebi.setNodeUsageCollector(new NodeUsageCollector(node, autoFetchManagerRef));
-  }
-
-  public void setCurrentPrefix(String currentPrefix, Map<String, String> currentPathMap) {
-    this.currentPrefix = currentPrefix;
-    this.currentPathMap = currentPathMap;
-  }
-
-}
+
+  /**
+   * The 'master' bean just loaded.
+   */
+  private EntityBean loadedBean;
+
+  private final BeanPropertyAssocMany<?> lazyLoadManyProperty;
+
+  private Object lazyLoadParentId;
+  
+  private Object lazyLoadParentBean;
+    
+  /**
+   * Holds the previous loaded bean.
+   */
+  private EntityBean prevLoadedBean;
+
+  /**
+   * The detail bean just loaded.
+   */
+  private EntityBean loadedManyBean;
+
+  /**
+   * The previous 'detail' collection remembered so that for manyToMany we can
+   * turn on the modify listening.
+   */
+  private Object prevDetailCollection;
+
+  /**
+   * The current 'detail' collection being populated.
+   */
+  private Object currentDetailCollection;
+
+  /**
+   * The 'master' collection being populated.
+   */
+  private final BeanCollection<T> collection;
+  /**
+   * The help for the 'master' collection.
+   */
+  private final BeanCollectionHelp<T> help;
+
+  /**
+   * The overall find request wrapper object.
+   */
+  private final OrmQueryRequest<T> request;
+
+  private final BeanDescriptor<T> desc;
+
+  private final SpiQuery<T> query;
+
+  private final QueryListener<T> queryListener;
+
+  private Map<String, String> currentPathMap;
+
+  private String currentPrefix;
+
+  /**
+   * Flag set true when reading 'master' and 'detail' beans.
+   */
+  private final boolean manyIncluded;
+
+  /**
+   * Where clause predicates.
+   */
+  private final CQueryPredicates predicates;
+
+  /**
+   * Object handling the SELECT generation and reading.
+   */
+  private final SqlTree sqlTree;
+
+  private final boolean rawSql;
+
+  /**
+   * The final sql that is generated.
+   */
+  private final String sql;
+
+  /**
+   * Where clause to show in logs when using an existing query plan.
+   */
+  private final String logWhereSql;
+
+  /**
+   * Set to true if the row number column is included in the sql.
+   */
+  private final boolean rowNumberIncluded;
+
+  /**
+   * Tree that knows how to build the master and detail beans from the
+   * resultSet.
+   */
+  private final SqlTreeNode rootNode;
+
+  /**
+   * For master detail query.
+   */
+  private final BeanPropertyAssocMany<?> manyProperty;
+
+  /**
+   * The many property Expression language object.
+   */
+  private final ElPropertyValue manyPropertyEl;
+
+  private final int backgroundFetchAfter;
+
+  private final int maxRowsLimit;
+
+  /**
+   * Flag set when backgroundFetchAfter limit is hit.
+   */
+  private boolean hasHitBackgroundFetchAfter;
+
+  private final PersistenceContext persistenceContext;
+
+  private DataReader dataReader;
+
+  /**
+   * The statement used to create the resultSet.
+   */
+  private PreparedStatement pstmt;
+
+  private boolean cancelled;
+
+  private String bindLog;
+
+  private final CQueryPlan queryPlan;
+
+
+  private final Mode queryMode;
+
+  private final boolean autoFetchProfiling;
+
+  private final ObjectGraphNode objectGraphNode;
+
+  private final AutoFetchManager autoFetchManager;
+  
+  private final WeakReference<NodeUsageListener> autoFetchManagerRef;
+
+
+  private final Boolean readOnly;
+
+  private final SpiExpressionList<?> filterMany;
+
+  private long startNano;
+
+  private long executionTimeMicros;
+  /**
+   * Create the Sql select based on the request.
+   */
+  @SuppressWarnings("unchecked")
+  public CQuery(OrmQueryRequest<T> request, CQueryPredicates predicates, CQueryPlan queryPlan) {
+    this.request = request;
+    this.queryPlan = queryPlan;
+    this.query = request.getQuery();
+    this.queryMode = query.getMode();
+    this.lazyLoadManyProperty = query.getLazyLoadForParentsProperty();
+
+    this.readOnly = request.isReadOnly();
+
+    this.autoFetchManager = query.getAutoFetchManager();
+    this.autoFetchProfiling = autoFetchManager != null;
+    this.objectGraphNode = query.getParentNode();
+    this.autoFetchManagerRef = autoFetchProfiling ? new WeakReference<NodeUsageListener>(
+        autoFetchManager) : null;
+
+    // set the generated sql back to the query
+    // so its available to the user...
+    query.setGeneratedSql(queryPlan.getSql());
+
+    this.sqlTree = queryPlan.getSqlTree();
+    this.rootNode = sqlTree.getRootNode();
+
+    this.manyProperty = sqlTree.getManyProperty();
+    this.manyPropertyEl = sqlTree.getManyPropertyEl();
+    this.manyIncluded = sqlTree.isManyIncluded();
+    if (manyIncluded) {
+      // get filter to put on the collection for reuse with refresh
+      String manyPropertyName = sqlTree.getManyPropertyName();
+      OrmQueryProperties chunk = query.getDetail().getChunk(manyPropertyName, false);
+      this.filterMany = chunk.getFilterMany();
+    } else {
+      this.filterMany = null;
+    }
+
+    this.sql = queryPlan.getSql();
+    this.rawSql = queryPlan.isRawSql();
+    this.rowNumberIncluded = queryPlan.isRowNumberIncluded();
+    this.logWhereSql = queryPlan.getLogWhereSql();
+    this.desc = request.getBeanDescriptor();
+    this.predicates = predicates;
+
+    this.queryListener = query.getListener();
+    if (queryListener == null) {
+      // normal, use the one from the transaction
+      this.persistenceContext = request.getPersistenceContext();
+    } else {
+      // 'Row Level Transaction Context'...
+      // local transaction context that will be reset
+      // after each 'master' bean is sent to the listener
+      this.persistenceContext = new DefaultPersistenceContext();
+    }
+
+    this.maxRowsLimit = query.getMaxRows() > 0 ? query.getMaxRows() : GLOBAL_ROW_LIMIT;
+    this.backgroundFetchAfter = query.getBackgroundFetchAfter() > 0 ? query
+        .getBackgroundFetchAfter() : Integer.MAX_VALUE;
+
+    this.help = createHelp(request);
+    this.collection = (BeanCollection<T>) (help != null ? help.createEmpty(false) : null);
+  }
+
+  private BeanCollectionHelp<T> createHelp(OrmQueryRequest<T> request) {
+    if (request.isFindById()) {
+      return null;
+    } else {
+      SpiQuery.Type manyType = request.getQuery().getType();
+      if (manyType == null) {
+        // subQuery compiled for InQueryExpression
+        return null;
+      }
+      return BeanCollectionHelpFactory.create(request);
+    }
+  }
+
+  public Boolean isReadOnly() {
+    return readOnly;
+  }
+
+  public void propagateState(Object e) {
+    if (Boolean.TRUE.equals(readOnly)) {
+      if (e instanceof EntityBean) {
+        ((EntityBean) e)._ebean_getIntercept().setReadOnly(true);
+      }
+    }
+  }
+
+  public DataReader getDataReader() {
+    return dataReader;
+  }
+
+  public Mode getQueryMode() {
+    return queryMode;
+  }
+
+  public CQueryPredicates getPredicates() {
+    return predicates;
+  }
+
+  public LoadContext getGraphContext() {
+    return request.getGraphContext();
+  }
+
+  public SpiOrmQueryRequest<?> getQueryRequest() {
+    return request;
+  }
+
+  public void cancel() {
+    synchronized (this) {
+      this.cancelled = true;
+      if (pstmt != null) {
+        try {
+          pstmt.cancel();
+        } catch (SQLException e) {
+          String msg = "Error cancelling query";
+          throw new PersistenceException(msg, e);
+        }
+      }
+    }
+  }
+
+  /**
+   * Prepare bind and execute query with Forward only hints.
+   */
+  public boolean prepareBindExecuteQueryForwardOnly(boolean dbPlatformForwardOnlyHint) throws SQLException {
+    return prepareBindExecuteQueryWithOption(dbPlatformForwardOnlyHint);
+  }
+
+  /**
+   * Prepare bind and execute the query normally.
+   */
+  public boolean prepareBindExecuteQuery() throws SQLException {
+    return prepareBindExecuteQueryWithOption(false);
+  }
+
+  private boolean prepareBindExecuteQueryWithOption(boolean forwardOnlyHint) throws SQLException {
+
+    synchronized (this) {
+      if (cancelled || query.isCancelled()) {
+        // cancelled before we started
+        cancelled = true;
+        return false;
+      }
+
+      startNano = System.nanoTime();
+
+      // prepare
+      SpiTransaction t = request.getTransaction();
+      Connection conn = t.getInternalConnection();
+            
+      if (forwardOnlyHint) {
+        // Use forward only hints for large resultset processing (Issue 56, MySql specific)
+        pstmt = conn.prepareStatement(sql, ResultSet.TYPE_FORWARD_ONLY, ResultSet.CONCUR_READ_ONLY);
+      } else {
+        pstmt = conn.prepareStatement(sql);        
+      }
+
+      if (query.getTimeout() > 0) {
+        pstmt.setQueryTimeout(query.getTimeout());
+      }
+      if (query.getBufferFetchSizeHint() > 0) {
+        pstmt.setFetchSize(query.getBufferFetchSizeHint());
+      }
+
+      DataBind dataBind = new DataBind(pstmt);
+
+      // bind keys for encrypted properties
+      queryPlan.bindEncryptedProperties(dataBind);
+
+      bindLog = predicates.bind(dataBind);
+
+      // executeQuery
+      ResultSet rset = pstmt.executeQuery();
+      dataReader = queryPlan.createDataReader(rset);
+
+      return true;
+    }
+  }
+
+  /**
+   * Close the resources.
+   * <p>
+   * The jdbc resultSet and statement need to be closed. Its important that this
+   * method is called.
+   * </p>
+   */
+  public void close() {
+    try {
+      if (dataReader != null) {
+        dataReader.close();
+        dataReader = null;
+      }
+    } catch (SQLException e) {
+      logger.error(null, e);
+    }
+    try {
+      if (pstmt != null) {
+        pstmt.close();
+        pstmt = null;
+      }
+    } catch (SQLException e) {
+      logger.error(null, e);
+    }
+  }
+
+  /**
+   * Return the persistence context.
+   */
+  public PersistenceContext getPersistenceContext() {
+    return persistenceContext;
+  }
+
+  public void setLoadedBean(EntityBean bean, Object id, Object lazyLoadParentId) {
+    if (id != null && id.equals(loadedBeanId)) {
+      // master/detail loading with master bean
+      // unchanged. NB Using id to avoid any issue
+      // with equals not being implemented
+
+    } else {
+      if (manyIncluded) {
+        if (rowCount > 1) {
+          loadedBeanChanged = true;
+        }
+        this.prevLoadedBean = loadedBean;
+        this.loadedBeanId = id;
+      }
+     
+      this.loadedBean = bean;
+      
+      if (lazyLoadParentId != null) {
+        if (!lazyLoadParentId.equals(this.lazyLoadParentId)) {
+          // get the appropriate parent bean from the persistence context
+          this.lazyLoadParentBean = persistenceContext.get(lazyLoadManyProperty.getBeanDescriptor().getBeanType(), lazyLoadParentId);
+          this.lazyLoadParentId = lazyLoadParentId;
+        }
+        
+        // add the loadedBean to the appropriate collection of lazyLoadParentBean
+        lazyLoadManyProperty.addBeanToCollectionWithCreate(lazyLoadParentBean, loadedBean);
+      }
+    }
+  }
+
+  public void setLoadedManyBean(EntityBean manyValue) {
+    this.loadedManyBean = manyValue;
+  }
+
+  /**
+   * Return the last read bean.
+   */
+  public EntityBean getLoadedBean() {
+    if (manyIncluded) {
+      if (prevDetailCollection instanceof BeanCollection<?>) {
+        ((BeanCollection<?>) prevDetailCollection).setModifyListening(manyProperty
+            .getModifyListenMode());
+
+      } else if (currentDetailCollection instanceof BeanCollection<?>) {
+        ((BeanCollection<?>) currentDetailCollection).setModifyListening(manyProperty
+            .getModifyListenMode());
+      }
+    }
+
+    if (prevLoadedBean != null) {
+      return prevLoadedBean;
+    } else {
+      return loadedBean;
+    }
+  }
+
+  private boolean hasMoreRows() throws SQLException {
+    synchronized (this) {
+      if (cancelled) {
+        return false;
+      }
+      return dataReader.next();
+    }
+  }
+
+  /**
+   * Read a row from the result set returning a bean.
+   * <p>
+   * If the query includes a many then the first object in the returned array is
+   * the one/master and the second the many/detail.
+   * </p>
+   */
+  private boolean readRow() throws SQLException {
+
+    synchronized (this) {
+      if (cancelled) {
+        return false;
+      }
+
+      if (!dataReader.next()) {
+        return false;
+      }
+
+      rowCount++;
+      dataReader.resetColumnPosition();
+
+      if (rowNumberIncluded) {
+        // row_number() column used for limit features
+        dataReader.incrementPos(1);
+      }
+
+      rootNode.load(this, null);
+
+      return true;
+    }
+  }
+
+  public long getQueryExecutionTimeMicros() {
+    return executionTimeMicros;
+  }
+
+  public boolean readBean() throws SQLException {
+
+    boolean result = readBeanInternal(true);
+
+    updateExecutionStatistics();
+
+    return result;
+  }
+
+  private boolean readBeanInternal(boolean inForeground) throws SQLException {
+
+    if (loadedBeanCount >= maxRowsLimit) {
+      collection.setHasMoreRows(hasMoreRows());
+      return false;
+    }
+
+    if (inForeground && loadedBeanCount >= backgroundFetchAfter) {
+      hasHitBackgroundFetchAfter = true;
+      collection.setFinishedFetch(false);
+      return false;
+    }
+
+    if (!manyIncluded) {
+      // simple query... no details...
+      return readRow();
+    }
+
+    if (noMoreRows) {
+      return false;
+    }
+
+    if (rowCount == 0) {
+      if (!readRow()) {
+        // no rows at all...
+        return false;
+      } else {
+        createNewDetailCollection();
+      }
+    }
+
+    if (readIntoCurrentDetailCollection()) {
+      createNewDetailCollection();
+      // return prevLoadedBean
+      return true;
+
+    } else {
+      // return loadedBean
+      prevDetailCollection = null;
+      prevLoadedBean = null;
+      noMoreRows = true;
+      return true;
+    }
+  }
+
+  private boolean readIntoCurrentDetailCollection() throws SQLException {
+    while (readRow()) {
+      if (loadedBeanChanged) {
+        loadedBeanChanged = false;
+        return true;
+      } else {
+        addToCurrentDetailCollection();
+      }
+    }
+    return false;
+  }
+
+  private BeanCollectionAdd currentDetailAdd;
+
+  private void createNewDetailCollection() {
+    prevDetailCollection = currentDetailCollection;
+    if (queryMode.equals(Mode.LAZYLOAD_MANY)) {
+      // just populate the current collection
+      currentDetailCollection = manyPropertyEl.elGetValue(loadedBean);
+    } else {
+      // create a new collection to populate and assign to the bean
+      currentDetailCollection = manyProperty.createEmpty(false);
+      manyPropertyEl.elSetValue(loadedBean, currentDetailCollection, false, false);
+    }
+
+    if (filterMany != null) {
+      // remember the for use with a refresh
+      ((BeanCollection<?>) currentDetailCollection).setFilterMany(filterMany);
+    }
+
+    // the manyKey is always null for this case, just using default mapKey on
+    // the property
+    currentDetailAdd = manyProperty.getBeanCollectionAdd(currentDetailCollection, null);
+    addToCurrentDetailCollection();
+  }
+
+  private void addToCurrentDetailCollection() {
+    if (loadedManyBean != null) {
+      currentDetailAdd.addBean(loadedManyBean);
+    }
+  }
+
+  public BeanCollection<T> continueFetchingInBackground() throws SQLException {
+    readTheRows(false);
+    collection.setFinishedFetch(true);
+    return collection;
+  }
+
+  public BeanCollection<T> readCollection() throws SQLException {
+
+    readTheRows(true);
+
+    updateExecutionStatistics();
+
+    return collection;
+  }
+
+  protected void updateExecutionStatistics() {
+    try {
+      long exeNano = System.nanoTime() - startNano;
+      executionTimeMicros = TimeUnit.NANOSECONDS.toMicros(exeNano);
+
+      if (autoFetchProfiling) {
+        autoFetchManager
+            .collectQueryInfo(objectGraphNode, loadedBeanCount, executionTimeMicros);
+      }
+      queryPlan.executionTime(loadedBeanCount, executionTimeMicros, objectGraphNode);
+
+    } catch (Exception e) {
+      logger.error(null, e);
+    }
+  }
+
+  public QueryIterator<T> readIterate(int bufferSize, OrmQueryRequest<T> request) {
+
+    if (bufferSize > 0) {
+      return new CQueryIteratorWithBuffer<T>(this, request, bufferSize);
+
+    } else {
+      return new CQueryIteratorSimple<T>(this, request);
+    }
+  }
+
+  @SuppressWarnings("unchecked")
+  private void readTheRows(boolean inForeground) throws SQLException {
+    while (hasNextBean(inForeground)) {
+      if (queryListener != null) {
+        queryListener.process((T)getLoadedBean());
+
+      } else {
+        // add to the list/set/map
+        help.add(collection, getLoadedBean());
+      }
+    }
+  }
+
+  protected boolean hasNextBean(boolean inForeground) throws SQLException {
+
+    if (!readBeanInternal(inForeground)) {
+      return false;
+
+    } else {
+      loadedBeanCount++;
+      return true;
+    }
+  }
+
+  public String getLoadedRowDetail() {
+    if (!manyIncluded) {
+      return String.valueOf(rowCount);
+    } else {
+      return loadedBeanCount + ":" + rowCount;
+    }
+  }
+
+  public void register(String path, EntityBeanIntercept ebi) {
+
+    path = getPath(path);
+    request.getGraphContext().register(path, ebi);
+  }
+
+  public void register(String path, BeanCollection<?> bc) {
+
+    path = getPath(path);
+    request.getGraphContext().register(path, bc);
+  }
+
+  public boolean useBackgroundToContinueFetch() {
+    return hasHitBackgroundFetchAfter;
+  }
+
+  /**
+   * Return the query name.
+   */
+  public String getName() {
+    return query.getName();
+  }
+
+  /**
+   * Return true if this is a raw sql query as opposed to Ebean generated sql.
+   */
+  public boolean isRawSql() {
+    return rawSql;
+  }
+
+  /**
+   * Return the where predicate for display in the transaction log.
+   */
+  public String getLogWhereSql() {
+    return logWhereSql;
+  }
+
+  /**
+   * Return the property that is associated with the many. There can only be one
+   * per SqlSelect. This can be null.
+   */
+  public BeanPropertyAssocMany<?> getManyProperty() {
+    return manyProperty;
+  }
+
+  /**
+   * Get the summary of the sql.
+   */
+  public String getSummary() {
+    return sqlTree.getSummary();
+  }
+
+  /**
+   * Return the SqlSelectChain. This is the flattened structure that represents
+   * this query.
+   */
+  public SqlTree getSqlTree() {
+    return sqlTree;
+  }
+
+  public String getBindLog() {
+    return bindLog;
+  }
+
+  public SpiTransaction getTransaction() {
+    return request.getTransaction();
+  }
+
+  public String getBeanType() {
+    return desc.getFullName();
+  }
+
+  /**
+   * Return the short bean name.
+   */
+  public String getBeanName() {
+    return desc.getName();
+  }
+
+  /**
+   * Return the generated sql.
+   */
+  public String getGeneratedSql() {
+    return sql;
+  }
+
+  /**
+   * Create a PersistenceException including interesting information like the
+   * bindLog and sql used.
+   */
+  public PersistenceException createPersistenceException(SQLException e) {
+
+    return createPersistenceException(e, getTransaction(), bindLog, sql);
+  }
+
+  /**
+   * Create a PersistenceException including interesting information like the
+   * bindLog and sql used.
+   */
+  public static PersistenceException createPersistenceException(SQLException e, SpiTransaction t,
+      String bindLog, String sql) {
+
+    if (t.isLogSummary()) {
+      // log the error to the transaction log
+      String errMsg = StringHelper.replaceStringMulti(e.getMessage(), new String[] { "\r", "\n" },
+          "\\n ");
+      String msg = "ERROR executing query:   bindLog[" + bindLog + "] error[" + errMsg + "]";
+      t.logSummary(msg);
+    }
+
+    // ensure 'rollback' is logged if queryOnly transaction
+    t.getConnection();
+
+    // build a decent error message for the exception
+    String m = Message.msg("fetch.sqlerror", e.getMessage(), bindLog, sql);
+    return new PersistenceException(m, e);
+  }
+
+  /**
+   * Should we create profileNodes for beans created in this query.
+   * <p>
+   * This is true for all queries except lazy load bean queries.
+   * </p>
+   */
+  public boolean isAutoFetchProfiling() {
+    // need query.isProfiling() because we just take the data
+    // from the lazy loaded or refreshed beans and put it into the already
+    // existing beans which are already collecting usage information
+    return autoFetchProfiling && query.isUsageProfiling();
+  }
+
+  private String getPath(String propertyName) {
+
+    if (currentPrefix == null) {
+      return propertyName;
+    } else if (propertyName == null) {
+      return currentPrefix;
+    }
+
+    String path = currentPathMap.get(propertyName);
+    if (path != null) {
+      return path;
+    } else {
+      return currentPrefix + "." + propertyName;
+    }
+  }
+
+  public void profileBean(EntityBeanIntercept ebi, String prefix) {
+
+    ObjectGraphNode node = request.getGraphContext().getObjectGraphNode(prefix);
+
+    ebi.setNodeUsageCollector(new NodeUsageCollector(node, autoFetchManagerRef));
+  }
+
+  public void setCurrentPrefix(String currentPrefix, Map<String, String> currentPathMap) {
+    this.currentPrefix = currentPrefix;
+    this.currentPathMap = currentPathMap;
+  }
+
+}