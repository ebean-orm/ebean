package com.avaje.tests.ddd.iud;

<<<<<<< HEAD
import junit.framework.TestCase;

import com.avaje.ebean.config.GlobalProperties;
=======
import java.util.Currency;

import junit.framework.TestCase;

import org.junit.Assert;

import com.avaje.ebean.Ebean;
import com.avaje.ebean.bean.EntityBean;
import com.avaje.ebean.config.GlobalProperties;
import com.avaje.ebean.text.json.JsonContext;
import com.avaje.ebeaninternal.api.SpiEbeanServer;
import com.avaje.ebeaninternal.server.deploy.BeanDescriptor;
import com.avaje.ebeaninternal.server.el.ElPropertyValue;
>>>>>>> 58755a51
import com.avaje.tests.model.ddd.DPerson;

public class TestDPersonEl extends TestCase {

    public void test() {
        
        GlobalProperties.put("classes", DPerson.class.toString());
        
        Currency NZD = Currency.getInstance("NZD");
        
        DPerson p = new DPerson();
        p.setFirstName("first");
        p.setLastName("last");
        p.setSalary(new Money("12200"));
        p.setCmoney(new CMoney(new Money("12"), NZD));
        
        SpiEbeanServer server = (SpiEbeanServer)Ebean.getServer(null);
        
        BeanDescriptor<DPerson> descriptor = server.getBeanDescriptor(DPerson.class);
        
        ElPropertyValue elCmoney = descriptor.getElGetValue("cmoney");
//        ElPropertyValue elCmoneyAmt = descriptor.getElGetValue("cmoney.amount");
//        ElPropertyValue elCmoneyCur = descriptor.getElGetValue("cmoney.currency");
        
        JsonContext jsonContext = server.createJsonContext();
        String json = jsonContext.toJsonString(p);
        
        DPerson bean = jsonContext.toBean(DPerson.class, json);
        Assert.assertEquals("first", bean.getFirstName());
        Assert.assertEquals(new Money("12200"), bean.getSalary());
        Assert.assertEquals(new Money("12"), bean.getCmoney().getAmount());
        Assert.assertEquals(NZD, bean.getCmoney().getCurrency());
        
        
        EntityBean entityBean = (EntityBean)p;
        
        Object cmoney = elCmoney.elGetValue(entityBean);
//        Object amt = elCmoneyAmt.elGetValue(entityBean);
//        Object cur = elCmoneyCur.elGetValue(entityBean);
        
        Assert.assertNotNull(cmoney);
//        Assert.assertEquals(new Money("12"), amt);
//        Assert.assertEquals(NZD, cur);
        
        p.setCmoney(null);
        Assert.assertNull(p.getCmoney());
    }
    
}
<|MERGE_RESOLUTION|>--- conflicted
+++ resolved
@@ -1,70 +1,65 @@
-package com.avaje.tests.ddd.iud;
-
-<<<<<<< HEAD
-import junit.framework.TestCase;
-
-import com.avaje.ebean.config.GlobalProperties;
-=======
-import java.util.Currency;
-
-import junit.framework.TestCase;
-
-import org.junit.Assert;
-
-import com.avaje.ebean.Ebean;
-import com.avaje.ebean.bean.EntityBean;
-import com.avaje.ebean.config.GlobalProperties;
-import com.avaje.ebean.text.json.JsonContext;
-import com.avaje.ebeaninternal.api.SpiEbeanServer;
-import com.avaje.ebeaninternal.server.deploy.BeanDescriptor;
-import com.avaje.ebeaninternal.server.el.ElPropertyValue;
->>>>>>> 58755a51
-import com.avaje.tests.model.ddd.DPerson;
-
-public class TestDPersonEl extends TestCase {
-
-    public void test() {
-        
-        GlobalProperties.put("classes", DPerson.class.toString());
-        
-        Currency NZD = Currency.getInstance("NZD");
-        
-        DPerson p = new DPerson();
-        p.setFirstName("first");
-        p.setLastName("last");
-        p.setSalary(new Money("12200"));
-        p.setCmoney(new CMoney(new Money("12"), NZD));
-        
-        SpiEbeanServer server = (SpiEbeanServer)Ebean.getServer(null);
-        
-        BeanDescriptor<DPerson> descriptor = server.getBeanDescriptor(DPerson.class);
-        
-        ElPropertyValue elCmoney = descriptor.getElGetValue("cmoney");
-//        ElPropertyValue elCmoneyAmt = descriptor.getElGetValue("cmoney.amount");
-//        ElPropertyValue elCmoneyCur = descriptor.getElGetValue("cmoney.currency");
-        
-        JsonContext jsonContext = server.createJsonContext();
-        String json = jsonContext.toJsonString(p);
-        
-        DPerson bean = jsonContext.toBean(DPerson.class, json);
-        Assert.assertEquals("first", bean.getFirstName());
-        Assert.assertEquals(new Money("12200"), bean.getSalary());
-        Assert.assertEquals(new Money("12"), bean.getCmoney().getAmount());
-        Assert.assertEquals(NZD, bean.getCmoney().getCurrency());
-        
-        
-        EntityBean entityBean = (EntityBean)p;
-        
-        Object cmoney = elCmoney.elGetValue(entityBean);
-//        Object amt = elCmoneyAmt.elGetValue(entityBean);
-//        Object cur = elCmoneyCur.elGetValue(entityBean);
-        
-        Assert.assertNotNull(cmoney);
-//        Assert.assertEquals(new Money("12"), amt);
-//        Assert.assertEquals(NZD, cur);
-        
-        p.setCmoney(null);
-        Assert.assertNull(p.getCmoney());
-    }
-    
-}
+package com.avaje.tests.ddd.iud;
+
+import java.util.Currency;
+import junit.framework.TestCase;
+import org.junit.Assert;
+
+import com.avaje.ebean.Ebean;
+import com.avaje.ebean.bean.EntityBean;
+import com.avaje.ebean.config.GlobalProperties;
+import com.avaje.ebean.text.json.JsonContext;
+import com.avaje.ebeaninternal.api.SpiEbeanServer;
+import com.avaje.ebeaninternal.server.deploy.BeanDescriptor;
+import com.avaje.ebeaninternal.server.el.ElPropertyValue;
+import com.avaje.tests.model.ddd.DPerson;
+import com.avaje.tests.model.ivo.CMoney;
+import com.avaje.tests.model.ivo.Money;
+
+public class TestDPersonEl extends TestCase {
+
+    public void test() {
+        
+        GlobalProperties.put("classes", DPerson.class.toString());
+        
+        Currency NZD = Currency.getInstance("NZD");
+        
+        DPerson p = new DPerson();
+        p.setFirstName("first");
+        p.setLastName("last");
+        p.setSalary(new Money("12200"));
+        p.setCmoney(new CMoney(new Money("12"), NZD));
+        
+        SpiEbeanServer server = (SpiEbeanServer)Ebean.getServer(null);
+        
+        BeanDescriptor<DPerson> descriptor = server.getBeanDescriptor(DPerson.class);
+        
+        ElPropertyValue elCmoney = descriptor.getElGetValue("cmoney");
+//        ElPropertyValue elCmoneyAmt = descriptor.getElGetValue("cmoney.amount");
+//        ElPropertyValue elCmoneyCur = descriptor.getElGetValue("cmoney.currency");
+        
+        JsonContext jsonContext = server.createJsonContext();
+        String json = jsonContext.toJsonString(p);
+        
+        DPerson bean = jsonContext.toBean(DPerson.class, json);
+        Assert.assertEquals("first", bean.getFirstName());
+        Assert.assertEquals(new Money("12200"), bean.getSalary());
+        Assert.assertEquals(new Money("12"), bean.getCmoney().getAmount());
+        Assert.assertEquals(NZD, bean.getCmoney().getCurrency());
+        
+        
+        EntityBean entityBean = (EntityBean)p;
+        
+        Object cmoney = elCmoney.elGetValue(entityBean);
+//        Object amt = elCmoneyAmt.elGetValue(entityBean);
+//        Object cur = elCmoneyCur.elGetValue(entityBean);
+        
+        Assert.assertNotNull(cmoney);
+//        Assert.assertEquals(new Money("12"), amt);
+//        Assert.assertEquals(NZD, cur);
+        
+        p.setCmoney(null);
+        Assert.assertNull(p.getCmoney());
+
+    }
+    
+}