--- conflicted
+++ resolved
@@ -5,11 +5,8 @@
 import org.ebeantest.LoggedSqlCollector;
 import org.junit.Test;
 
-<<<<<<< HEAD
+import java.util.Comparator;
 import java.util.List;
-=======
-import java.util.Comparator;
->>>>>>> 18cde36b
 
 import static org.assertj.core.api.Assertions.assertThat;
 
@@ -36,31 +33,52 @@
   }
 
   @Test
-<<<<<<< HEAD
-  public void testModifyTree() {
-=======
   public void testOrderColumnSortChange() {
->>>>>>> 18cde36b
     final OrderMaster master = new OrderMaster();
 
     for (int i = 0; i < 5; i++) {
       final OrderReferencedChild child = new OrderReferencedChild("p" + i);
       child.setChildName("c" + i);
 
-<<<<<<< HEAD
+      master.getChildren().add(child);
+    }
+
+    Ebean.save(master);
+
+    OrderMaster result = Ebean.find(OrderMaster.class).findOne();
+
+    assertThat(result.getChildren()).hasSize(5);
+    assertThat(master.getChildren()).extracting(OrderReferencedChild::getName).containsExactly("p0", "p1", "p2", "p3", "p4");
+
+    master.getChildren().sort(Comparator.comparing(OrderReferencedChild::getName).reversed());
+    assertThat(master.getChildren()).extracting(OrderReferencedChild::getName).containsExactly("p4", "p3", "p2", "p1", "p0");
+
+    Ebean.save(master);
+
+    result = Ebean.find(OrderMaster.class).findOne();
+
+    assertThat(result.getChildren()).hasSize(5);
+    assertThat(result.getChildren()).extracting(OrderReferencedChild::getName).containsExactly("p4", "p3", "p2", "p1", "p0");
+  }
+
+  @Test
+  public void testModifyTree() {
+    final OrderMaster master = new OrderMaster();
+
+    for (int i = 0; i < 5; i++) {
+      final OrderReferencedChild child = new OrderReferencedChild("p" + i);
+      child.setChildName("c" + i);
+
       for (int j = 0; j < 3; j++) {
         final OrderToy toy = new OrderToy("t" + i + j);
         child.getToys().add(toy);
       }
 
-=======
->>>>>>> 18cde36b
       master.getChildren().add(child);
     }
 
     Ebean.save(master);
 
-<<<<<<< HEAD
     final OrderMaster result = Ebean.find(OrderMaster.class).findOne();
 
     final List<OrderReferencedChild> children = result.getChildren();
@@ -87,22 +105,6 @@
     assertThat(sql.get(0)).contains("update order_toy set title=?, sort_order=? where id=?");
     assertThat(sql.get(1)).contains("bind(tt10");
     assertThat(sql.get(2)).contains("bind(tt32");
-=======
-    OrderMaster result = Ebean.find(OrderMaster.class).findOne();
-
-    assertThat(result.getChildren()).hasSize(5);
-    assertThat(master.getChildren()).extracting(OrderReferencedChild::getName).containsExactly("p0", "p1", "p2", "p3", "p4");
-
-    master.getChildren().sort(Comparator.comparing(OrderReferencedChild::getName).reversed());
-    assertThat(master.getChildren()).extracting(OrderReferencedChild::getName).containsExactly("p4", "p3", "p2", "p1", "p0");
-
-    Ebean.save(master);
-
-    result = Ebean.find(OrderMaster.class).findOne();
-
-    assertThat(result.getChildren()).hasSize(5);
-    assertThat(result.getChildren()).extracting(OrderReferencedChild::getName).containsExactly("p4", "p3", "p2", "p1", "p0");
->>>>>>> 18cde36b
   }
 
 }