--- conflicted
+++ resolved
@@ -49,11 +49,7 @@
     assertThat(json).isEqualTo("{\"dtype\":\"CR\",\"friends\":[{\"id\":2},{\"id\":3}],\"customer\":{\"id\":1}}");
 
     JsonWriteOptions opts = new JsonWriteOptions();
-<<<<<<< HEAD
-    opts.setWriteVersion((writer, desc) -> {
-=======
     opts.setVersionWrite((writer, desc) -> {
->>>>>>> 8041f9c6
       int version = 0;
       if (Report.class.isAssignableFrom(desc.getBeanType())) {
         version = 3;
@@ -216,103 +212,53 @@
     // Test dbjson list reports
     Report report3 = new CustomerReport();
     report3.setTitle("report3");
-<<<<<<< HEAD
-    
+
     ReportEntity entity2 = new ReportEntity();
     entity2.getReports().add(report3);
-    
+
     server().save(entity2);
     entity2 = server().find(ReportEntity.class, entity2.getId());
     server().refresh(entity2);
-    
+
     List<Report> reportList = entity2.getReports();
     assertEquals(1, reportList.size());
     assertEquals("report3", reportList.get(0).getTitle());
-    
+
     reportList.get(0).setTitle("changed title");
     server().save(entity2);
-    
+
     entity2 = server().find(ReportEntity.class, entity2.getId());
     server().refresh(entity2);
-    
+
     assertEquals("changed title", entity2.getReports().get(0).getTitle());
-    
+
     assertEquals("reports", entity2.getReports().get(0).getPropertyName());
     assertEquals(0, entity2.getReports().get(0).getAdditionalKey());
-    
+
     // Test dbjson map reportMap
     Report report4 = new CustomerReport();
     report4.setTitle("report4");
-    
+
     ReportEntity entity3 = new ReportEntity();
     entity3.getReportMap().put("first", report4);
-    
+
     server().save(entity3);
     entity3 = server().find(ReportEntity.class, entity3.getId());
     server().refresh(entity3);
-    
+
     Map<String, Report> reportMap = entity3.getReportMap();
     assertEquals(1, reportMap.size());
     assertEquals("report4", reportMap.get("first").getTitle());
-    
+
     reportMap.get("first").setTitle("changed title");
     server().save(entity3);
-    
+
     entity3 = server().find(ReportEntity.class, entity3.getId());
     server().refresh(entity3);
-    
+
     Report firstReport = entity3.getReportMap().get("first");
     assertEquals("changed title", firstReport.getTitle());
-    
-=======
-
-    ReportEntity entity2 = new ReportEntity();
-    entity2.getReports().add(report3);
-
-    server().save(entity2);
-    entity2 = server().find(ReportEntity.class, entity2.getId());
-    server().refresh(entity2);
-
-    List<Report> reportList = entity2.getReports();
-    assertEquals(1, reportList.size());
-    assertEquals("report3", reportList.get(0).getTitle());
-
-    reportList.get(0).setTitle("changed title");
-    server().save(entity2);
-
-    entity2 = server().find(ReportEntity.class, entity2.getId());
-    server().refresh(entity2);
-
-    assertEquals("changed title", entity2.getReports().get(0).getTitle());
-
-    assertEquals("reports", entity2.getReports().get(0).getPropertyName());
-    assertEquals(0, entity2.getReports().get(0).getAdditionalKey());
-
-    // Test dbjson map reportMap
-    Report report4 = new CustomerReport();
-    report4.setTitle("report4");
-
-    ReportEntity entity3 = new ReportEntity();
-    entity3.getReportMap().put("first", report4);
-
-    server().save(entity3);
-    entity3 = server().find(ReportEntity.class, entity3.getId());
-    server().refresh(entity3);
-
-    Map<String, Report> reportMap = entity3.getReportMap();
-    assertEquals(1, reportMap.size());
-    assertEquals("report4", reportMap.get("first").getTitle());
-
-    reportMap.get("first").setTitle("changed title");
-    server().save(entity3);
-
-    entity3 = server().find(ReportEntity.class, entity3.getId());
-    server().refresh(entity3);
-
-    Report firstReport = entity3.getReportMap().get("first");
-    assertEquals("changed title", firstReport.getTitle());
-
->>>>>>> 8041f9c6
+
     assertEquals("reportMap", firstReport.getPropertyName());
     assertEquals("first", firstReport.getAdditionalKey());
   }
