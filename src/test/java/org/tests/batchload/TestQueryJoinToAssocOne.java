--- conflicted
+++ resolved
@@ -36,13 +36,7 @@
     String secondaryQuery = trimSql(loggedSql.get(1), 1);
     assertThat(secondaryQuery).contains("select t0.order_id, t0.id,");
     assertThat(secondaryQuery).contains(" from o_order_detail t0 left join o_product t1");
-<<<<<<< HEAD
-    if (isH2()) {
-      assertThat(secondaryQuery).contains(" (t0.order_id) IN (SELECT * FROM TABLE(X BIGINT = ?))");
-    }
-=======
     platformAssertIn(secondaryQuery, " (t0.order_id)");
->>>>>>> 0a1747d8
     assertThat(secondaryQuery).contains(" order by t0.order_id, t0.id");
   }
 
@@ -69,13 +63,7 @@
     String secondaryQuery = trimSql(loggedSql.get(1), 1);
     assertThat(secondaryQuery).contains("select t0.order_id, t0.id,");
     assertThat(secondaryQuery).contains(" from o_order_detail t0 left join o_product t1");
-<<<<<<< HEAD
-    if (isH2()) {
-      assertThat(secondaryQuery).contains(" (t0.order_id) IN (SELECT * FROM TABLE(X BIGINT = ?))");
-    }
-=======
     platformAssertIn(secondaryQuery, " (t0.order_id)");
->>>>>>> 0a1747d8
     assertThat(secondaryQuery).contains(" order by t0.order_id, t0.id");
   }
 
@@ -115,13 +103,7 @@
     String secondaryQuery = trimSql(loggedSql.get(1), 1);
     assertThat(secondaryQuery).contains("select t0.order_id, t0.id,");
     assertThat(secondaryQuery).contains(" from o_order_detail t0 left join o_product t1");
-<<<<<<< HEAD
-    if (isH2()) {
-      assertThat(secondaryQuery).contains(" (t0.order_id) IN (SELECT * FROM TABLE(X BIGINT = ?))");
-    }
-=======
     platformAssertIn(secondaryQuery, " (t0.order_id)");
->>>>>>> 0a1747d8
     assertThat(secondaryQuery).contains(" order by t0.order_id, t0.id");
   }
 
