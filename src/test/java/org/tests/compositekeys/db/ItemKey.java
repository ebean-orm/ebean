--- conflicted
+++ resolved
@@ -7,19 +7,11 @@
 
 @Embeddable
 public class ItemKey {
-<<<<<<< HEAD
-  @Size(max=127)
-  private int customer;
-
-  @Column(name = "itemnumber")
-  @Size(max=127)
-=======
 
   private int customer;
 
   @Column(name = "itemnumber")
   @Size(max = 127)
->>>>>>> 8041f9c6
   private String itemNumber;
 
   public int getCustomer() {
