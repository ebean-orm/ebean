package org.tests.family;

import io.ebean.BaseTestCase;
import io.ebean.annotation.IgnorePlatform;
import io.ebean.annotation.Platform;
import io.ebeaninternal.server.deploy.BeanDescriptor;
import io.ebeaninternal.server.deploy.BeanProperty;
import io.ebeaninternal.server.deploy.BeanPropertyAssocOne;
import org.junit.Test;
import org.tests.model.basic.EBasic;
import org.tests.model.family.ChildPerson;
import org.tests.model.family.GrandParentPerson;
import org.tests.model.family.ParentPerson;

import static org.junit.Assert.assertEquals;
import static org.junit.Assert.assertNotNull;
import static org.junit.Assert.assertNull;
import static org.junit.Assert.assertTrue;


public class TestInheritance extends BaseTestCase {


  @Test
  public void testDescriptor() {
    BeanDescriptor<GrandParentPerson> desc = spiEbeanServer().getBeanDescriptor(GrandParentPerson.class);
    BeanProperty prop1 = desc.getBeanProperty("someBean");
    BeanProperty prop2 = desc.getBeanProperty("effectiveBean");

    assertEquals(BeanPropertyAssocOne.class, prop1.getClass());
    assertEquals(BeanPropertyAssocOne.class, prop2.getClass());
  }

  /**
   * <pre>
   * grandparent1   Josef Foo(65) from Munich
   * +- parent1     Maria Bar (40) has someBean1
   * |  +- child1   Fred(13) has someBean2
   * |  '- child2   Julia Baz(8)
   * +- parent2     Sandra (50) from Berlin
   * |  '- child3   Roland(36)
   * +- parent3     Michael(60)
   * </pre>
   */
  @IgnorePlatform(Platform.ORACLE)
  @Test
  public void testInheritance() {
    // create some other beans
    EBasic someBean1 = new EBasic();
    someBean1.setName("A Bean");
    server().save(someBean1);

    EBasic someBean2 = new EBasic();
    someBean2.setName("An other Bean");
    server().save(someBean2);

    ChildPerson child1 = new ChildPerson();
    child1.setAge(13);
    child1.setName("Fred");

    ChildPerson child2 = new ChildPerson();
    child2.setAge(8);
    child2.setFamilyName("Baz");
    child2.setName("Julia");

    ChildPerson child3 = new ChildPerson();
    child3.setAge(36);
    child3.setName("Roland");

    ParentPerson parent1 = new ParentPerson();
    parent1.setAge(40);
    parent1.setName("Maria");
    parent1.setFamilyName("Bar");
    parent1.setSomeBean(someBean1);
    child1.setSomeBean(someBean2);
    parent1.getChildren().add(child1);
    parent1.getChildren().add(child2);

    ParentPerson parent2 = new ParentPerson();
    parent2.setAge(50);
    parent2.setName("Sandra");
    parent2.getChildren().add(child3);
    parent2.setAddress("Berlin");


    ParentPerson parent3 = new ParentPerson();
    parent3.setAge(60);
    parent3.setName("Michael");

    GrandParentPerson grandparent1 = new GrandParentPerson();
    grandparent1.setAge(65);
    grandparent1.setName("Josef");
    grandparent1.setFamilyName("Foo");
    grandparent1.setAddress("Munich");

    grandparent1.getChildren().add(parent1);
    grandparent1.getChildren().add(parent2);
    grandparent1.getChildren().add(parent3);


    server().save(grandparent1);
    // Test setup complete, so retrieve bean from db
    //grandparent1 = server().find(GrandParentPerson.class).setId(grandparent1.getIdentifier()).where()
    // .in("effectiveBean.id",2,null) // geht nicht!
    // .findOne();
    parent1 = server().find(ParentPerson.class).setId(1).fetch("someBean").findOne();
    assertEquals("A Bean", parent1.getSomeBean().getName());
    grandparent1 = server().find(GrandParentPerson.class)
      .fetch("children", "*") // FIXME If I do not fetch childrenBean, I will get an exception
      .fetch("children.effectiveBean", "*")
      .fetch("children.children", "*")
      .fetch("children.children.effectiveBean", "*")
      .setId(grandparent1.getIdentifier()).where()
      .or()
      .in("effectiveBean.id", 1)
      .isNull("effectiveBean.id")
      .endOr()
      .findOne();
    assertNotNull(grandparent1);

    // check if aggregation works
    assertEquals(3, grandparent1.getChildCount().intValue());
    assertEquals(150, grandparent1.getTotalAge().intValue());

    // check normal properties
    assertEquals("Josef", grandparent1.getName());
    assertEquals("Foo", grandparent1.getFamilyName());
    assertEquals("Munich", grandparent1.getAddress());
    assertEquals(1, grandparent1.getEffectiveBean().getId().intValue());

    // now check children of grandparent
    parent1 = grandparent1.getChildren().get(0);
    parent2 = grandparent1.getChildren().get(1);
    parent3 = grandparent1.getChildren().get(2);

    assertNotNull(parent1);
    assertNotNull(parent2);
    assertNotNull(parent3);
    // parent1
    assertEquals("Maria", parent1.getName());
    assertEquals("Bar", parent1.getFamilyName()); // overwritten family name
    assertEquals("Bar", parent1.getEffectiveFamilyName()); // test inheritance
    assertNull(parent1.getAddress()); // no alternative address set
    assertEquals("Munich", parent1.getEffectiveAddress()); // -> inherit munich
    assertEquals(2, parent1.getChildCount().intValue());
    assertEquals(21, parent1.getTotalAge().intValue());
    assertEquals("A Bean", parent1.getEffectiveBean().getName());

    // parent2
    assertEquals("Sandra", parent2.getName());
    assertNull(parent2.getFamilyName());
    assertEquals("Foo", parent2.getEffectiveFamilyName());
    assertEquals("Berlin", parent2.getAddress());
    assertEquals("Berlin", parent2.getEffectiveAddress());
    assertEquals(1, parent2.getChildCount().intValue());
    assertEquals(36, parent2.getTotalAge().intValue());
    assertNull(parent2.getEffectiveBean());

    // parent3
    assertEquals("Michael", parent3.getName());
    assertNull(parent3.getFamilyName());
    assertEquals("Foo", parent3.getEffectiveFamilyName());
    assertNull(parent3.getAddress());
    assertEquals("Munich", parent3.getEffectiveAddress());
    assertEquals(0, parent3.getChildCount().intValue());
    assertEquals(0, parent3.getTotalAge().intValue());
    assertNull(parent3.getEffectiveBean());

    child1 = parent1.getChildren().get(0);
    child2 = parent1.getChildren().get(1);

    child3 = parent2.getChildren().get(0);

    assertNotNull(child1);
    assertNotNull(child2);
    assertNotNull(child3);

    assertEquals("Bar", child1.getEffectiveFamilyName());
    assertEquals("Munich", child1.getEffectiveAddress());
    assertEquals("An other Bean", child1.getSomeBean().getName());
    assertEquals("An other Bean", child1.getEffectiveBean().getName());

    assertTrue(child1.getSomeBean() == child1.getEffectiveBean());

    assertEquals("Baz", child2.getEffectiveFamilyName());
    assertEquals("Munich", child2.getEffectiveAddress());
    assertNull(child2.getSomeBean());
    assertEquals("A Bean", child2.getEffectiveBean().getName());

    assertEquals("Foo", child3.getEffectiveFamilyName());
    assertEquals("Berlin", child3.getEffectiveAddress());
    assertNull(child3.getEffectiveBean());

    // Now start from bottom up
    child2 = server().find(ChildPerson.class).where().eq("name", "Julia").select("parent.name").findOne();
    assertEquals("Baz", child2.getEffectiveFamilyName());
    assertEquals("Munich", child2.getEffectiveAddress());
    assertNull(child2.getSomeBean());
    assertEquals("A Bean", child2.getEffectiveBean().getName());

    parent1 = child2.getParent();
    assertEquals("Maria", parent1.getName());
    assertEquals("Bar", parent1.getFamilyName()); // overwritten family name
    assertEquals("Bar", parent1.getEffectiveFamilyName()); // test inheritance
    assertNull(parent1.getAddress()); // no alternative address set
    assertEquals("Munich", parent1.getEffectiveAddress()); // -> inherit munich
    assertEquals(2, parent1.getChildCount().intValue());
    assertEquals(21, parent1.getTotalAge().intValue());
    assertEquals("A Bean", parent1.getEffectiveBean().getName());

    grandparent1 = parent1.getParent();
    // check if aggregation works
    assertEquals(3, grandparent1.getChildCount().intValue());
    assertEquals(150, grandparent1.getTotalAge().intValue());

    // check normal properties
    assertEquals("Josef", grandparent1.getName());
    assertEquals("Foo", grandparent1.getFamilyName());
    assertEquals("Munich", grandparent1.getAddress());
    assertEquals(1, grandparent1.getEffectiveBean().getId().intValue());
  }
<<<<<<< HEAD
  
=======

>>>>>>> 8041f9c6
  @Test
  public void testFindCount() {
    EBasic basicA = new EBasic();
    basicA.setName("FamilyName A");
    basicA.setDescription("Description A");
    server().save(basicA);
<<<<<<< HEAD
    
=======

>>>>>>> 8041f9c6
    EBasic basicB = new EBasic();
    basicB.setName("FamilyName B");
    basicB.setDescription("Description B");
    server().save(basicB);
<<<<<<< HEAD
    
    
=======


>>>>>>> 8041f9c6
    GrandParentPerson gp1 = new GrandParentPerson();
    gp1.setFamilyName("FamilyName A");
    gp1.setName("Franz");
    server().save(gp1);

    gp1 = server().find(GrandParentPerson.class).where().eq("name", "Franz").findOne();
    assertEquals("FamilyName A", gp1.getFamilyName());
    assertEquals("Description A", gp1.getBasicSameName().getDescription());
<<<<<<< HEAD
    
    
    gp1 = server().find(GrandParentPerson.class).where().eq("basicSameName.name", "FamilyName A").findOne();
    assertEquals("FamilyName A", gp1.getFamilyName());
    assertEquals("Description A", gp1.getBasicSameName().getDescription());
    
    
    gp1 = server().find(GrandParentPerson.class).where().eq("basicSameName.description", "Description A").findOne();
    assertEquals("FamilyName A", gp1.getFamilyName());
    assertEquals("Description A", gp1.getBasicSameName().getDescription());
    
=======


    gp1 = server().find(GrandParentPerson.class).where().eq("basicSameName.name", "FamilyName A").findOne();
    assertEquals("FamilyName A", gp1.getFamilyName());
    assertEquals("Description A", gp1.getBasicSameName().getDescription());


    gp1 = server().find(GrandParentPerson.class).where().eq("basicSameName.description", "Description A").findOne();
    assertEquals("FamilyName A", gp1.getFamilyName());
    assertEquals("Description A", gp1.getBasicSameName().getDescription());

>>>>>>> 8041f9c6
    int count;
    count = server().find(GrandParentPerson.class).where().eq("name", "Franz").findCount();
    assertEquals(1, count);
    count = server().find(GrandParentPerson.class).where().eq("basicSameName.name", "FamilyName A").findCount();
    assertEquals(1, count);
    count = server().find(GrandParentPerson.class).where().eq("basicSameName.description", "Description A").findCount();
    assertEquals(1, count);
<<<<<<< HEAD
    
=======

>>>>>>> 8041f9c6
  }
}<|MERGE_RESOLUTION|>--- conflicted
+++ resolved
@@ -219,33 +219,20 @@
     assertEquals("Munich", grandparent1.getAddress());
     assertEquals(1, grandparent1.getEffectiveBean().getId().intValue());
   }
-<<<<<<< HEAD
-  
-=======
-
->>>>>>> 8041f9c6
+
   @Test
   public void testFindCount() {
     EBasic basicA = new EBasic();
     basicA.setName("FamilyName A");
     basicA.setDescription("Description A");
     server().save(basicA);
-<<<<<<< HEAD
-    
-=======
-
->>>>>>> 8041f9c6
+
     EBasic basicB = new EBasic();
     basicB.setName("FamilyName B");
     basicB.setDescription("Description B");
     server().save(basicB);
-<<<<<<< HEAD
-    
-    
-=======
-
-
->>>>>>> 8041f9c6
+
+
     GrandParentPerson gp1 = new GrandParentPerson();
     gp1.setFamilyName("FamilyName A");
     gp1.setName("Franz");
@@ -254,31 +241,17 @@
     gp1 = server().find(GrandParentPerson.class).where().eq("name", "Franz").findOne();
     assertEquals("FamilyName A", gp1.getFamilyName());
     assertEquals("Description A", gp1.getBasicSameName().getDescription());
-<<<<<<< HEAD
-    
-    
+
+
     gp1 = server().find(GrandParentPerson.class).where().eq("basicSameName.name", "FamilyName A").findOne();
     assertEquals("FamilyName A", gp1.getFamilyName());
     assertEquals("Description A", gp1.getBasicSameName().getDescription());
-    
-    
+
+
     gp1 = server().find(GrandParentPerson.class).where().eq("basicSameName.description", "Description A").findOne();
     assertEquals("FamilyName A", gp1.getFamilyName());
     assertEquals("Description A", gp1.getBasicSameName().getDescription());
-    
-=======
-
-
-    gp1 = server().find(GrandParentPerson.class).where().eq("basicSameName.name", "FamilyName A").findOne();
-    assertEquals("FamilyName A", gp1.getFamilyName());
-    assertEquals("Description A", gp1.getBasicSameName().getDescription());
-
-
-    gp1 = server().find(GrandParentPerson.class).where().eq("basicSameName.description", "Description A").findOne();
-    assertEquals("FamilyName A", gp1.getFamilyName());
-    assertEquals("Description A", gp1.getBasicSameName().getDescription());
-
->>>>>>> 8041f9c6
+
     int count;
     count = server().find(GrandParentPerson.class).where().eq("name", "Franz").findCount();
     assertEquals(1, count);
@@ -286,10 +259,6 @@
     assertEquals(1, count);
     count = server().find(GrandParentPerson.class).where().eq("basicSameName.description", "Description A").findCount();
     assertEquals(1, count);
-<<<<<<< HEAD
-    
-=======
-
->>>>>>> 8041f9c6
+
   }
 }