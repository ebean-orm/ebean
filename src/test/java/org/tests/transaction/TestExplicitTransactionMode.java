package org.tests.transaction;

import io.ebean.BaseTestCase;
import io.ebean.EbeanServer;
import io.ebean.EbeanServerFactory;
import io.ebean.Query;
import io.ebean.Transaction;
import io.ebean.config.ServerConfig;
import io.ebean.config.properties.PropertiesLoader;
import org.avaje.datasource.DataSourceConfig;
import org.avaje.datasource.DataSourcePool;
import org.avaje.datasource.pool.ConnectionPool;
import org.junit.Test;
import org.tests.model.basic.UTDetail;
import org.tests.model.basic.UTMaster;

import java.sql.Connection;
import java.sql.SQLException;
import java.util.List;
import java.util.Properties;

import static org.junit.Assert.assertEquals;
import static org.junit.Assert.assertTrue;

public class TestExplicitTransactionMode extends BaseTestCase {

  @Test
  public void test() throws SQLException {

    Properties properties = PropertiesLoader.load();

    DataSourceConfig dsConfig = new DataSourceConfig();
    dsConfig.loadSettings(properties, "h2autocommit");//"h2autocommit","pg"
    dsConfig.setAutoCommit(true);

    DataSourcePool pool = new ConnectionPool("h2autocommit", dsConfig);

    Connection connection = pool.getConnection();
    assertTrue(connection.getAutoCommit());
    connection.close();

    System.setProperty("ebean.ignoreExtraDdl", "true");

    ServerConfig config = new ServerConfig();
    config.setName("h2autocommit");
    config.loadFromProperties();
    config.setDataSource(pool);
    config.setDefaultServer(false);
    config.setRegister(false);
    config.setExplicitTransactionBeginMode(true);

    config.addClass(UTMaster.class);
    config.addClass(UTDetail.class);
    config.setDdlGenerate(true);
    config.setDdlRun(true);

    EbeanServer ebeanServer = EbeanServerFactory.create(config);

    Query<UTMaster> query = ebeanServer.find(UTMaster.class);
    List<UTMaster> details = ebeanServer.findList(query, null);
    assertEquals(0, details.size());

    UTMaster bean0 = new UTMaster("one0");
    Transaction txn0 = ebeanServer.beginTransaction();
    try {
      ebeanServer.save(bean0);
      txn0.rollback();
    } finally {
      txn0.end();
    }

    // rollback as expected
    assertEquals(0, ebeanServer.find(UTMaster.class).findCount());

    UTMaster bean1 = new UTMaster("one1");
    UTMaster bean2 = new UTMaster("two2");
    UTMaster bean3 = new UTMaster("three3");

    // use a different transaction to do final query check
<<<<<<< HEAD

    try (Transaction otherTxn = ebeanServer.createTransaction()) {

      Transaction txn = ebeanServer.beginTransaction();
      try {
        ebeanServer.save(bean1);
        ebeanServer.save(bean2);

        // not visible in other transaction
        Query<UTMaster> query2 = ebeanServer.find(UTMaster.class);
        details = ebeanServer.findList(query2, otherTxn);
        assertEquals(0, details.size());

        ebeanServer.save(bean3);

        txn.commit();

      } finally {
        txn.end();
      }

=======
    try (Transaction otherTxn = ebeanServer.createTransaction()) {

      Transaction txn = ebeanServer.beginTransaction();
      try {
        ebeanServer.save(bean1);
        ebeanServer.save(bean2);

        // not visible in other transaction
        Query<UTMaster> query2 = ebeanServer.find(UTMaster.class);
        details = ebeanServer.findList(query2, otherTxn);
        assertEquals(0, details.size());

        ebeanServer.save(bean3);

        txn.commit();

      } finally {
        txn.end();
      }

>>>>>>> 8041f9c6
      // commit as expected
      Query<UTMaster> query3 = ebeanServer.find(UTMaster.class);
      details = ebeanServer.findList(query3, otherTxn);
      assertEquals(3, details.size());
    }
  }
}<|MERGE_RESOLUTION|>--- conflicted
+++ resolved
@@ -77,8 +77,6 @@
     UTMaster bean3 = new UTMaster("three3");
 
     // use a different transaction to do final query check
-<<<<<<< HEAD
-
     try (Transaction otherTxn = ebeanServer.createTransaction()) {
 
       Transaction txn = ebeanServer.beginTransaction();
@@ -99,28 +97,6 @@
         txn.end();
       }
 
-=======
-    try (Transaction otherTxn = ebeanServer.createTransaction()) {
-
-      Transaction txn = ebeanServer.beginTransaction();
-      try {
-        ebeanServer.save(bean1);
-        ebeanServer.save(bean2);
-
-        // not visible in other transaction
-        Query<UTMaster> query2 = ebeanServer.find(UTMaster.class);
-        details = ebeanServer.findList(query2, otherTxn);
-        assertEquals(0, details.size());
-
-        ebeanServer.save(bean3);
-
-        txn.commit();
-
-      } finally {
-        txn.end();
-      }
-
->>>>>>> 8041f9c6
       // commit as expected
       Query<UTMaster> query3 = ebeanServer.find(UTMaster.class);
       details = ebeanServer.findList(query3, otherTxn);
