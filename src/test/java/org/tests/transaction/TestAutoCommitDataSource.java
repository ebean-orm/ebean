package org.tests.transaction;

import io.ebean.BaseTestCase;
import io.ebean.EbeanServer;
import io.ebean.EbeanServerFactory;
import io.ebean.Query;
import io.ebean.Transaction;
import io.ebean.config.ServerConfig;
import io.ebean.config.properties.PropertiesLoader;
import org.avaje.datasource.DataSourceConfig;
import org.avaje.datasource.DataSourcePool;
import org.avaje.datasource.pool.ConnectionPool;
import org.junit.Test;
import org.tests.model.basic.UTDetail;
import org.tests.model.basic.UTMaster;

import java.sql.Connection;
import java.sql.SQLException;
import java.util.List;
import java.util.Properties;

import static org.junit.Assert.assertEquals;
import static org.junit.Assert.assertTrue;

public class TestAutoCommitDataSource extends BaseTestCase {

  @Test
  public void test() throws SQLException {

    Properties properties = PropertiesLoader.load();

    DataSourceConfig dsConfig = new DataSourceConfig();
    dsConfig.loadSettings(properties, "h2autocommit");//"pg"
    dsConfig.setAutoCommit(true);

    DataSourcePool pool = new ConnectionPool("h2autocommit", dsConfig);

    Connection connection = pool.getConnection();
    assertTrue(connection.getAutoCommit());
    connection.close();

    System.setProperty("ebean.ignoreExtraDdl", "true");

    ServerConfig config = new ServerConfig();
    config.setName("h2autocommit");
    config.loadFromProperties();
    config.setDataSource(pool);
    config.setDefaultServer(false);
    config.setRegister(false);

    config.addClass(UTMaster.class);
    config.addClass(UTDetail.class);
    config.setDdlGenerate(true);
    config.setDdlRun(true);
    config.setAutoCommitMode(true);

    EbeanServer ebeanServer = EbeanServerFactory.create(config);

    Query<UTMaster> query = ebeanServer.find(UTMaster.class);
    List<UTMaster> details = ebeanServer.findList(query, null);
    assertEquals(0, details.size());

    UTMaster bean1 = new UTMaster("one1");
    UTMaster bean2 = new UTMaster("two2");
    UTMaster bean3 = new UTMaster("three3");

    // use a different transaction to do final query check
    try (Transaction otherTxn = ebeanServer.createTransaction()) {
<<<<<<< HEAD
      Transaction txn = ebeanServer.beginTransaction();

=======

      Transaction txn = ebeanServer.beginTransaction();
>>>>>>> 8041f9c6
      try {
        assertTrue(txn.getConnection().getAutoCommit());
        ebeanServer.save(bean1);
        ebeanServer.save(bean2);

        Query<UTMaster> query2 = ebeanServer.find(UTMaster.class);
        details = ebeanServer.findList(query2, otherTxn);
        assertEquals(2, details.size());

        ebeanServer.save(bean3);

        txn.rollback();

      } finally {
        txn.end();
      }

      Query<UTMaster> query3 = ebeanServer.find(UTMaster.class);
      details = ebeanServer.findList(query3, otherTxn);
      assertEquals(3, details.size());
    }

  }
}<|MERGE_RESOLUTION|>--- conflicted
+++ resolved
@@ -66,13 +66,8 @@
 
     // use a different transaction to do final query check
     try (Transaction otherTxn = ebeanServer.createTransaction()) {
-<<<<<<< HEAD
-      Transaction txn = ebeanServer.beginTransaction();
-
-=======
 
       Transaction txn = ebeanServer.beginTransaction();
->>>>>>> 8041f9c6
       try {
         assertTrue(txn.getConnection().getAutoCommit());
         ebeanServer.save(bean1);
