--- conflicted
+++ resolved
@@ -21,18 +21,11 @@
 
     ResetBasicData.reset();
 
-<<<<<<< HEAD
-    ResetBasicData.createOrderCustAndOrder("testPc");
-=======
->>>>>>> 8041f9c6
     Order order0 = null;
 
     Transaction t = Ebean.beginTransaction();
     try {
-<<<<<<< HEAD
-=======
       ResetBasicData.createOrderCustAndOrder("testPc");
->>>>>>> 8041f9c6
       SpiTransaction spiTxn = (SpiTransaction) t;
       PersistenceContext pc = spiTxn.getPersistenceContext();
 
