package org.tests.inheritance;

import io.ebean.BaseTestCase;
import io.ebean.Ebean;
import io.ebean.Query;
import io.ebean.bean.BeanCollection.ModifyListenMode;
import io.ebean.common.BeanList;
<<<<<<< HEAD

import org.tests.model.basic.Address;
=======
import org.ebeantest.LoggedSqlCollector;
import org.junit.Test;
>>>>>>> 0a1747d8
import org.tests.model.basic.Animal;
import org.tests.model.basic.AnimalShelter;
import org.tests.model.basic.BigDog;
import org.tests.model.basic.Cat;
import org.tests.model.basic.Dog;
<<<<<<< HEAD
import org.tests.model.basic.Zoo;
import org.assertj.core.api.Assertions;
import org.junit.Test;
=======
>>>>>>> 0a1747d8

import java.util.List;

import static org.assertj.core.api.Assertions.assertThat;
import static org.junit.Assert.assertEquals;
import static org.junit.Assert.assertNotNull;

public class TestInheritanceOnMany extends BaseTestCase {

  @Test
  public void test() {

    Cat cat = new Cat();
    cat.setName("Puss");
    Ebean.save(cat);

    Dog dog = new Dog();
    dog.setRegistrationNumber("DOGGIE");
    Ebean.save(dog);

    BigDog bd = new BigDog();
    bd.setDogSize("large");
    bd.setRegistrationNumber("BG1");
    Ebean.save(bd);

    AnimalShelter shelter = new AnimalShelter();
    shelter.setName("My Animal Shelter");
    shelter.getAnimals().add(cat);
    shelter.getAnimals().add(dog);

    Ebean.save(shelter);

    AnimalShelter shelter2 = Ebean.find(AnimalShelter.class, shelter.getId());
    List<Animal> animals = shelter2.getAnimals();

    BeanList<?> beanList = (BeanList<?>) animals;
    ModifyListenMode modifyListenMode = beanList.getModifyListenMode();

    assertNotNull(modifyListenMode);

    assertNotNull(Ebean.find(Animal.class).findList());
  }
  
  @Test
  public void testManyToOne() {
    
    AnimalShelter as = new AnimalShelter();
    Ebean.save(as);
    
    Cat cat = new Cat();
    cat.setShelter(as);
    Dog dog = new Dog();
    dog.setShelter(as);
    BigDog bigDog = new BigDog();
    bigDog.setShelter(as);
    
    Address addr = new Address();
    addr.setLine1("Line1");
    Ebean.save(addr);
    
    Zoo zoo = new Zoo();
    zoo.setAddress(addr);
    zoo.setAnyAnimal(bigDog);
    zoo.setCat(cat);
    zoo.setDog(dog);
    zoo.setBigDog(bigDog);
    
    Ebean.save(zoo);
    
    
    Query<Zoo> zooQuery = Ebean.createQuery(Zoo.class).setId(zoo.getId());
    
    zooQuery.findOne();
   
    Assertions.assertThat(sqlOf(zooQuery)).contains("left join animal t1 on t1.id = t0.any_animal_id ");
    Assertions.assertThat(sqlOf(zooQuery)).contains(" join animal t2 on t2.id = t0.dog_id ");
    Assertions.assertThat(sqlOf(zooQuery)).doesNotContain("= t0.big_dog_id");
    Assertions.assertThat(sqlOf(zooQuery)).doesNotContain("= t0.cat_id");
   


    Query<AnimalShelter> asQuery = Ebean.createQuery(AnimalShelter.class).setId(zoo.getId());
    asQuery.fetch("dogs");
    asQuery.findOne();
    Assertions.assertThat(sqlOf(asQuery)).contains("left join animal t1 on t1.shelter_id = t0.id and t1.species in ('DOG','BDG')  where t0.id = ?");

    asQuery = Ebean.createQuery(AnimalShelter.class).setId(zoo.getId());
    asQuery.fetch("animals");
    asQuery.findOne();
    //Assertions.assertThat(sqlOf(asQuery)).contains("left join animal t1 on t1.shelter_id = t0.id and t1.species in ('CAT','DOG','BDG')"); not optimal
    Assertions.assertThat(sqlOf(asQuery)).contains("left join animal t1 on t1.shelter_id = t0.id  where t0.id = ?");

  }

  @Test
  public void testGetReferenceOnConcrete() {

    Dog dog = new Dog();
    dog.setRegistrationNumber("D2");
    Ebean.save(dog);

    LoggedSqlCollector.start();
    // Dog is concrete so we return as Dog even though
    // it could be a BigDog (so we are trusting the caller)
    Dog ref = Ebean.getReference(Dog.class, dog.getId());

    List<String> sql = LoggedSqlCollector.stop();
    assertThat(sql).isEmpty();
    assertNotNull(ref);

    // invoke lazy loading
    assertEquals("D2", ref.getRegistrationNumber());
  }

  @Test
  public void testGetReferenceOnLeaf() {

    BigDog bd = new BigDog();
    bd.setDogSize("large");
    bd.setRegistrationNumber("BG2");
    Ebean.save(bd);

    LoggedSqlCollector.start();
    BigDog bigDog = Ebean.getReference(BigDog.class, bd.getId());

    List<String> sql = LoggedSqlCollector.stop();
    assertThat(sql).isEmpty();
    assertNotNull(bigDog);

    // invoke lazy loading
    assertEquals("BG2", bigDog.getRegistrationNumber());


    LoggedSqlCollector.start();
    // Animal is abstract so we hit the DB
    Animal animal = Ebean.getReference(Animal.class, bd.getId());

    sql = LoggedSqlCollector.stop();
    assertThat(sql).hasSize(1);
    assertThat(trimSql(sql.get(0), 2)).contains("select t0.species, t0.id from animal t0 where t0.id = ?");
    assertNotNull(animal);

    // invoke lazy loading
    assertNotNull(animal.getVersion());
  }
}<|MERGE_RESOLUTION|>--- conflicted
+++ resolved
@@ -5,24 +5,17 @@
 import io.ebean.Query;
 import io.ebean.bean.BeanCollection.ModifyListenMode;
 import io.ebean.common.BeanList;
-<<<<<<< HEAD
 
 import org.tests.model.basic.Address;
-=======
 import org.ebeantest.LoggedSqlCollector;
 import org.junit.Test;
->>>>>>> 0a1747d8
 import org.tests.model.basic.Animal;
 import org.tests.model.basic.AnimalShelter;
 import org.tests.model.basic.BigDog;
 import org.tests.model.basic.Cat;
 import org.tests.model.basic.Dog;
-<<<<<<< HEAD
 import org.tests.model.basic.Zoo;
 import org.assertj.core.api.Assertions;
-import org.junit.Test;
-=======
->>>>>>> 0a1747d8
 
 import java.util.List;
 
@@ -65,43 +58,43 @@
 
     assertNotNull(Ebean.find(Animal.class).findList());
   }
-  
+
   @Test
   public void testManyToOne() {
-    
+
     AnimalShelter as = new AnimalShelter();
     Ebean.save(as);
-    
+
     Cat cat = new Cat();
     cat.setShelter(as);
     Dog dog = new Dog();
     dog.setShelter(as);
     BigDog bigDog = new BigDog();
     bigDog.setShelter(as);
-    
+
     Address addr = new Address();
     addr.setLine1("Line1");
     Ebean.save(addr);
-    
+
     Zoo zoo = new Zoo();
     zoo.setAddress(addr);
     zoo.setAnyAnimal(bigDog);
     zoo.setCat(cat);
     zoo.setDog(dog);
     zoo.setBigDog(bigDog);
-    
+
     Ebean.save(zoo);
-    
-    
+
+
     Query<Zoo> zooQuery = Ebean.createQuery(Zoo.class).setId(zoo.getId());
-    
+
     zooQuery.findOne();
-   
+
     Assertions.assertThat(sqlOf(zooQuery)).contains("left join animal t1 on t1.id = t0.any_animal_id ");
     Assertions.assertThat(sqlOf(zooQuery)).contains(" join animal t2 on t2.id = t0.dog_id ");
     Assertions.assertThat(sqlOf(zooQuery)).doesNotContain("= t0.big_dog_id");
     Assertions.assertThat(sqlOf(zooQuery)).doesNotContain("= t0.cat_id");
-   
+
 
 
     Query<AnimalShelter> asQuery = Ebean.createQuery(AnimalShelter.class).setId(zoo.getId());
