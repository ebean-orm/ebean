package org.tests.model.onetoone;

import io.ebean.BaseTestCase;
import io.ebean.Ebean;
import io.ebean.Query;
import org.ebeantest.LoggedSqlCollector;
import org.junit.Test;

import java.util.List;

import static org.assertj.core.api.Assertions.assertThat;

public class TestOneToOnePrimaryKeyJoinBidi extends BaseTestCase {


  private OtoUBPrime insert(String desc) {
    OtoUBPrime prime = new OtoUBPrime("u" + desc);
    OtoUBPrimeExtra extra = new OtoUBPrimeExtra("v" + desc);
    prime.setExtra(extra);
    Ebean.save(prime);
    return prime;
  }

  @Test
  public void insertUpdateDelete() {

    String desc = "" + System.currentTimeMillis();
    OtoUBPrime p1 = insert(desc);

    assertThat(p1.getExtra().getEid()).isEqualTo(p1.getPid()).as("Same id values");


    Query<OtoUBPrime> query = Ebean.find(OtoUBPrime.class).setId(p1.getPid());

    OtoUBPrime found = query.findOne();

    assertThat(found).isNotNull();
<<<<<<< HEAD
    assertThat(sqlOf(query, 3)).contains("select t0.pid, t0.name, t0.version, t0.pid from oto_ubprime t0 where t0.pid = ?")
=======
    assertThat(sqlOf(query, 10)).contains("select t0.pid, t0.name, t0.version, t0.pid from oto_ubprime t0 where t0.pid = ?")
>>>>>>> 8041f9c6
      .as("we don't join to oto_ubprime_extra");

    assertThat(found.getName()).isEqualTo("u" + desc);

    Query<OtoUBPrime> queryWithFetch = Ebean.find(OtoUBPrime.class)
      .setId(p1.getPid())
      .fetch("extra");

    OtoUBPrime oneWith = queryWithFetch.findOne();

    assertThat(oneWith).isNotNull();
<<<<<<< HEAD
    assertThat(sqlOf(queryWithFetch, 6)).contains("select t0.pid, t0.name, t0.version, t1.eid, t1.extra, t1.version, t1.eid from oto_ubprime t0 left join oto_ubprime_extra t1 on t1.eid = t0.pid  where t0.pid = ?")
=======
    assertThat(sqlOf(queryWithFetch, 10)).contains("select t0.pid, t0.name, t0.version, t1.eid, t1.extra, t1.version, t1.eid from oto_ubprime t0 left join oto_ubprime_extra t1 on t1.eid = t0.pid  where t0.pid = ?")
>>>>>>> 8041f9c6
      .as("we join to oto_prime_extra");


    assertThat(oneWith.getExtra().getExtra()).isEqualTo("v" + desc);

    thenUpdate(oneWith);
    thenDelete(found);
  }

  private void thenUpdate(OtoUBPrime oneWith) {

    OtoUBPrimeExtra extra = oneWith.getExtra();
    extra.setExtra("modified");

    Ebean.save(oneWith);

    extra.setExtra("mod2");
    oneWith.setName("mod2");

    Ebean.save(oneWith);
  }

  private void thenDelete(OtoUBPrime found) {


    OtoUBPrime bean = Ebean.find(OtoUBPrime.class, found.getPid());

    LoggedSqlCollector.start();
    Ebean.delete(bean);

    List<String> sql = LoggedSqlCollector.stop();
    assertThat(sql).hasSize(2);
    assertThat(sql.get(0)).contains("delete from oto_ubprime_extra where");
    assertThat(sql.get(1)).contains("delete from oto_ubprime where");

  }
}<|MERGE_RESOLUTION|>--- conflicted
+++ resolved
@@ -35,11 +35,7 @@
     OtoUBPrime found = query.findOne();
 
     assertThat(found).isNotNull();
-<<<<<<< HEAD
-    assertThat(sqlOf(query, 3)).contains("select t0.pid, t0.name, t0.version, t0.pid from oto_ubprime t0 where t0.pid = ?")
-=======
     assertThat(sqlOf(query, 10)).contains("select t0.pid, t0.name, t0.version, t0.pid from oto_ubprime t0 where t0.pid = ?")
->>>>>>> 8041f9c6
       .as("we don't join to oto_ubprime_extra");
 
     assertThat(found.getName()).isEqualTo("u" + desc);
@@ -51,11 +47,7 @@
     OtoUBPrime oneWith = queryWithFetch.findOne();
 
     assertThat(oneWith).isNotNull();
-<<<<<<< HEAD
-    assertThat(sqlOf(queryWithFetch, 6)).contains("select t0.pid, t0.name, t0.version, t1.eid, t1.extra, t1.version, t1.eid from oto_ubprime t0 left join oto_ubprime_extra t1 on t1.eid = t0.pid  where t0.pid = ?")
-=======
     assertThat(sqlOf(queryWithFetch, 10)).contains("select t0.pid, t0.name, t0.version, t1.eid, t1.extra, t1.version, t1.eid from oto_ubprime t0 left join oto_ubprime_extra t1 on t1.eid = t0.pid  where t0.pid = ?")
->>>>>>> 8041f9c6
       .as("we join to oto_prime_extra");
 
 
