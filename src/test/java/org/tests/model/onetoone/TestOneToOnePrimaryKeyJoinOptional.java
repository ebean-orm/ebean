--- conflicted
+++ resolved
@@ -35,11 +35,7 @@
     OtoUPrime found = query.findOne();
 
     assertThat(found).isNotNull();
-<<<<<<< HEAD
-    assertThat(sqlOf(query, 3)).contains("select t0.pid, t0.name, t0.version, t0.pid from oto_uprime t0 where t0.pid = ?")
-=======
     assertThat(sqlOf(query, 4)).contains("select t0.pid, t0.name, t0.version, t0.pid from oto_uprime t0 where t0.pid = ?")
->>>>>>> 8041f9c6
       .as("we don't join to oto_uprime_extra");
 
     assertThat(found.getName()).isEqualTo("u" + desc);
@@ -51,11 +47,7 @@
     OtoUPrime oneWith = queryWithFetch.findOne();
 
     assertThat(oneWith).isNotNull();
-<<<<<<< HEAD
-    assertThat(sqlOf(queryWithFetch, 5)).contains("select t0.pid, t0.name, t0.version, t1.eid, t1.extra, t1.version from oto_uprime t0 left join oto_uprime_extra t1 on t1.eid = t0.pid  where t0.pid = ?")
-=======
     assertThat(sqlOf(queryWithFetch, 6)).contains("select t0.pid, t0.name, t0.version, t1.eid, t1.extra, t1.version from oto_uprime t0 left join oto_uprime_extra t1 on t1.eid = t0.pid  where t0.pid = ?")
->>>>>>> 8041f9c6
       .as("we join to oto_prime_extra");
 
 
