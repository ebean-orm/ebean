--- conflicted
+++ resolved
@@ -37,15 +37,11 @@
     // specifically t1.type = 'Picture' ... on on the join and not in the where
 
     String generatedSql = query.getGeneratedSql();
-<<<<<<< HEAD
+
     assertThat(generatedSql).contains("from mprofile t0 left join mmedia t1 on t1.id = t0.picture_id ");
     assertThat(generatedSql).doesNotContain("t1.type = 'Picture'");
-    
+
     assertThat(generatedSql).contains("where t0.name = ? ");
-=======
-    assertThat(generatedSql).contains("from mprofile t0 left join mmedia t1 on t1.id = t0.picture_id and t1.type = 'Picture' ");
-    assertThat(generatedSql).contains("where t0.name = ?");
->>>>>>> cecf2fc6
 
   }
 
