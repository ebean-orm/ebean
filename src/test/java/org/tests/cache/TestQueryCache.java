--- conflicted
+++ resolved
@@ -125,18 +125,13 @@
     // and now, ensure that we hit the database
     LoggedSqlCollector.start();
     int count2 = Ebean.find(EColAB.class)
-<<<<<<< HEAD
         .setUseQueryCache(CacheMode.OFF)
-=======
-        .setUseQueryCache(false)
->>>>>>> 8c0232fd
         .where()
         .eq("columnB", "count")
         .findCount();
     assertThat(count2).isEqualTo(count1);
     sql = LoggedSqlCollector.stop();
     assertThat(sql).hasSize(1);
-<<<<<<< HEAD
   }
   
   @Test
@@ -215,8 +210,6 @@
     
   }
   
-=======
-  }
   
   @Test
   public void findCountDifferentQueries() {
@@ -242,7 +235,7 @@
     assertThat(sql).hasSize(2); // different queries
     
   }
->>>>>>> 8c0232fd
+
   @Test
   @SuppressWarnings("unchecked")
   public void test() {
@@ -321,10 +314,11 @@
     // and now, ensure that we hit the database
     LoggedSqlCollector.start();
     colA_second = Ebean.find(EColAB.class)
-        .setUseQueryCache(CacheMode.ON)
+        .setUseQueryCache(CacheMode.RECACHE)
         .where()
         .eq("columnB", "someId")
         .findIds();
+    sql = LoggedSqlCollector.stop();
     
     assertThat(sql).hasSize(1);
   }
