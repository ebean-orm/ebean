--- conflicted
+++ resolved
@@ -2,6 +2,7 @@
 
 import io.ebean.BaseTestCase;
 import io.ebean.DB;
+import io.ebean.Ebean;
 import io.ebean.Query;
 import io.ebean.SqlQuery;
 import io.ebean.SqlRow;
@@ -16,6 +17,7 @@
 
 import static java.util.Collections.singletonList;
 import static org.assertj.core.api.Assertions.assertThat;
+import static org.junit.Assert.assertEquals;
 
 public class TestSoftDeleteBasic extends BaseTestCase {
 
@@ -137,95 +139,6 @@
   }
 
   @Test
-<<<<<<< HEAD
-  public void testNotFindSoftDeleted() {
-    EBasicSoftDelete bean = new EBasicSoftDelete();
-    bean.setName("Shouldn't be found with child expression when child is deleted");
-    DB.save(bean);
-    final EBasicSDChild child = new EBasicSDChild(bean, "Delete me, don't find me", 1L);
-    DB.save(child);
-    DB.delete(child);
-
-    Query<EBasicSoftDelete> query = DB.find(EBasicSoftDelete.class)
-                                         .where()
-                                         .eq("id", bean.getId())
-                                         .eq("children.amount", 1L)
-                                         .query();
-
-    List<EBasicSoftDelete> list = query.findList();
-    assertSql(query).contains("t0.deleted = false");
-    // Make sure that query includes that the child mustn't've been deleted
-    assertSql(query).contains("u1.deleted = false");
-    assertThat(list).hasSize(0);
-
-    // Cleanup created entity
-    query.delete();
-    DB.deleteAllPermanent(singletonList(child));
-    DB.deleteAllPermanent(singletonList(bean));
-  }
-
-  @Test
-  public void testNotFindSoftDeletedMultilevel() {
-    EBasicSoftDelete bean = new EBasicSoftDelete();
-    bean.setName("Shouldn't be found with child expression when child is deleted");
-    DB.save(bean);
-    final EBasicSDChild child = new EBasicSDChild(bean, "Delete me, don't find me", 1L);
-    DB.save(child);
-    DB.delete(child);
-
-    EBasicNoSDChild secondChild = new EBasicNoSDChild(bean, "Never deleted", 2L);
-    DB.save(secondChild);
-
-
-    Query<EBasicNoSDChild> query = DB.find(EBasicNoSDChild.class)
-                                      .where()
-                                      .eq("id", bean.getId())
-                                      .eq("owner.children.amount", 1L)
-                                      .query();
-
-    List<EBasicNoSDChild> list = query.findList();
-    // Make sure that query includes that the child mustn't've been deleted
-    assertSql(query).contains("u1.deleted = false");
-    assertSql(query).contains("u2.deleted = false");
-    assertThat(list).hasSize(0);
-
-    // Cleanup created entity
-    query.delete();
-    DB.deleteAllPermanent(singletonList(child));
-    DB.deleteAllPermanent(singletonList(bean));
-  }
-
-  @Test
-  public void testNotFindSoftDeletedMultilevel_with_setIncludeSoftDeletes() {
-    EBasicSoftDelete bean = new EBasicSoftDelete();
-    bean.setName("Found with child expression");
-    DB.save(bean);
-    final EBasicSDChild child = new EBasicSDChild(bean, "SoftDelete me", 1L);
-    DB.save(child);
-    DB.delete(child);
-
-    EBasicNoSDChild secondChild = new EBasicNoSDChild(bean, "Never deleted", 2L);
-    DB.save(secondChild);
-
-
-    Query<EBasicNoSDChild> query = DB.find(EBasicNoSDChild.class)
-      .setIncludeSoftDeletes()
-      .where()
-      .eq("id", bean.getId())
-      .eq("owner.children.amount", 1L)
-      .query();
-
-    List<EBasicNoSDChild> list = query.findList();
-    // Make sure that query not not includes the soft delete join predicates
-    assertSql(query).doesNotContain("u1.deleted = false");
-    assertSql(query).doesNotContain("u2.deleted = false");
-    assertThat(list).hasSize(1);
-
-    // Cleanup created entity
-    query.delete();
-    DB.deleteAllPermanent(singletonList(child));
-    DB.deleteAllPermanent(singletonList(bean));
-=======
   public void testFindSoftDeletedList() {
     EBasicSoftDelete bean = new EBasicSoftDelete();
     bean.setName("softDelFetch");
@@ -243,7 +156,97 @@
       .findOne();
     assertThat(child).isNotNull();
     assertThat(child.getOwner().getChildren().size()).isEqualTo(1);
->>>>>>> 18ae0a78
+  }
+
+
+  @Test
+  public void testNotFindSoftDeleted() {
+    EBasicSoftDelete bean = new EBasicSoftDelete();
+    bean.setName("Shouldn't be found with child expression when child is deleted");
+    DB.save(bean);
+    final EBasicSDChild child = new EBasicSDChild(bean, "Delete me, don't find me", 1L);
+    DB.save(child);
+    DB.delete(child);
+
+    Query<EBasicSoftDelete> query = DB.find(EBasicSoftDelete.class)
+                                         .where()
+                                         .eq("id", bean.getId())
+                                         .eq("children.amount", 1L)
+                                         .query();
+
+    List<EBasicSoftDelete> list = query.findList();
+    assertSql(query).contains("t0.deleted = false");
+    // Make sure that query includes that the child mustn't've been deleted
+    assertSql(query).contains("u1.deleted = false");
+    assertThat(list).hasSize(0);
+
+    // Cleanup created entity
+    query.delete();
+    DB.deleteAllPermanent(singletonList(child));
+    DB.deleteAllPermanent(singletonList(bean));
+  }
+
+  @Test
+  public void testNotFindSoftDeletedMultilevel() {
+    EBasicSoftDelete bean = new EBasicSoftDelete();
+    bean.setName("Shouldn't be found with child expression when child is deleted");
+    DB.save(bean);
+    final EBasicSDChild child = new EBasicSDChild(bean, "Delete me, don't find me", 1L);
+    DB.save(child);
+    DB.delete(child);
+
+    EBasicNoSDChild secondChild = new EBasicNoSDChild(bean, "Never deleted", 2L);
+    DB.save(secondChild);
+
+
+    Query<EBasicNoSDChild> query = DB.find(EBasicNoSDChild.class)
+                                      .where()
+                                      .eq("id", bean.getId())
+                                      .eq("owner.children.amount", 1L)
+                                      .query();
+
+    List<EBasicNoSDChild> list = query.findList();
+    // Make sure that query includes that the child mustn't've been deleted
+    assertSql(query).contains("u1.deleted = false");
+    assertSql(query).contains("u2.deleted = false");
+    assertThat(list).hasSize(0);
+
+    // Cleanup created entity
+    query.delete();
+    DB.deleteAllPermanent(singletonList(child));
+    DB.deleteAllPermanent(singletonList(bean));
+  }
+
+  @Test
+  public void testNotFindSoftDeletedMultilevel_with_setIncludeSoftDeletes() {
+    EBasicSoftDelete bean = new EBasicSoftDelete();
+    bean.setName("Found with child expression");
+    DB.save(bean);
+    final EBasicSDChild child = new EBasicSDChild(bean, "SoftDelete me", 1L);
+    DB.save(child);
+    DB.delete(child);
+
+    EBasicNoSDChild secondChild = new EBasicNoSDChild(bean, "Never deleted", 2L);
+    DB.save(secondChild);
+
+
+    Query<EBasicNoSDChild> query = DB.find(EBasicNoSDChild.class)
+      .setIncludeSoftDeletes()
+      .where()
+      .eq("id", bean.getId())
+      .eq("owner.children.amount", 1L)
+      .query();
+
+    List<EBasicNoSDChild> list = query.findList();
+    // Make sure that query not not includes the soft delete join predicates
+    assertSql(query).doesNotContain("u1.deleted = false");
+    assertSql(query).doesNotContain("u2.deleted = false");
+    assertThat(list).hasSize(1);
+
+    // Cleanup created entity
+    query.delete();
+    DB.deleteAllPermanent(singletonList(child));
+    DB.deleteAllPermanent(singletonList(bean));
   }
 
   @Test
