--- conflicted
+++ resolved
@@ -4,10 +4,6 @@
 import io.ebean.Ebean;
 import io.ebean.Query;
 import io.ebean.Transaction;
-<<<<<<< HEAD
-
-=======
->>>>>>> 8041f9c6
 import org.tests.model.basic.MRole;
 import org.tests.model.basic.MUser;
 import org.junit.Assert;
@@ -23,7 +19,6 @@
   public void test() {
 
     try (Transaction txn = Ebean.beginTransaction()) {
-<<<<<<< HEAD
 
       MRole r1 = new MRole();
       r1.setRoleName("role1");
@@ -50,34 +45,6 @@
 
       Ebean.save(u1);
 
-=======
-
-      MRole r1 = new MRole();
-      r1.setRoleName("role1");
-      Ebean.save(r1);
-
-      MRole r2 = new MRole();
-      r2.setRoleName("role2special");
-      Ebean.save(r2);
-
-      MRole r3 = new MRole();
-      r3.setRoleName("role3");
-      Ebean.save(r3);
-
-      MUser u0 = new MUser();
-      u0.setUserName("user0");
-      u0.addRole(r1);
-      u0.addRole(r2);
-
-      Ebean.save(u0);
-
-      MUser u1 = new MUser();
-      u1.setUserName("user1");
-      u1.addRole(r1);
-
-      Ebean.save(u1);
-
->>>>>>> 8041f9c6
       MUser u2 = new MUser();
       u2.setUserName("user2");
       Ebean.save(u2);
@@ -100,7 +67,6 @@
 
     isEmpty();
     isNotEmpty();
-
   }
 
   private void isEmpty() {
