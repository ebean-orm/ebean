package org.tests.query.other;

import io.ebean.BaseTestCase;
import io.ebean.Ebean;
import io.ebeaninternal.api.SpiEbeanServer;
import io.ebeaninternal.api.SpiQuery;
import io.ebeaninternal.server.deploy.BeanDescriptor;
import io.ebeaninternal.server.deploy.BeanPropertyAssocMany;
import org.tests.model.basic.Order;
import org.tests.model.basic.OrderDetail;
import org.tests.model.basic.ResetBasicData;
import org.junit.Test;

import java.util.ArrayList;
import java.util.List;

import static org.assertj.core.api.Assertions.assertThat;

public class TestManyLazyLoadingQuery extends BaseTestCase {

  @Test
  public void test() {

    ResetBasicData.reset();

    SpiEbeanServer server = (SpiEbeanServer) Ebean.getServer(null);

    BeanDescriptor<Order> descOrder = server.getBeanDescriptor(Order.class);
    BeanPropertyAssocMany<?> beanProperty = (BeanPropertyAssocMany<?>) descOrder.getBeanProperty("details");

    List<Object> parentIds = new ArrayList<>();
    parentIds.add(1);


    List<Order> orders =
      Ebean.find(Order.class)
        .where().lt("id", 4)
        .findList();

    for (Order order : orders) {
      List<OrderDetail> details = order.getDetails();
      System.out.println(details.size());
    }


    // start transaction to keep PC going to lazy query
    Ebean.beginTransaction();
    try {
      Ebean.find(Order.class, 1);

      SpiQuery<?> query0 = (SpiQuery<?>) Ebean.find(OrderDetail.class);

      query0.setLazyLoadForParents(beanProperty);

      beanProperty.addWhereParentIdIn(query0, parentIds, false);

      query0.findList();
<<<<<<< HEAD
      assertThat(query0.getGeneratedSql()).contains(" from o_order_detail t0 where (t0.order_id) IN (");
=======
      assertThat(query0.getGeneratedSql()).contains(" from o_order_detail t0 where (t0.order_id) ");
      platformAssertIn(query0.getGeneratedSql(), "where (t0.order_id)");
>>>>>>> 0a1747d8

    } finally {
      Ebean.endTransaction();
    }

    List<OrderDetail> details = Ebean.find(OrderDetail.class)
      .where().eq("order.id", 1)
      .findList();

    for (OrderDetail orderDetail : details) {
      System.out.println(orderDetail);
    }

  }

}<|MERGE_RESOLUTION|>--- conflicted
+++ resolved
@@ -55,12 +55,8 @@
       beanProperty.addWhereParentIdIn(query0, parentIds, false);
 
       query0.findList();
-<<<<<<< HEAD
-      assertThat(query0.getGeneratedSql()).contains(" from o_order_detail t0 where (t0.order_id) IN (");
-=======
       assertThat(query0.getGeneratedSql()).contains(" from o_order_detail t0 where (t0.order_id) ");
       platformAssertIn(query0.getGeneratedSql(), "where (t0.order_id)");
->>>>>>> 0a1747d8
 
     } finally {
       Ebean.endTransaction();
