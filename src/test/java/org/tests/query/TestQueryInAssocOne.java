--- conflicted
+++ resolved
@@ -27,13 +27,7 @@
     String sql = query.getGeneratedSql();
 
     assertThat(sql).contains("join o_customer t1 on t1.id = t0.kcustomer_id");
-<<<<<<< HEAD
-    if (isH2()) {
-      assertThat(sql).contains("t0.kcustomer_id IN (SELECT * FROM TABLE(X BIGINT = ?))");
-    }
-=======
-    platformAssertIn(sql, "where t0.kcustomer_id");
->>>>>>> 0a1747d8
+    platformAssertIn(sql, "t0.kcustomer_id");
   }
 
 
@@ -50,11 +44,7 @@
     String sql = query.getGeneratedSql();
 
     assertThat(sql).contains("join o_customer t1 on t1.id = t0.kcustomer_id");
-<<<<<<< HEAD
-    assertThat(sql).contains("t0.kcustomer_id IN (");
-=======
     platformAssertIn(sql, "t0.kcustomer_id");
->>>>>>> 0a1747d8
   }
 
 
@@ -71,12 +61,6 @@
     String sql = query.getGeneratedSql();
 
     assertThat(sql).contains("join o_customer t1 on t1.id = t0.kcustomer_id");
-<<<<<<< HEAD
-    if (isH2()) {
-      assertThat(sql).contains("t0.kcustomer_id NOT IN (SELECT * FROM TABLE(X BIGINT = ?))");
-    }
-=======
     platformAssertNotIn(sql, "t0.kcustomer_id");
->>>>>>> 0a1747d8
   }
 }