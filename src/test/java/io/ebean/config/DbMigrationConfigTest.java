package io.ebean.config;

import org.junit.Test;

import java.util.Properties;

import static org.assertj.core.api.Assertions.assertThat;
import static org.junit.Assert.assertEquals;


public class DbMigrationConfigTest {

  @Test
  public void testLoad() {

    ServerConfig config = new ServerConfig();
    config.setName("h2other");
    config.loadFromProperties();
    config.setDefaultServer(false);

    DbMigrationConfig migrationConfig = config.getMigrationConfig();

    assertThat(migrationConfig.getMigrationPath()).isEqualTo("dbmigration/myapp");
  }

  @Test
  public void loadProperties_migration() {

    Properties properties = new Properties();
    properties.setProperty("ebean.migration.dbusername", "banana");
    properties.setProperty("ebean.migration.dbpassword", "apple");
    properties.setProperty("ebean.migration.patchInsertOn", "1.3,my_views");
    properties.setProperty("ebean.migration.patchResetChecksumOn", "foo");

    PropertiesWrapper wrapper = new PropertiesWrapper("ebean", "db", properties);

    DbMigrationConfig migrationConfig = new DbMigrationConfig();
    migrationConfig.loadSettings(wrapper, "db");

    assertEquals(migrationConfig.getDbUsername(),"banana");
    assertEquals(migrationConfig.getDbPassword(),"apple");
    assertEquals(migrationConfig.getPatchInsertOn(),"1.3,my_views");
    assertEquals(migrationConfig.getPatchResetChecksumOn(),"foo");
  }

  @Test
  public void loadProperties_datasource() {

    Properties properties = new Properties();
    properties.setProperty("datasource.db.username", "banana");
    properties.setProperty("datasource.db.password", "apple");

    PropertiesWrapper wrapper = new PropertiesWrapper("ebean", "db", properties);

    DbMigrationConfig migrationConfig = new DbMigrationConfig();
    migrationConfig.loadSettings(wrapper, "db");

<<<<<<< HEAD
 // runnerConfig will fall back itsel to the correct password
=======
    // runnerConfig will fall back itsel to the correct password
>>>>>>> 8041f9c6
    assertEquals(migrationConfig.getDbUsername(),null);
    assertEquals(migrationConfig.getDbPassword(),null);
  }

  @Test
  public void loadProperties_datasource_adminusername() {

    Properties properties = new Properties();
    properties.setProperty("datasource.db.adminusername", "banana");
    properties.setProperty("datasource.db.adminpassword", "apple");

    PropertiesWrapper wrapper = new PropertiesWrapper("ebean", "db", properties);

    DbMigrationConfig migrationConfig = new DbMigrationConfig();
    migrationConfig.loadSettings(wrapper, "db");

    assertEquals(migrationConfig.getDbUsername(),"banana");
    assertEquals(migrationConfig.getDbPassword(),"apple");
  }
}<|MERGE_RESOLUTION|>--- conflicted
+++ resolved
@@ -55,11 +55,7 @@
     DbMigrationConfig migrationConfig = new DbMigrationConfig();
     migrationConfig.loadSettings(wrapper, "db");
 
-<<<<<<< HEAD
- // runnerConfig will fall back itsel to the correct password
-=======
     // runnerConfig will fall back itsel to the correct password
->>>>>>> 8041f9c6
     assertEquals(migrationConfig.getDbUsername(),null);
     assertEquals(migrationConfig.getDbPassword(),null);
   }
