package io.ebean.config.dbplatform;

import io.ebean.annotation.Platform;
import io.ebean.config.MatchingNamingConvention;
import io.ebean.config.PlatformConfig;
import io.ebean.config.ServerConfig;
import io.ebean.config.dbplatform.h2.H2Platform;
import io.ebean.config.dbplatform.postgres.PostgresPlatform;
import io.ebean.config.dbplatform.sqlserver.SqlServer17Platform;
import org.junit.Test;

import static org.junit.Assert.assertEquals;

public class DatabasePlatformTest {

  @Test
  public void convertQuotedIdentifiers_when_allQuotedIdentifier_sqlServer() throws Exception {

    ServerConfig config = new ServerConfig();
    config.setAllQuotedIdentifiers(true);
    config.setNamingConvention(new MatchingNamingConvention());

<<<<<<< HEAD
    DatabasePlatform dbPlatform = new SqlServerPlatform();
    dbPlatform.configure(config.getPlatformConfig());
=======
    DatabasePlatform dbPlatform = new SqlServer17Platform();
    dbPlatform.configure(config.getPlatformConfig(), config.isAllQuotedIdentifiers());
>>>>>>> 8ac1b745

    assertEquals(dbPlatform.convertQuotedIdentifiers("order"),"[order]");
    assertEquals(dbPlatform.convertQuotedIdentifiers("`order`"),"[order]");
    assertEquals(dbPlatform.convertQuotedIdentifiers("firstName"),"[firstName]");
  }

  @Test
  public void convertQuotedIdentifiers() throws Exception {

    PlatformConfig config = new PlatformConfig();

<<<<<<< HEAD
    DatabasePlatform dbPlatform = new SqlServerPlatform();
    dbPlatform.configure(config);
=======
    DatabasePlatform dbPlatform = new SqlServer17Platform();
    dbPlatform.configure(config.getPlatformConfig(), config.isAllQuotedIdentifiers());
>>>>>>> 8ac1b745

    assertEquals(dbPlatform.convertQuotedIdentifiers("order"),"order");
    assertEquals(dbPlatform.convertQuotedIdentifiers("`order`"),"[order]");
    assertEquals(dbPlatform.convertQuotedIdentifiers("firstName"),"firstName");

    assertEquals(dbPlatform.unQuote("order"),"order");
    assertEquals(dbPlatform.unQuote("[order]"),"order");
    assertEquals(dbPlatform.unQuote("[firstName]"),"firstName");
  }

  @Test
  public void defaultTypesForDecimalAndVarchar() throws Exception {

    DatabasePlatform dbPlatform = new DatabasePlatform();
    assertEquals(defaultDecimalDefn(dbPlatform), "decimal(38)");
    assertEquals(defaultDefn(DbType.VARCHAR, dbPlatform), "varchar(255)");
  }

  @Test
  public void configure_customType() throws Exception {

    PlatformConfig config = new PlatformConfig();
    config.addCustomMapping(DbType.VARCHAR, "text", Platform.POSTGRES);
    config.addCustomMapping(DbType.DECIMAL, "decimal(24,4)");

    // PG renders custom decimal and varchar
    PostgresPlatform pgPlatform = new PostgresPlatform();
    pgPlatform.configure(config);
    assertEquals(defaultDecimalDefn(pgPlatform), "decimal(24,4)");
    assertEquals(defaultDefn(DbType.VARCHAR, pgPlatform), "text");

    // H2 only renders custom decimal
    H2Platform h2Platform = new H2Platform();
    h2Platform.configure(config);
    assertEquals(defaultDecimalDefn(h2Platform), "decimal(24,4)");
    assertEquals(defaultDefn(DbType.VARCHAR, h2Platform), "varchar(255)");
  }

  private String defaultDecimalDefn(DatabasePlatform dbPlatform) {
    return defaultDefn(DbType.DECIMAL, dbPlatform);
  }

  private String defaultDefn(DbType type, DatabasePlatform dbPlatform) {
    return dbPlatform.getDbTypeMap().get(type).renderType(0, 0);
  }
}<|MERGE_RESOLUTION|>--- conflicted
+++ resolved
@@ -20,13 +20,8 @@
     config.setAllQuotedIdentifiers(true);
     config.setNamingConvention(new MatchingNamingConvention());
 
-<<<<<<< HEAD
-    DatabasePlatform dbPlatform = new SqlServerPlatform();
-    dbPlatform.configure(config.getPlatformConfig());
-=======
     DatabasePlatform dbPlatform = new SqlServer17Platform();
     dbPlatform.configure(config.getPlatformConfig(), config.isAllQuotedIdentifiers());
->>>>>>> 8ac1b745
 
     assertEquals(dbPlatform.convertQuotedIdentifiers("order"),"[order]");
     assertEquals(dbPlatform.convertQuotedIdentifiers("`order`"),"[order]");
@@ -36,15 +31,10 @@
   @Test
   public void convertQuotedIdentifiers() throws Exception {
 
-    PlatformConfig config = new PlatformConfig();
+    ServerConfig config = new ServerConfig();
 
-<<<<<<< HEAD
-    DatabasePlatform dbPlatform = new SqlServerPlatform();
-    dbPlatform.configure(config);
-=======
     DatabasePlatform dbPlatform = new SqlServer17Platform();
     dbPlatform.configure(config.getPlatformConfig(), config.isAllQuotedIdentifiers());
->>>>>>> 8ac1b745
 
     assertEquals(dbPlatform.convertQuotedIdentifiers("order"),"order");
     assertEquals(dbPlatform.convertQuotedIdentifiers("`order`"),"[order]");
@@ -72,13 +62,13 @@
 
     // PG renders custom decimal and varchar
     PostgresPlatform pgPlatform = new PostgresPlatform();
-    pgPlatform.configure(config);
+    pgPlatform.configure(config, false);
     assertEquals(defaultDecimalDefn(pgPlatform), "decimal(24,4)");
     assertEquals(defaultDefn(DbType.VARCHAR, pgPlatform), "text");
 
     // H2 only renders custom decimal
     H2Platform h2Platform = new H2Platform();
-    h2Platform.configure(config);
+    h2Platform.configure(config, false);
     assertEquals(defaultDecimalDefn(h2Platform), "decimal(24,4)");
     assertEquals(defaultDefn(DbType.VARCHAR, h2Platform), "varchar(255)");
   }
