package io.ebean.config.dbplatform;

import io.ebean.config.PlatformConfig;
import io.ebean.config.dbplatform.postgres.PostgresPlatform;
import io.ebeaninternal.dbmigration.ddlgeneration.platform.PlatformDdl;
import io.ebeaninternal.server.core.PlatformDdlBuilder;
import org.junit.Test;

import static org.assertj.core.api.Assertions.assertThat;

public class PostgresPlatformTest {


  @Test
  public void testTypeConversion() {

    PostgresPlatform platform = new PostgresPlatform();
    PlatformDdl ddl = PlatformDdlBuilder.create(platform);

    assertThat(ddl.convert("clob", false)).isEqualTo("text");
    assertThat(ddl.convert("blob", false)).isEqualTo("bytea");
    assertThat(ddl.convert("json", false)).isEqualTo("json");
    assertThat(ddl.convert("jsonb", false)).isEqualTo("jsonb");
    assertThat(ddl.convert("hstore", false)).isEqualTo("hstore");
    assertThat(ddl.convert("double", false)).isEqualTo("float");
    assertThat(ddl.convert("tinyint", false)).isEqualTo("smallint");
    assertThat(ddl.convert("double", false)).isEqualTo("float");
    assertThat(ddl.convert("varchar(20)", false)).isEqualTo("varchar(20)");
    assertThat(ddl.convert("decimal(10)", false)).isEqualTo("decimal(10)");
    assertThat(ddl.convert("decimal(8,4)", false)).isEqualTo("decimal(8,4)");
    assertThat(ddl.convert("boolean", false)).isEqualTo("boolean");
    assertThat(ddl.convert("bit", false)).isEqualTo("bit");

  }

  @Test
  public void testUuidType() {

    PostgresPlatform platform = new PostgresPlatform();
<<<<<<< HEAD
    platform.configure(new PlatformConfig());
=======
    platform.configure(new PlatformConfig(), false);
>>>>>>> 8ac1b745

    DbPlatformType dbType = platform.getDbTypeMap().get(DbPlatformType.UUID);
    String columnDefn = dbType.renderType(0, 0);

    assertThat(columnDefn).isEqualTo("uuid");
  }

}<|MERGE_RESOLUTION|>--- conflicted
+++ resolved
@@ -37,11 +37,7 @@
   public void testUuidType() {
 
     PostgresPlatform platform = new PostgresPlatform();
-<<<<<<< HEAD
-    platform.configure(new PlatformConfig());
-=======
     platform.configure(new PlatformConfig(), false);
->>>>>>> 8ac1b745
 
     DbPlatformType dbType = platform.getDbTypeMap().get(DbPlatformType.UUID);
     String columnDefn = dbType.renderType(0, 0);
