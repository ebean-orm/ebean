--- conflicted
+++ resolved
@@ -27,11 +27,7 @@
   public void uuid_default() {
 
     MySqlPlatform platform = new MySqlPlatform();
-<<<<<<< HEAD
-    platform.configure(new PlatformConfig());
-=======
     platform.configure(new PlatformConfig(), false);
->>>>>>> 8ac1b745
 
     DbPlatformType dbType = platform.getDbTypeMap().get(DbPlatformType.UUID);
     assertThat(dbType.renderType(0, 0)).isEqualTo("varchar(40)");
@@ -44,11 +40,7 @@
     MySqlPlatform platform = new MySqlPlatform();
     PlatformConfig config = new PlatformConfig();
     config.setDbUuid(PlatformConfig.DbUuid.AUTO_BINARY);
-<<<<<<< HEAD
-    platform.configure(config);
-=======
     platform.configure(config, false);
->>>>>>> 8ac1b745
 
     DbPlatformType dbType = platform.getDbTypeMap().get(DbPlatformType.UUID);
     assertThat(dbType.renderType(0, 0)).isEqualTo("binary(16)");
