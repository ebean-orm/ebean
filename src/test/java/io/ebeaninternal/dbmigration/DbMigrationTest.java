package io.ebeaninternal.dbmigration;

import io.ebean.BaseTestCase;
import io.ebean.SqlQuery;
import io.ebean.SqlRow;
import io.ebean.SqlUpdate;
import io.ebean.Transaction;
import io.ebean.annotation.IgnorePlatform;
import io.ebean.annotation.Platform;
import io.ebean.migration.ddl.DdlRunner;
import io.ebeaninternal.dbmigration.ddlgeneration.Helper;

import org.junit.Test;

import javax.persistence.PersistenceException;
import java.io.IOException;
import java.sql.Connection;
import java.sql.SQLException;
import java.util.List;

import static org.assertj.core.api.Assertions.assertThat;

public class DbMigrationTest extends BaseTestCase {

  private int runScript(boolean expectErrors, String scriptName) throws IOException {
    String ddl = Helper.asText(this, "/dbmigration/migrationtest/" + server().getPluginApi().getDatabasePlatform().getName()+"/" + scriptName);
    return runScript(expectErrors, ddl, scriptName);
  }

  private int runScript(boolean expectErrors, String content, String scriptName) {

    DdlRunner runner = new DdlRunner(expectErrors, scriptName);

    Transaction transaction = server().createTransaction();
    Connection connection = transaction.getConnection();
    try {
      if (expectErrors) {
        connection.setAutoCommit(true);
      }
      int count = runner.runAll(content, connection);
      if (expectErrors) {
        connection.setAutoCommit(false);
      }
      transaction.commit();
      return count;

    } catch (SQLException e) {
      throw new PersistenceException("Failed to run script", e);

    } finally {
      transaction.end();
    }
  }

  @IgnorePlatform(Platform.ORACLE)
  @Test
  public void testRunMigration() throws IOException {
    // first clean up previously created objects
    cleanup("migtest_ckey_assoc",
        "migtest_ckey_detail",
        "migtest_ckey_parent",
        "migtest_e_basic",
        "migtest_e_history",
        "migtest_e_history2",
        "migtest_e_ref",
        "migtest_e_softdelete",
        "migtest_e_user",
<<<<<<< HEAD
=======
        "migtest_fk_cascade",
        "migtest_fk_cascade_one",
        "migtest_fk_none",
        "migtest_fk_none_via_join",
        "migtest_fk_one",
        "migtest_fk_set_null",
>>>>>>> 8041f9c6
        "migtest_mtm_c",
        "migtest_mtm_m",
        "migtest_mtm_c_migtest_mtm_m",
        "migtest_mtm_m_migtest_mtm_c",
        "migtest_oto_child",
        "migtest_oto_master");


    runScript(false, "1.0__initial.sql");

    if (isOracle()) {
      SqlUpdate update = server().createSqlUpdate("insert into migtest_e_basic (id, old_boolean, user_id) values (1, :false, 1)");
      update.setParameter("false", false);
      assertThat(server().execute(update)).isEqualTo(1);

      update = server().createSqlUpdate("insert into migtest_e_basic (id, old_boolean, user_id) values (2, :true, 1)");
      update.setParameter("true", true);
      assertThat(server().execute(update)).isEqualTo(1);
    } else {
      SqlUpdate update = server().createSqlUpdate("insert into migtest_e_basic (id, old_boolean, user_id) values (1, :false, 1), (2, :true, 1)");
      update.setParameter("false", false);
      update.setParameter("true", true);

      assertThat(server().execute(update)).isEqualTo(2);
    }

    // Run migration
    runScript(false, "1.1.sql");
    SqlQuery select = server().createSqlQuery("select * from migtest_e_basic order by id");
    List<SqlRow> result = select.findList();
    assertThat(result).hasSize(2);

    SqlRow row = result.get(0);
    assertThat(row.keySet()).contains("old_boolean", "old_boolean2");

    assertThat(row.getInteger("id")).isEqualTo(1);
    assertThat(row.getBoolean("old_boolean")).isFalse();
    assertThat(row.getBoolean("new_boolean_field")).isFalse(); // test if update old_boolean -> new_boolean_field works well

    assertThat(row.getString("new_string_field")).isEqualTo("foo'bar");
    assertThat(row.getBoolean("new_boolean_field2")).isTrue();
    //assertThat(row.getTimestamp("some_date")).isCloseTo(new Date(), 86_000); // allow 1 minute delta

    row = result.get(1);
    assertThat(row.getInteger("id")).isEqualTo(2);
    assertThat(row.getBoolean("old_boolean")).isTrue();
    assertThat(row.getBoolean("new_boolean_field")).isTrue(); // test if update old_boolean -> new_boolean_field works well

    assertThat(row.getString("new_string_field")).isEqualTo("foo'bar");
    assertThat(row.getBoolean("new_boolean_field2")).isTrue();
    //assertThat(row.getTimestamp("some_date")).isCloseTo(new Date(), 60_000); // allow 1 minute delta

    // Run migration & drops
    if (isMySql()) {
      return; // TODO: mysql cannot drop table (need stored procedure for drop column)
    }
    runScript(false, "1.2__dropsFor_1.1.sql");


    // Oracle caches the statement and does not detect schema change. It fails with
    // an ORA-01007
    if (isOracle()) {
      select = server().createSqlQuery("select * from migtest_e_basic order by id,id");
    } else {
      select = server().createSqlQuery("select * from migtest_e_basic order by id");
    }
    result = select.findList();
    assertThat(result).hasSize(2);
    row = result.get(0);
    assertThat(row.keySet()).doesNotContain("old_boolean", "old_boolean2");

    runScript(false, "1.3.sql");
    runScript(false, "1.4__dropsFor_1.3.sql");

    // now DB structure shoud be the same as v1_0
    select = server().createSqlQuery("select * from migtest_e_basic order by id");
    result = select.findList();
    assertThat(result).hasSize(2);
    row = result.get(0);
    assertThat(row.keySet()).contains("old_boolean", "old_boolean2");
  }

  private void cleanup(String ... tables) {
    StringBuilder sb = new StringBuilder();
    for (String table : tables) {
      // simple and stupid try to execute all commands on all dialects.
      sb.append("alter table ").append(table).append(" set ( system_versioning = OFF  );\n");
      sb.append("drop table ").append(table).append(";\n");
      sb.append("drop table ").append(table).append(" cascade;\n");
      sb.append("drop table ").append(table).append("_history;\n");
      sb.append("drop table ").append(table).append("_history cascade;\n");
      sb.append("drop view ").append(table).append("_with_history;\n");
      sb.append("drop sequence ").append(table).append("_seq;\n");
    }

    runScript(true, sb.toString(), "cleanup");
    runScript(true, sb.toString(), "cleanup");

  }
}<|MERGE_RESOLUTION|>--- conflicted
+++ resolved
@@ -65,15 +65,12 @@
         "migtest_e_ref",
         "migtest_e_softdelete",
         "migtest_e_user",
-<<<<<<< HEAD
-=======
         "migtest_fk_cascade",
         "migtest_fk_cascade_one",
         "migtest_fk_none",
         "migtest_fk_none_via_join",
         "migtest_fk_one",
         "migtest_fk_set_null",
->>>>>>> 8041f9c6
         "migtest_mtm_c",
         "migtest_mtm_m",
         "migtest_mtm_c_migtest_mtm_m",
