--- conflicted
+++ resolved
@@ -911,10 +911,10 @@
   }
 
   @Override
-<<<<<<< HEAD
   public void executeDdlGenerator(boolean online) {
-
-=======
+  }
+
+  @Override
   public Set<Property> checkUniqueness(Object bean) {
     return Collections.emptySet();
   }
@@ -922,6 +922,5 @@
   @Override
   public Set<Property> checkUniqueness(Object bean, Transaction transaction) {
     return Collections.emptySet();
->>>>>>> cca837bc
   }
 }