--- conflicted
+++ resolved
@@ -85,14 +85,7 @@
   }
 
   @Override
-<<<<<<< HEAD
-  public void appendInExpression(Object[] bindValues) {
-    
-  }
-
-=======
   public void appendInExpression(boolean not, Object[] bindValues) {
 
   }
->>>>>>> 0a1747d8
 }