--- conflicted
+++ resolved
@@ -86,18 +86,8 @@
 
     query1.findList();
 
-<<<<<<< HEAD
-    if (!isMySql()) {
-      assertThat(query1.getGeneratedSql()).contains("(t0.name like ? ");
-      assertThat(query1.getGeneratedSql()).contains(" and t1.city like ? ");
-    } else {
-      assertThat(query1.getGeneratedSql()).contains("(t0.name like binary ? escape '|' ");
-      assertThat(query1.getGeneratedSql()).contains(" and t1.city like binary ? escape '|' ");
-    }
-=======
     assertThat(query1.getGeneratedSql()).contains("(t0.name like ");
     assertThat(query1.getGeneratedSql()).contains(" and t1.city like ");
->>>>>>> 1909ba15
 
   }
 
