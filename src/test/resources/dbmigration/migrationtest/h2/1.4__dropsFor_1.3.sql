-- Migrationscripts for ebean unittest
-- drop dependencies
drop trigger migtest_e_history_history_upd;
drop view migtest_e_history_with_history;
alter table migtest_e_history drop column sys_period_start;
alter table migtest_e_history drop column sys_period_end;
drop table migtest_e_history_history;


-- apply changes
<<<<<<< HEAD
-- Migrationscripts for ebean unittest

=======
>>>>>>> 8041f9c6
alter table migtest_ckey_detail drop column one_key;

alter table migtest_ckey_detail drop column two_key;

alter table migtest_ckey_parent drop column assoc_id;

alter table migtest_e_basic drop column new_string_field;

alter table migtest_e_basic drop column new_boolean_field;

alter table migtest_e_basic drop column new_boolean_field2;

alter table migtest_e_basic drop column progress;

alter table migtest_e_basic drop column new_integer;

alter table migtest_e_history2 drop column test_string2;
alter table migtest_e_history2_history drop column test_string2;

alter table migtest_e_history2 drop column test_string3;
alter table migtest_e_history2_history drop column test_string3;

alter table migtest_e_history2 drop column new_column;
alter table migtest_e_history2_history drop column new_column;

alter table migtest_e_softdelete drop column deleted;

alter table migtest_oto_child drop column master_id;

drop table if exists migtest_e_user;
drop sequence if exists migtest_e_user_seq;
drop table if exists migtest_mtm_c_migtest_mtm_m;
drop table if exists migtest_mtm_m_migtest_mtm_c;
<<<<<<< HEAD
-- changes: [drop test_string2, drop test_string3]
=======
-- changes: [drop test_string2, drop test_string3, drop new_column]
>>>>>>> 8041f9c6
drop trigger migtest_e_history2_history_upd;
create trigger migtest_e_history2_history_upd before update,delete on migtest_e_history2 for each row call "io.ebean.config.dbplatform.h2.H2HistoryTrigger";<|MERGE_RESOLUTION|>--- conflicted
+++ resolved
@@ -8,11 +8,6 @@
 
 
 -- apply changes
-<<<<<<< HEAD
--- Migrationscripts for ebean unittest
-
-=======
->>>>>>> 8041f9c6
 alter table migtest_ckey_detail drop column one_key;
 
 alter table migtest_ckey_detail drop column two_key;
@@ -46,10 +41,6 @@
 drop sequence if exists migtest_e_user_seq;
 drop table if exists migtest_mtm_c_migtest_mtm_m;
 drop table if exists migtest_mtm_m_migtest_mtm_c;
-<<<<<<< HEAD
--- changes: [drop test_string2, drop test_string3]
-=======
 -- changes: [drop test_string2, drop test_string3, drop new_column]
->>>>>>> 8041f9c6
 drop trigger migtest_e_history2_history_upd;
 create trigger migtest_e_history2_history_upd before update,delete on migtest_e_history2 for each row call "io.ebean.config.dbplatform.h2.H2HistoryTrigger";