-- Migrationscripts for ebean unittest
-- apply changes
-- Migrationscripts for ebean unittest

create table migtest_e_ref (
  id                            integer not null,
  name                          varchar(127) not null,
  constraint uq_migtest_e_ref_name unique (name),
  constraint pk_migtest_e_ref primary key (id)
);

alter table migtest_ckey_detail drop constraint if exists fk_migtest_ckey_detail_parent;
<<<<<<< HEAD
=======
alter table migtest_fk_cascade drop constraint if exists fk_migtest_fk_cascade_one_id;
alter table migtest_fk_none drop constraint if exists fk_migtest_fk_none_one_id;
alter table migtest_fk_none_via_join drop constraint if exists fk_migtest_fk_none_via_join_one_id;
alter table migtest_fk_set_null drop constraint if exists fk_migtest_fk_set_null_one_id;
>>>>>>> 8041f9c6
alter table migtest_e_basic drop constraint ck_migtest_e_basic_status;
alter table migtest_e_basic alter column status drop default;
alter table migtest_e_basic alter column status set null;
alter table migtest_e_basic add constraint ck_migtest_e_basic_status check ( status in ('N','A','I'));
alter table migtest_e_basic drop constraint uq_migtest_e_basic_description;
alter table migtest_e_basic alter column some_date drop default;
alter table migtest_e_basic alter column some_date set null;

update migtest_e_basic set user_id = 23 where user_id is null;
alter table migtest_e_basic drop constraint if exists fk_migtest_e_basic_user_id;
alter table migtest_e_basic alter column user_id set default 23;
alter table migtest_e_basic alter column user_id set not null;
alter table migtest_e_basic add column old_boolean int default 0 not null;
alter table migtest_e_basic add column old_boolean2 int;
alter table migtest_e_basic add column eref_id integer;

alter table migtest_e_basic drop constraint uq_migtest_e_basic_status_indextest1;
alter table migtest_e_basic drop constraint uq_migtest_e_basic_name;
alter table migtest_e_basic drop constraint uq_migtest_e_basic_indextest4;
alter table migtest_e_basic drop constraint uq_migtest_e_basic_indextest5;
alter table migtest_e_basic add constraint uq_migtest_e_basic_indextest2 unique  (indextest2);
alter table migtest_e_basic add constraint uq_migtest_e_basic_indextest6 unique  (indextest6);
alter table migtest_e_history2 alter column test_string drop default;
alter table migtest_e_history2 alter column test_string set null;
create index ix_migtest_e_basic_indextest1 on migtest_e_basic (indextest1);
create index ix_migtest_e_basic_indextest5 on migtest_e_basic (indextest5);
drop index if exists ix_migtest_e_basic_indextest3;
drop index if exists ix_migtest_e_basic_indextest6;
create index ix_migtest_e_basic_eref_id on migtest_e_basic (eref_id);
<|MERGE_RESOLUTION|>--- conflicted
+++ resolved
@@ -1,7 +1,5 @@
 -- Migrationscripts for ebean unittest
 -- apply changes
--- Migrationscripts for ebean unittest
-
 create table migtest_e_ref (
   id                            integer not null,
   name                          varchar(127) not null,
@@ -10,13 +8,10 @@
 );
 
 alter table migtest_ckey_detail drop constraint if exists fk_migtest_ckey_detail_parent;
-<<<<<<< HEAD
-=======
 alter table migtest_fk_cascade drop constraint if exists fk_migtest_fk_cascade_one_id;
 alter table migtest_fk_none drop constraint if exists fk_migtest_fk_none_one_id;
 alter table migtest_fk_none_via_join drop constraint if exists fk_migtest_fk_none_via_join_one_id;
 alter table migtest_fk_set_null drop constraint if exists fk_migtest_fk_set_null_one_id;
->>>>>>> 8041f9c6
 alter table migtest_e_basic drop constraint ck_migtest_e_basic_status;
 alter table migtest_e_basic alter column status drop default;
 alter table migtest_e_basic alter column status set null;
