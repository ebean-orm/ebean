--- conflicted
+++ resolved
@@ -1,10 +1,5 @@
 -- Migrationscripts for ebean unittest
 -- apply changes
-<<<<<<< HEAD
--- Migrationscripts for ebean unittest
-
-=======
->>>>>>> 8041f9c6
 create table migtest_ckey_assoc (
   id                            integer not null,
   assoc_one                     varchar(255),
@@ -18,19 +13,13 @@
 );
 
 create table migtest_ckey_parent (
-<<<<<<< HEAD
-  one_key                       integer(127) not null,
-=======
   one_key                       integer not null,
->>>>>>> 8041f9c6
   two_key                       varchar(127) not null,
   name                          varchar(255),
   version                       integer not null,
   constraint pk_migtest_ckey_parent primary key (one_key,two_key)
 );
 
-<<<<<<< HEAD
-=======
 create table migtest_fk_cascade (
   id                            integer not null,
   one_id                        integer,
@@ -67,7 +56,6 @@
   foreign key (one_id) references migtest_fk_one (id) on delete set null on update set null
 );
 
->>>>>>> 8041f9c6
 create table migtest_e_basic (
   id                            integer not null,
   status                        varchar(1),
