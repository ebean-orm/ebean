-- Migrationscripts for ebean unittest
-- apply changes
<<<<<<< HEAD
-- Migrationscripts for ebean unittest

=======
>>>>>>> 8041f9c6
alter table migtest_ckey_detail drop column one_key;

alter table migtest_ckey_detail drop column two_key;

alter table migtest_ckey_parent drop column assoc_id;

alter table migtest_e_basic drop column new_string_field;

alter table migtest_e_basic drop column new_boolean_field;

alter table migtest_e_basic drop column new_boolean_field2;

alter table migtest_e_basic drop column progress;

alter table migtest_e_basic drop column new_integer;

alter table migtest_e_history2 drop column test_string2;
alter table migtest_e_history2_history drop column test_string2;

alter table migtest_e_history2 drop column test_string3;
alter table migtest_e_history2_history drop column test_string3;

alter table migtest_e_history2 drop column new_column;
alter table migtest_e_history2_history drop column new_column;

alter table migtest_e_softdelete drop column deleted;

alter table migtest_oto_child drop column master_id;

drop table if exists migtest_e_user;
drop table if exists migtest_mtm_c_migtest_mtm_m;
drop table if exists migtest_mtm_m_migtest_mtm_c;<|MERGE_RESOLUTION|>--- conflicted
+++ resolved
@@ -1,10 +1,5 @@
 -- Migrationscripts for ebean unittest
 -- apply changes
-<<<<<<< HEAD
--- Migrationscripts for ebean unittest
-
-=======
->>>>>>> 8041f9c6
 alter table migtest_ckey_detail drop column one_key;
 
 alter table migtest_ckey_detail drop column two_key;
