--- conflicted
+++ resolved
@@ -1,28 +1,6 @@
 -- Migrationscripts for ebean unittest
 -- apply changes
-<<<<<<< HEAD
-if not exists (select name  from sys.types where name = 'ebean_bigint_tvp') create type ebean_bigint_tvp as table (c1 bigint);
-if not exists (select name  from sys.types where name = 'ebean_float_tvp') create type ebean_float_tvp as table (c1 float);
-if not exists (select name  from sys.types where name = 'ebean_bit_tvp') create type ebean_bit_tvp as table (c1 bit);
-if not exists (select name  from sys.types where name = 'ebean_date_tvp') create type ebean_date_tvp as table (c1 date);
-if not exists (select name  from sys.types where name = 'ebean_time_tvp') create type ebean_time_tvp as table (c1 time);
-if not exists (select name  from sys.types where name = 'ebean_uniqueidentifier_tvp') create type ebean_uniqueidentifier_tvp as table (c1 uniqueidentifier);
-if not exists (select name  from sys.types where name = 'ebean_nvarchar_tvp') create type ebean_nvarchar_tvp as table (c1 nvarchar(max));
--- drop column migtest_ckey_detail.one_key;
-IF (OBJECT_ID('uq_migtest_ckey_detail_one_key', 'UQ') IS NOT NULL) alter table migtest_ckey_detail drop constraint uq_migtest_ckey_detail_one_key;
-IF EXISTS (SELECT name FROM sys.indexes WHERE object_id = OBJECT_ID('migtest_ckey_detail','U') AND name = 'uq_migtest_ckey_detail_one_key') drop index uq_migtest_ckey_detail_one_key ON migtest_ckey_detail;
-delimiter $$
-DECLARE @Tmp nvarchar(200);select @Tmp = t1.name  from sys.default_constraints t1
-  join sys.columns t2 on t1.object_id = t2.default_object_id
-  where t1.parent_object_id = OBJECT_ID('migtest_ckey_detail') and t2.name = 'one_key';
-if @Tmp is not null EXEC('alter table migtest_ckey_detail drop constraint ' + @Tmp)$$;
-IF (OBJECT_ID('ck_migtest_ckey_detail_one_key', 'C') IS NOT NULL) alter table migtest_ckey_detail drop constraint ck_migtest_ckey_detail_one_key;
-IF EXISTS (SELECT name FROM sys.indexes WHERE object_id = OBJECT_ID('migtest_ckey_detail','U') AND name = 'ix_migtest_ckey_detail_one_key') drop index ix_migtest_ckey_detail_one_key ON migtest_ckey_detail;
-IF OBJECT_ID('fk_migtest_ckey_detail_one_key', 'F') IS NOT NULL alter table migtest_ckey_detail drop constraint fk_migtest_ckey_detail_one_key;
-alter table migtest_ckey_detail drop column one_key;
-=======
 EXEC usp_ebean_drop_column migtest_ckey_detail, one_key;
->>>>>>> 0e75c50b
 
 EXEC usp_ebean_drop_column migtest_ckey_detail, two_key;
 
