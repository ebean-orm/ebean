-- Migrationscripts for ebean unittest
-- apply changes
<<<<<<< HEAD
-- Migrationscripts for ebean unittest

=======
>>>>>>> 8041f9c6
create table migtest_ckey_assoc (
  id                            serial not null,
  assoc_one                     varchar(255),
  constraint pk_migtest_ckey_assoc primary key (id)
);

create table migtest_ckey_detail (
  id                            serial not null,
  something                     varchar(255),
  constraint pk_migtest_ckey_detail primary key (id)
);

create table migtest_ckey_parent (
  one_key                       integer not null,
  two_key                       varchar(127) not null,
  name                          varchar(255),
  version                       integer not null,
  constraint pk_migtest_ckey_parent primary key (one_key,two_key)
);

<<<<<<< HEAD
=======
create table migtest_fk_cascade (
  id                            bigserial not null,
  one_id                        bigint,
  constraint pk_migtest_fk_cascade primary key (id)
);

create table migtest_fk_cascade_one (
  id                            bigserial not null,
  constraint pk_migtest_fk_cascade_one primary key (id)
);

create table migtest_fk_none (
  id                            bigserial not null,
  one_id                        bigint,
  constraint pk_migtest_fk_none primary key (id)
);

create table migtest_fk_none_via_join (
  id                            bigserial not null,
  one_id                        bigint,
  constraint pk_migtest_fk_none_via_join primary key (id)
);

create table migtest_fk_one (
  id                            bigserial not null,
  constraint pk_migtest_fk_one primary key (id)
);

create table migtest_fk_set_null (
  id                            bigserial not null,
  one_id                        bigint,
  constraint pk_migtest_fk_set_null primary key (id)
);

>>>>>>> 8041f9c6
create table migtest_e_basic (
  id                            serial not null,
  status                        varchar(1),
  name                          varchar(127),
  description                   varchar(127),
  some_date                     timestamptz,
  old_boolean                   boolean default false not null,
  old_boolean2                  boolean,
  eref_id                       integer,
  indextest1                    varchar(127),
  indextest2                    varchar(127),
  indextest3                    varchar(127),
  indextest4                    varchar(127),
  indextest5                    varchar(127),
  indextest6                    varchar(127),
  user_id                       integer not null,
  constraint ck_migtest_e_basic_status check ( status in ('N','A','I')),
  constraint uq_migtest_e_basic_indextest2 unique (indextest2),
  constraint uq_migtest_e_basic_indextest6 unique (indextest6),
  constraint pk_migtest_e_basic primary key (id)
);

create table migtest_e_history (
  id                            serial not null,
  test_string                   varchar(255),
  constraint pk_migtest_e_history primary key (id)
);

create table migtest_e_history2 (
  id                            serial not null,
  test_string                   varchar(255),
  constraint pk_migtest_e_history2 primary key (id)
);

create table migtest_e_ref (
  id                            serial not null,
  name                          varchar(127) not null,
  constraint uq_migtest_e_ref_name unique (name),
  constraint pk_migtest_e_ref primary key (id)
);

create table migtest_e_softdelete (
  id                            serial not null,
  test_string                   varchar(255),
  constraint pk_migtest_e_softdelete primary key (id)
);

create table migtest_mtm_c (
  id                            serial not null,
  name                          varchar(255),
  constraint pk_migtest_mtm_c primary key (id)
);

create table migtest_mtm_m (
  id                            bigserial not null,
  name                          varchar(255),
  constraint pk_migtest_mtm_m primary key (id)
);

create table migtest_oto_child (
  id                            serial not null,
  name                          varchar(255),
  constraint pk_migtest_oto_child primary key (id)
);

create table migtest_oto_master (
  id                            bigserial not null,
  name                          varchar(255),
  constraint pk_migtest_oto_master primary key (id)
);

create index ix_migtest_e_basic_indextest1 on migtest_e_basic (indextest1);
create index ix_migtest_e_basic_indextest5 on migtest_e_basic (indextest5);
alter table migtest_fk_cascade add constraint fk_migtest_fk_cascade_one_id foreign key (one_id) references migtest_fk_cascade_one (id) on delete cascade on update cascade;
create index ix_migtest_fk_cascade_one_id on migtest_fk_cascade (one_id);

alter table migtest_fk_set_null add constraint fk_migtest_fk_set_null_one_id foreign key (one_id) references migtest_fk_one (id) on delete set null on update set null;
create index ix_migtest_fk_set_null_one_id on migtest_fk_set_null (one_id);

alter table migtest_e_basic add constraint fk_migtest_e_basic_eref_id foreign key (eref_id) references migtest_e_ref (id) on delete restrict on update restrict;
create index ix_migtest_e_basic_eref_id on migtest_e_basic (eref_id);

alter table migtest_e_history2 add column sys_period tstzrange not null default tstzrange(current_timestamp, null);
create table migtest_e_history2_history(like migtest_e_history2);
create view migtest_e_history2_with_history as select * from migtest_e_history2 union all select * from migtest_e_history2_history;

create or replace function migtest_e_history2_history_version() returns trigger as $$
begin
  if (TG_OP = 'UPDATE') then
    insert into migtest_e_history2_history (sys_period,id, test_string) values (tstzrange(lower(OLD.sys_period), current_timestamp), OLD.id, OLD.test_string);
    NEW.sys_period = tstzrange(current_timestamp,null);
    return new;
  elsif (TG_OP = 'DELETE') then
    insert into migtest_e_history2_history (sys_period,id, test_string) values (tstzrange(lower(OLD.sys_period), current_timestamp), OLD.id, OLD.test_string);
    return old;
  end if;
end;
$$ LANGUAGE plpgsql;

create trigger migtest_e_history2_history_upd
  before update or delete on migtest_e_history2
  for each row execute procedure migtest_e_history2_history_version();
<|MERGE_RESOLUTION|>--- conflicted
+++ resolved
@@ -1,10 +1,5 @@
 -- Migrationscripts for ebean unittest
 -- apply changes
-<<<<<<< HEAD
--- Migrationscripts for ebean unittest
-
-=======
->>>>>>> 8041f9c6
 create table migtest_ckey_assoc (
   id                            serial not null,
   assoc_one                     varchar(255),
@@ -25,8 +20,6 @@
   constraint pk_migtest_ckey_parent primary key (one_key,two_key)
 );
 
-<<<<<<< HEAD
-=======
 create table migtest_fk_cascade (
   id                            bigserial not null,
   one_id                        bigint,
@@ -61,7 +54,6 @@
   constraint pk_migtest_fk_set_null primary key (id)
 );
 
->>>>>>> 8041f9c6
 create table migtest_e_basic (
   id                            serial not null,
   status                        varchar(1),
