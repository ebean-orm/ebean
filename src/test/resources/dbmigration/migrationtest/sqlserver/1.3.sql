-- Migrationscripts for ebean unittest
-- apply changes
<<<<<<< HEAD
-- Migrationscripts for ebean unittest

if exists (select name  from sys.types where name = 'ebean_bigint_tvp') drop type ebean_bigint_tvp;
create type ebean_bigint_tvp as table (c1 bigint);
if exists (select name  from sys.types where name = 'ebean_float_tvp') drop type ebean_float_tvp;
create type ebean_float_tvp as table (c1 float);
if exists (select name  from sys.types where name = 'ebean_bit_tvp') drop type ebean_bit_tvp;
create type ebean_bit_tvp as table (c1 bit);
if exists (select name  from sys.types where name = 'ebean_date_tvp') drop type ebean_date_tvp;
create type ebean_date_tvp as table (c1 date);
if exists (select name  from sys.types where name = 'ebean_time_tvp') drop type ebean_time_tvp;
create type ebean_time_tvp as table (c1 time);
if exists (select name  from sys.types where name = 'ebean_datetime2_tvp') drop type ebean_datetime2_tvp;
create type ebean_datetime2_tvp as table (c1 datetime2);
if exists (select name  from sys.types where name = 'ebean_nvarchar_tvp') drop type ebean_nvarchar_tvp;
create type ebean_nvarchar_tvp as table (c1 nvarchar(max));
=======
if not exists (select name  from sys.types where name = 'ebean_bigint_tvp') create type ebean_bigint_tvp as table (c1 bigint);
if not exists (select name  from sys.types where name = 'ebean_float_tvp') create type ebean_float_tvp as table (c1 float);
if not exists (select name  from sys.types where name = 'ebean_bit_tvp') create type ebean_bit_tvp as table (c1 bit);
if not exists (select name  from sys.types where name = 'ebean_date_tvp') create type ebean_date_tvp as table (c1 date);
if not exists (select name  from sys.types where name = 'ebean_time_tvp') create type ebean_time_tvp as table (c1 time);
if not exists (select name  from sys.types where name = 'ebean_datetime2_tvp') create type ebean_datetime2_tvp as table (c1 datetime2);
if not exists (select name  from sys.types where name = 'ebean_uniqueidentifier_tvp') create type ebean_uniqueidentifier_tvp as table (c1 uniqueidentifier);
if not exists (select name  from sys.types where name = 'ebean_nvarchar_tvp') create type ebean_nvarchar_tvp as table (c1 nvarchar(max));
>>>>>>> 8041f9c6
create table migtest_e_ref (
  id                            integer not null,
  name                          nvarchar(127) not null,
  constraint pk_migtest_e_ref primary key (id)
);
alter table migtest_e_ref add constraint uq_migtest_e_ref_name unique  (name);
create sequence migtest_e_ref_seq as bigint  start with 1 ;

IF OBJECT_ID('fk_migtest_ckey_detail_parent', 'F') IS NOT NULL alter table migtest_ckey_detail drop constraint fk_migtest_ckey_detail_parent;
<<<<<<< HEAD
=======
IF OBJECT_ID('fk_migtest_fk_cascade_one_id', 'F') IS NOT NULL alter table migtest_fk_cascade drop constraint fk_migtest_fk_cascade_one_id;
alter table migtest_fk_cascade add constraint fk_migtest_fk_cascade_one_id foreign key (one_id) references migtest_fk_cascade_one (id) on delete cascade on update cascade;
IF OBJECT_ID('fk_migtest_fk_none_one_id', 'F') IS NOT NULL alter table migtest_fk_none drop constraint fk_migtest_fk_none_one_id;
IF OBJECT_ID('fk_migtest_fk_none_via_join_one_id', 'F') IS NOT NULL alter table migtest_fk_none_via_join drop constraint fk_migtest_fk_none_via_join_one_id;
IF OBJECT_ID('fk_migtest_fk_set_null_one_id', 'F') IS NOT NULL alter table migtest_fk_set_null drop constraint fk_migtest_fk_set_null_one_id;
alter table migtest_fk_set_null add constraint fk_migtest_fk_set_null_one_id foreign key (one_id) references migtest_fk_one (id) on delete set null on update set null;
>>>>>>> 8041f9c6
IF (OBJECT_ID('ck_migtest_e_basic_status', 'C') IS NOT NULL) alter table migtest_e_basic drop constraint ck_migtest_e_basic_status;
delimiter $$
DECLARE @Tmp nvarchar(200);select @Tmp = t1.name  from sys.default_constraints t1
  join sys.columns t2 on t1.object_id = t2.default_object_id
  where t1.parent_object_id = OBJECT_ID('migtest_e_basic') and t2.name = 'status';
if @Tmp is not null EXEC('alter table migtest_e_basic drop constraint ' + @Tmp)$$;
alter table migtest_e_basic add constraint ck_migtest_e_basic_status check ( status in ('N','A','I'));
IF (OBJECT_ID('uq_migtest_e_basic_description', 'UQ') IS NOT NULL) alter table migtest_e_basic drop constraint uq_migtest_e_basic_description;
IF EXISTS (SELECT name FROM sys.indexes WHERE object_id = OBJECT_ID('migtest_e_basic','U') AND name = 'uq_migtest_e_basic_description') drop index uq_migtest_e_basic_description ON migtest_e_basic;
delimiter $$
DECLARE @Tmp nvarchar(200);select @Tmp = t1.name  from sys.default_constraints t1
  join sys.columns t2 on t1.object_id = t2.default_object_id
  where t1.parent_object_id = OBJECT_ID('migtest_e_basic') and t2.name = 'some_date';
if @Tmp is not null EXEC('alter table migtest_e_basic drop constraint ' + @Tmp)$$;

update migtest_e_basic set user_id = 23 where user_id is null;
IF OBJECT_ID('fk_migtest_e_basic_user_id', 'F') IS NOT NULL alter table migtest_e_basic drop constraint fk_migtest_e_basic_user_id;
alter table migtest_e_basic add default 23 for user_id;
alter table migtest_e_basic alter column user_id integer not null;
alter table migtest_e_basic add old_boolean bit default 0 not null;
alter table migtest_e_basic add old_boolean2 bit;
alter table migtest_e_basic add eref_id integer;

IF (OBJECT_ID('uq_migtest_e_basic_status_indextest1', 'UQ') IS NOT NULL) alter table migtest_e_basic drop constraint uq_migtest_e_basic_status_indextest1;
IF EXISTS (SELECT name FROM sys.indexes WHERE object_id = OBJECT_ID('migtest_e_basic','U') AND name = 'uq_migtest_e_basic_status_indextest1') drop index uq_migtest_e_basic_status_indextest1 ON migtest_e_basic;
IF (OBJECT_ID('uq_migtest_e_basic_name', 'UQ') IS NOT NULL) alter table migtest_e_basic drop constraint uq_migtest_e_basic_name;
IF EXISTS (SELECT name FROM sys.indexes WHERE object_id = OBJECT_ID('migtest_e_basic','U') AND name = 'uq_migtest_e_basic_name') drop index uq_migtest_e_basic_name ON migtest_e_basic;
IF (OBJECT_ID('uq_migtest_e_basic_indextest4', 'UQ') IS NOT NULL) alter table migtest_e_basic drop constraint uq_migtest_e_basic_indextest4;
IF EXISTS (SELECT name FROM sys.indexes WHERE object_id = OBJECT_ID('migtest_e_basic','U') AND name = 'uq_migtest_e_basic_indextest4') drop index uq_migtest_e_basic_indextest4 ON migtest_e_basic;
IF (OBJECT_ID('uq_migtest_e_basic_indextest5', 'UQ') IS NOT NULL) alter table migtest_e_basic drop constraint uq_migtest_e_basic_indextest5;
IF EXISTS (SELECT name FROM sys.indexes WHERE object_id = OBJECT_ID('migtest_e_basic','U') AND name = 'uq_migtest_e_basic_indextest5') drop index uq_migtest_e_basic_indextest5 ON migtest_e_basic;
create unique nonclustered index uq_migtest_e_basic_indextest2 on migtest_e_basic(indextest2) where indextest2 is not null;
create unique nonclustered index uq_migtest_e_basic_indextest6 on migtest_e_basic(indextest6) where indextest6 is not null;
delimiter $$
DECLARE @Tmp nvarchar(200);select @Tmp = t1.name  from sys.default_constraints t1
  join sys.columns t2 on t1.object_id = t2.default_object_id
  where t1.parent_object_id = OBJECT_ID('migtest_e_history2') and t2.name = 'test_string';
if @Tmp is not null EXEC('alter table migtest_e_history2 drop constraint ' + @Tmp)$$;
create index ix_migtest_e_basic_indextest1 on migtest_e_basic (indextest1);
create index ix_migtest_e_basic_indextest5 on migtest_e_basic (indextest5);
IF EXISTS (SELECT name FROM sys.indexes WHERE object_id = OBJECT_ID('migtest_e_basic','U') AND name = 'ix_migtest_e_basic_indextest3') drop index ix_migtest_e_basic_indextest3 ON migtest_e_basic;
IF EXISTS (SELECT name FROM sys.indexes WHERE object_id = OBJECT_ID('migtest_e_basic','U') AND name = 'ix_migtest_e_basic_indextest6') drop index ix_migtest_e_basic_indextest6 ON migtest_e_basic;
alter table migtest_e_basic add constraint fk_migtest_e_basic_eref_id foreign key (eref_id) references migtest_e_ref (id);
create index ix_migtest_e_basic_eref_id on migtest_e_basic (eref_id);
<|MERGE_RESOLUTION|>--- conflicted
+++ resolved
@@ -1,32 +1,12 @@
 -- Migrationscripts for ebean unittest
 -- apply changes
-<<<<<<< HEAD
--- Migrationscripts for ebean unittest
-
-if exists (select name  from sys.types where name = 'ebean_bigint_tvp') drop type ebean_bigint_tvp;
-create type ebean_bigint_tvp as table (c1 bigint);
-if exists (select name  from sys.types where name = 'ebean_float_tvp') drop type ebean_float_tvp;
-create type ebean_float_tvp as table (c1 float);
-if exists (select name  from sys.types where name = 'ebean_bit_tvp') drop type ebean_bit_tvp;
-create type ebean_bit_tvp as table (c1 bit);
-if exists (select name  from sys.types where name = 'ebean_date_tvp') drop type ebean_date_tvp;
-create type ebean_date_tvp as table (c1 date);
-if exists (select name  from sys.types where name = 'ebean_time_tvp') drop type ebean_time_tvp;
-create type ebean_time_tvp as table (c1 time);
-if exists (select name  from sys.types where name = 'ebean_datetime2_tvp') drop type ebean_datetime2_tvp;
-create type ebean_datetime2_tvp as table (c1 datetime2);
-if exists (select name  from sys.types where name = 'ebean_nvarchar_tvp') drop type ebean_nvarchar_tvp;
-create type ebean_nvarchar_tvp as table (c1 nvarchar(max));
-=======
 if not exists (select name  from sys.types where name = 'ebean_bigint_tvp') create type ebean_bigint_tvp as table (c1 bigint);
 if not exists (select name  from sys.types where name = 'ebean_float_tvp') create type ebean_float_tvp as table (c1 float);
 if not exists (select name  from sys.types where name = 'ebean_bit_tvp') create type ebean_bit_tvp as table (c1 bit);
 if not exists (select name  from sys.types where name = 'ebean_date_tvp') create type ebean_date_tvp as table (c1 date);
 if not exists (select name  from sys.types where name = 'ebean_time_tvp') create type ebean_time_tvp as table (c1 time);
-if not exists (select name  from sys.types where name = 'ebean_datetime2_tvp') create type ebean_datetime2_tvp as table (c1 datetime2);
 if not exists (select name  from sys.types where name = 'ebean_uniqueidentifier_tvp') create type ebean_uniqueidentifier_tvp as table (c1 uniqueidentifier);
 if not exists (select name  from sys.types where name = 'ebean_nvarchar_tvp') create type ebean_nvarchar_tvp as table (c1 nvarchar(max));
->>>>>>> 8041f9c6
 create table migtest_e_ref (
   id                            integer not null,
   name                          nvarchar(127) not null,
@@ -36,15 +16,12 @@
 create sequence migtest_e_ref_seq as bigint  start with 1 ;
 
 IF OBJECT_ID('fk_migtest_ckey_detail_parent', 'F') IS NOT NULL alter table migtest_ckey_detail drop constraint fk_migtest_ckey_detail_parent;
-<<<<<<< HEAD
-=======
 IF OBJECT_ID('fk_migtest_fk_cascade_one_id', 'F') IS NOT NULL alter table migtest_fk_cascade drop constraint fk_migtest_fk_cascade_one_id;
 alter table migtest_fk_cascade add constraint fk_migtest_fk_cascade_one_id foreign key (one_id) references migtest_fk_cascade_one (id) on delete cascade on update cascade;
 IF OBJECT_ID('fk_migtest_fk_none_one_id', 'F') IS NOT NULL alter table migtest_fk_none drop constraint fk_migtest_fk_none_one_id;
 IF OBJECT_ID('fk_migtest_fk_none_via_join_one_id', 'F') IS NOT NULL alter table migtest_fk_none_via_join drop constraint fk_migtest_fk_none_via_join_one_id;
 IF OBJECT_ID('fk_migtest_fk_set_null_one_id', 'F') IS NOT NULL alter table migtest_fk_set_null drop constraint fk_migtest_fk_set_null_one_id;
 alter table migtest_fk_set_null add constraint fk_migtest_fk_set_null_one_id foreign key (one_id) references migtest_fk_one (id) on delete set null on update set null;
->>>>>>> 8041f9c6
 IF (OBJECT_ID('ck_migtest_e_basic_status', 'C') IS NOT NULL) alter table migtest_e_basic drop constraint ck_migtest_e_basic_status;
 delimiter $$
 DECLARE @Tmp nvarchar(200);select @Tmp = t1.name  from sys.default_constraints t1
