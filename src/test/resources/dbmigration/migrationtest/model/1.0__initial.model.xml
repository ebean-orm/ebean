<?xml version="1.0" encoding="UTF-8" standalone="yes"?>
<!DOCTYPE xml>
<migration xmlns="http://ebean-orm.github.io/xml/ns/dbmigration">
    <changeSet type="apply">
        <createTable name="migtest_ckey_assoc" pkName="pk_migtest_ckey_assoc">
            <column name="id" type="integer" primaryKey="true"/>
            <column name="assoc_one" type="varchar"/>
        </createTable>
        <createTable name="migtest_ckey_detail" pkName="pk_migtest_ckey_detail">
            <column name="id" type="integer" primaryKey="true"/>
            <column name="something" type="varchar"/>
        </createTable>
        <createTable name="migtest_ckey_parent" pkName="pk_migtest_ckey_parent">
<<<<<<< HEAD
            <column name="one_key" type="integer(127)" primaryKey="true"/>
=======
            <column name="one_key" type="integer" primaryKey="true"/>
>>>>>>> 8041f9c6
            <column name="two_key" type="varchar(127)" primaryKey="true"/>
            <column name="name" type="varchar"/>
            <column name="version" type="integer" notnull="true"/>
        </createTable>
<<<<<<< HEAD
=======
        <createTable name="migtest_fk_cascade" pkName="pk_migtest_fk_cascade">
            <column name="id" type="bigint" primaryKey="true"/>
            <column name="one_id" type="bigint" references="migtest_fk_cascade_one.id" foreignKeyName="fk_migtest_fk_cascade_one_id" foreignKeyIndex="ix_migtest_fk_cascade_one_id" foreignKeyOnDelete="CASCADE" foreignKeyOnUpdate="RESTRICT"/>
        </createTable>
        <createTable name="migtest_fk_cascade_one" pkName="pk_migtest_fk_cascade_one">
            <column name="id" type="bigint" primaryKey="true"/>
        </createTable>
        <createTable name="migtest_fk_none" pkName="pk_migtest_fk_none">
            <column name="id" type="bigint" primaryKey="true"/>
            <column name="one_id" type="bigint"/>
        </createTable>
        <createTable name="migtest_fk_none_via_join" pkName="pk_migtest_fk_none_via_join">
            <column name="id" type="bigint" primaryKey="true"/>
            <column name="one_id" type="bigint"/>
        </createTable>
        <createTable name="migtest_fk_one" pkName="pk_migtest_fk_one">
            <column name="id" type="bigint" primaryKey="true"/>
        </createTable>
        <createTable name="migtest_fk_set_null" pkName="pk_migtest_fk_set_null">
            <column name="id" type="bigint" primaryKey="true"/>
            <column name="one_id" type="bigint" references="migtest_fk_one.id" foreignKeyName="fk_migtest_fk_set_null_one_id" foreignKeyIndex="ix_migtest_fk_set_null_one_id" foreignKeyOnDelete="SET_NULL" foreignKeyOnUpdate="RESTRICT"/>
        </createTable>
>>>>>>> 8041f9c6
        <createTable name="migtest_e_basic" pkName="pk_migtest_e_basic">
            <column name="id" type="integer" primaryKey="true"/>
            <column name="status" type="varchar(1)" checkConstraint="check ( status in ('N','A','I'))" checkConstraintName="ck_migtest_e_basic_status"/>
            <column name="name" type="varchar(127)"/>
            <column name="description" type="varchar(127)"/>
            <column name="some_date" type="timestamp"/>
            <column name="old_boolean" type="boolean" defaultValue="false" notnull="true"/>
            <column name="old_boolean2" type="boolean"/>
            <column name="eref_id" type="integer" references="migtest_e_ref.id" foreignKeyName="fk_migtest_e_basic_eref_id" foreignKeyIndex="ix_migtest_e_basic_eref_id"/>
            <column name="indextest1" type="varchar(127)"/>
            <column name="indextest2" type="varchar(127)"/>
            <column name="indextest3" type="varchar(127)"/>
            <column name="indextest4" type="varchar(127)"/>
            <column name="indextest5" type="varchar(127)"/>
            <column name="indextest6" type="varchar(127)"/>
            <column name="user_id" type="integer" notnull="true"/>
            <uniqueConstraint name="uq_migtest_e_basic_indextest2" columnNames="indextest2" oneToOne="false" nullableColumns="indextest2"/>
            <uniqueConstraint name="uq_migtest_e_basic_indextest6" columnNames="indextest6" oneToOne="false" nullableColumns="indextest6"/>
        </createTable>
        <createTable name="migtest_e_history" pkName="pk_migtest_e_history">
            <column name="id" type="integer" primaryKey="true"/>
            <column name="test_string" type="varchar"/>
        </createTable>
        <createTable name="migtest_e_history2" withHistory="true" pkName="pk_migtest_e_history2">
            <column name="id" type="integer" primaryKey="true"/>
            <column name="test_string" type="varchar"/>
        </createTable>
        <createTable name="migtest_e_ref" pkName="pk_migtest_e_ref">
            <column name="id" type="integer" primaryKey="true"/>
            <column name="name" type="varchar(127)" notnull="true"/>
            <uniqueConstraint name="uq_migtest_e_ref_name" columnNames="name" oneToOne="false" nullableColumns=""/>
        </createTable>
        <createTable name="migtest_e_softdelete" pkName="pk_migtest_e_softdelete">
            <column name="id" type="integer" primaryKey="true"/>
            <column name="test_string" type="varchar"/>
        </createTable>
        <createTable name="migtest_mtm_c" pkName="pk_migtest_mtm_c">
            <column name="id" type="integer" primaryKey="true"/>
            <column name="name" type="varchar"/>
        </createTable>
        <createTable name="migtest_mtm_m" pkName="pk_migtest_mtm_m">
            <column name="id" type="bigint" primaryKey="true"/>
            <column name="name" type="varchar"/>
        </createTable>
        <createTable name="migtest_oto_child" pkName="pk_migtest_oto_child">
            <column name="id" type="integer" primaryKey="true"/>
            <column name="name" type="varchar"/>
        </createTable>
        <createTable name="migtest_oto_master" pkName="pk_migtest_oto_master">
            <column name="id" type="bigint" primaryKey="true"/>
            <column name="name" type="varchar"/>
        </createTable>
        <createIndex indexName="ix_migtest_e_basic_indextest1" tableName="migtest_e_basic" columns="indextest1"/>
        <createIndex indexName="ix_migtest_e_basic_indextest5" tableName="migtest_e_basic" columns="indextest5"/>
    </changeSet>
</migration><|MERGE_RESOLUTION|>--- conflicted
+++ resolved
@@ -11,17 +11,11 @@
             <column name="something" type="varchar"/>
         </createTable>
         <createTable name="migtest_ckey_parent" pkName="pk_migtest_ckey_parent">
-<<<<<<< HEAD
-            <column name="one_key" type="integer(127)" primaryKey="true"/>
-=======
             <column name="one_key" type="integer" primaryKey="true"/>
->>>>>>> 8041f9c6
             <column name="two_key" type="varchar(127)" primaryKey="true"/>
             <column name="name" type="varchar"/>
             <column name="version" type="integer" notnull="true"/>
         </createTable>
-<<<<<<< HEAD
-=======
         <createTable name="migtest_fk_cascade" pkName="pk_migtest_fk_cascade">
             <column name="id" type="bigint" primaryKey="true"/>
             <column name="one_id" type="bigint" references="migtest_fk_cascade_one.id" foreignKeyName="fk_migtest_fk_cascade_one_id" foreignKeyIndex="ix_migtest_fk_cascade_one_id" foreignKeyOnDelete="CASCADE" foreignKeyOnUpdate="RESTRICT"/>
@@ -44,7 +38,6 @@
             <column name="id" type="bigint" primaryKey="true"/>
             <column name="one_id" type="bigint" references="migtest_fk_one.id" foreignKeyName="fk_migtest_fk_set_null_one_id" foreignKeyIndex="ix_migtest_fk_set_null_one_id" foreignKeyOnDelete="SET_NULL" foreignKeyOnUpdate="RESTRICT"/>
         </createTable>
->>>>>>> 8041f9c6
         <createTable name="migtest_e_basic" pkName="pk_migtest_e_basic">
             <column name="id" type="integer" primaryKey="true"/>
             <column name="status" type="varchar(1)" checkConstraint="check ( status in ('N','A','I'))" checkConstraintName="ck_migtest_e_basic_status"/>
