-- Migrationscripts for ebean unittest
-- apply changes
create table migtest_e_user (
  id                            integer generated by default as identity not null,
  constraint pk_migtest_e_user primary key (id)
);

<<<<<<< HEAD
alter table migtest_fk_cascade drop constraint fk_mgtst_fk_65kf6l;
alter table migtest_fk_cascade add constraint fk_mgtst_fk_65kf6l foreign key (one_id) references migtest_fk_cascade_one (id) on delete restrict;
alter table migtest_fk_none add constraint fk_mgtst_fk_nn_n_d foreign key (one_id) references migtest_fk_one (id) on delete restrict;
alter table migtest_fk_none_via_join add constraint fk_mgtst_fk_9tknzj foreign key (one_id) references migtest_fk_one (id) on delete restrict;
alter table migtest_fk_set_null drop constraint fk_mgtst_fk_wicx8x;
alter table migtest_fk_set_null add constraint fk_mgtst_fk_wicx8x foreign key (one_id) references migtest_fk_one (id) on delete restrict;
=======
create table migtest_mtm_c_migtest_mtm_m (
  migtest_mtm_c_id              integer not null,
  migtest_mtm_m_id              bigint not null,
  constraint pk_migtest_mtm_c_migtest_mtm_m primary key (migtest_mtm_c_id,migtest_mtm_m_id)
);

create table migtest_mtm_m_migtest_mtm_c (
  migtest_mtm_m_id              bigint not null,
  migtest_mtm_c_id              integer not null,
  constraint pk_migtest_mtm_m_migtest_mtm_c primary key (migtest_mtm_m_id,migtest_mtm_c_id)
);

alter table migtest_ckey_detail add column one_key integer;
alter table migtest_ckey_detail add column two_key varchar(127);

alter table migtest_ckey_detail add constraint fk_migtest_ckey_detail_parent foreign key (one_key,two_key) references migtest_ckey_parent (one_key,two_key) on delete restrict;
alter table migtest_ckey_parent add column assoc_id integer;

alter table migtest_fk_cascade drop constraint fk_migtest_fk_cascade_one_id;
alter table migtest_fk_cascade add constraint fk_migtest_fk_cascade_one_id foreign key (one_id) references migtest_fk_cascade_one (id) on delete restrict;
alter table migtest_fk_none add constraint fk_migtest_fk_none_one_id foreign key (one_id) references migtest_fk_one (id) on delete restrict;
alter table migtest_fk_none_via_join add constraint fk_migtest_fk_none_via_join_one_id foreign key (one_id) references migtest_fk_one (id) on delete restrict;
alter table migtest_fk_set_null drop constraint fk_migtest_fk_set_null_one_id;
alter table migtest_fk_set_null add constraint fk_migtest_fk_set_null_one_id foreign key (one_id) references migtest_fk_one (id) on delete restrict;
>>>>>>> b642b3c6

update migtest_e_basic set status = 'A' where status is null;
alter table migtest_e_basic drop constraint ck_mgtst__bsc_stts;
alter table migtest_e_basic alter column status set default 'A';
alter table migtest_e_basic alter column status set not null;
alter table migtest_e_basic add constraint ck_mgtst__bsc_stts check ( status in ('N','A','I','?'));

-- rename all collisions;
-- NOT SUPPORTED alter table migtest_e_basic add constraint uq_mgtst__b_vs45xo unique  (description);

update migtest_e_basic set some_date = '2000-01-01T00:00:00' where some_date is null;
alter table migtest_e_basic alter column some_date set default '2000-01-01T00:00:00';
alter table migtest_e_basic alter column some_date set not null;

insert into migtest_e_user (id) select distinct user_id from migtest_e_basic;
alter table migtest_e_basic add constraint fk_mgtst__bsc_sr_d foreign key (user_id) references migtest_e_user (id) on delete restrict;
alter table migtest_e_basic alter column user_id set null;
alter table migtest_e_basic add column new_string_field varchar(255) default 'foo''bar' not null;
alter table migtest_e_basic add column new_boolean_field boolean default true not null;
update migtest_e_basic set new_boolean_field = old_boolean;

alter table migtest_e_basic add column new_boolean_field2 boolean default true not null;
alter table migtest_e_basic add column progress integer default 0 not null;
alter table migtest_e_basic add constraint ck_mgtst__b_l39g41 check ( progress in (0,1,2));
alter table migtest_e_basic add column new_integer integer default 42 not null;

<<<<<<< HEAD
alter table migtest_e_basic drop constraint uq_mgtst__b_4aybzy;
alter table migtest_e_basic drop constraint uq_mgtst__b_4ayc02;
-- NOT SUPPORTED alter table migtest_e_basic add constraint uq_mgtst__bsc_nm unique  (name);
-- NOT SUPPORTED alter table migtest_e_basic add constraint uq_mgtst__b_4ayc00 unique  (indextest4);
-- NOT SUPPORTED alter table migtest_e_basic add constraint uq_mgtst__b_4ayc01 unique  (indextest5);
=======
alter table migtest_e_basic drop constraint uq_migtest_e_basic_indextest2;
alter table migtest_e_basic drop constraint uq_migtest_e_basic_indextest6;
-- NOT SUPPORTED alter table migtest_e_basic add constraint uq_migtest_e_basic_status_indextest1 unique  (status,indextest1);
-- NOT SUPPORTED alter table migtest_e_basic add constraint uq_migtest_e_basic_name unique  (name);
-- NOT SUPPORTED alter table migtest_e_basic add constraint uq_migtest_e_basic_indextest4 unique  (indextest4);
-- NOT SUPPORTED alter table migtest_e_basic add constraint uq_migtest_e_basic_indextest5 unique  (indextest5);
>>>>>>> b642b3c6
comment on column migtest_e_history.test_string is 'Column altered to long now';
alter table migtest_e_history alter column test_string bigint;
comment on table migtest_e_history is 'We have history now';

update migtest_e_history2 set test_string = 'unknown' where test_string is null;
alter table migtest_e_history2 alter column test_string set default 'unknown';
alter table migtest_e_history2 alter column test_string set not null;
alter table migtest_e_history2 add column test_string2 varchar(255);
alter table migtest_e_history2 add column test_string3 varchar(255) default 'unknown' not null;
alter table migtest_e_history2_history add column test_string2 varchar(255);
alter table migtest_e_history2_history add column test_string3 varchar(255);

alter table migtest_e_softdelete add column deleted boolean default false not null;

<<<<<<< HEAD
create index ix_mgtst__b_eu8css on migtest_e_basic (indextest3);
create index ix_mgtst__b_eu8csv on migtest_e_basic (indextest6);
drop index ix_mgtst__b_eu8csq;
drop index ix_mgtst__b_eu8csu;
=======
alter table migtest_oto_child add column master_id bigint;

create index ix_migtest_e_basic_indextest3 on migtest_e_basic (indextest3);
create index ix_migtest_e_basic_indextest6 on migtest_e_basic (indextest6);
drop index ix_migtest_e_basic_indextest1;
drop index ix_migtest_e_basic_indextest5;
alter table migtest_mtm_c_migtest_mtm_m add constraint fk_migtest_mtm_c_migtest_mtm_m_migtest_mtm_c foreign key (migtest_mtm_c_id) references migtest_mtm_c (id) on delete restrict;
create index ix_migtest_mtm_c_migtest_mtm_m_migtest_mtm_c on migtest_mtm_c_migtest_mtm_m (migtest_mtm_c_id);

alter table migtest_mtm_c_migtest_mtm_m add constraint fk_migtest_mtm_c_migtest_mtm_m_migtest_mtm_m foreign key (migtest_mtm_m_id) references migtest_mtm_m (id) on delete restrict;
create index ix_migtest_mtm_c_migtest_mtm_m_migtest_mtm_m on migtest_mtm_c_migtest_mtm_m (migtest_mtm_m_id);

alter table migtest_mtm_m_migtest_mtm_c add constraint fk_migtest_mtm_m_migtest_mtm_c_migtest_mtm_m foreign key (migtest_mtm_m_id) references migtest_mtm_m (id) on delete restrict;
create index ix_migtest_mtm_m_migtest_mtm_c_migtest_mtm_m on migtest_mtm_m_migtest_mtm_c (migtest_mtm_m_id);

alter table migtest_mtm_m_migtest_mtm_c add constraint fk_migtest_mtm_m_migtest_mtm_c_migtest_mtm_c foreign key (migtest_mtm_c_id) references migtest_mtm_c (id) on delete restrict;
create index ix_migtest_mtm_m_migtest_mtm_c_migtest_mtm_c on migtest_mtm_m_migtest_mtm_c (migtest_mtm_c_id);

alter table migtest_ckey_parent add constraint fk_migtest_ckey_parent_assoc_id foreign key (assoc_id) references migtest_ckey_assoc (id) on delete restrict;
create index ix_migtest_ckey_parent_assoc_id on migtest_ckey_parent (assoc_id);

alter table migtest_oto_child add constraint fk_migtest_oto_child_master_id foreign key (master_id) references migtest_oto_master (id) on delete restrict;
>>>>>>> b642b3c6
<|MERGE_RESOLUTION|>--- conflicted
+++ resolved
@@ -5,14 +5,6 @@
   constraint pk_migtest_e_user primary key (id)
 );
 
-<<<<<<< HEAD
-alter table migtest_fk_cascade drop constraint fk_mgtst_fk_65kf6l;
-alter table migtest_fk_cascade add constraint fk_mgtst_fk_65kf6l foreign key (one_id) references migtest_fk_cascade_one (id) on delete restrict;
-alter table migtest_fk_none add constraint fk_mgtst_fk_nn_n_d foreign key (one_id) references migtest_fk_one (id) on delete restrict;
-alter table migtest_fk_none_via_join add constraint fk_mgtst_fk_9tknzj foreign key (one_id) references migtest_fk_one (id) on delete restrict;
-alter table migtest_fk_set_null drop constraint fk_mgtst_fk_wicx8x;
-alter table migtest_fk_set_null add constraint fk_mgtst_fk_wicx8x foreign key (one_id) references migtest_fk_one (id) on delete restrict;
-=======
 create table migtest_mtm_c_migtest_mtm_m (
   migtest_mtm_c_id              integer not null,
   migtest_mtm_m_id              bigint not null,
@@ -28,16 +20,15 @@
 alter table migtest_ckey_detail add column one_key integer;
 alter table migtest_ckey_detail add column two_key varchar(127);
 
-alter table migtest_ckey_detail add constraint fk_migtest_ckey_detail_parent foreign key (one_key,two_key) references migtest_ckey_parent (one_key,two_key) on delete restrict;
+alter table migtest_ckey_detail add constraint fk_mgtst_ck_e1qkb5 foreign key (one_key,two_key) references migtest_ckey_parent (one_key,two_key) on delete restrict;
 alter table migtest_ckey_parent add column assoc_id integer;
 
-alter table migtest_fk_cascade drop constraint fk_migtest_fk_cascade_one_id;
-alter table migtest_fk_cascade add constraint fk_migtest_fk_cascade_one_id foreign key (one_id) references migtest_fk_cascade_one (id) on delete restrict;
-alter table migtest_fk_none add constraint fk_migtest_fk_none_one_id foreign key (one_id) references migtest_fk_one (id) on delete restrict;
-alter table migtest_fk_none_via_join add constraint fk_migtest_fk_none_via_join_one_id foreign key (one_id) references migtest_fk_one (id) on delete restrict;
-alter table migtest_fk_set_null drop constraint fk_migtest_fk_set_null_one_id;
-alter table migtest_fk_set_null add constraint fk_migtest_fk_set_null_one_id foreign key (one_id) references migtest_fk_one (id) on delete restrict;
->>>>>>> b642b3c6
+alter table migtest_fk_cascade drop constraint fk_mgtst_fk_65kf6l;
+alter table migtest_fk_cascade add constraint fk_mgtst_fk_65kf6l foreign key (one_id) references migtest_fk_cascade_one (id) on delete restrict;
+alter table migtest_fk_none add constraint fk_mgtst_fk_nn_n_d foreign key (one_id) references migtest_fk_one (id) on delete restrict;
+alter table migtest_fk_none_via_join add constraint fk_mgtst_fk_9tknzj foreign key (one_id) references migtest_fk_one (id) on delete restrict;
+alter table migtest_fk_set_null drop constraint fk_mgtst_fk_wicx8x;
+alter table migtest_fk_set_null add constraint fk_mgtst_fk_wicx8x foreign key (one_id) references migtest_fk_one (id) on delete restrict;
 
 update migtest_e_basic set status = 'A' where status is null;
 alter table migtest_e_basic drop constraint ck_mgtst__bsc_stts;
@@ -64,20 +55,12 @@
 alter table migtest_e_basic add constraint ck_mgtst__b_l39g41 check ( progress in (0,1,2));
 alter table migtest_e_basic add column new_integer integer default 42 not null;
 
-<<<<<<< HEAD
 alter table migtest_e_basic drop constraint uq_mgtst__b_4aybzy;
 alter table migtest_e_basic drop constraint uq_mgtst__b_4ayc02;
+-- NOT SUPPORTED alter table migtest_e_basic add constraint uq_mgtst__b_ucfcne unique  (status,indextest1);
 -- NOT SUPPORTED alter table migtest_e_basic add constraint uq_mgtst__bsc_nm unique  (name);
 -- NOT SUPPORTED alter table migtest_e_basic add constraint uq_mgtst__b_4ayc00 unique  (indextest4);
 -- NOT SUPPORTED alter table migtest_e_basic add constraint uq_mgtst__b_4ayc01 unique  (indextest5);
-=======
-alter table migtest_e_basic drop constraint uq_migtest_e_basic_indextest2;
-alter table migtest_e_basic drop constraint uq_migtest_e_basic_indextest6;
--- NOT SUPPORTED alter table migtest_e_basic add constraint uq_migtest_e_basic_status_indextest1 unique  (status,indextest1);
--- NOT SUPPORTED alter table migtest_e_basic add constraint uq_migtest_e_basic_name unique  (name);
--- NOT SUPPORTED alter table migtest_e_basic add constraint uq_migtest_e_basic_indextest4 unique  (indextest4);
--- NOT SUPPORTED alter table migtest_e_basic add constraint uq_migtest_e_basic_indextest5 unique  (indextest5);
->>>>>>> b642b3c6
 comment on column migtest_e_history.test_string is 'Column altered to long now';
 alter table migtest_e_history alter column test_string bigint;
 comment on table migtest_e_history is 'We have history now';
@@ -92,32 +75,25 @@
 
 alter table migtest_e_softdelete add column deleted boolean default false not null;
 
-<<<<<<< HEAD
+alter table migtest_oto_child add column master_id bigint;
+
 create index ix_mgtst__b_eu8css on migtest_e_basic (indextest3);
 create index ix_mgtst__b_eu8csv on migtest_e_basic (indextest6);
 drop index ix_mgtst__b_eu8csq;
 drop index ix_mgtst__b_eu8csu;
-=======
-alter table migtest_oto_child add column master_id bigint;
+alter table migtest_mtm_c_migtest_mtm_m add constraint fk_mgtst_mt_93awga foreign key (migtest_mtm_c_id) references migtest_mtm_c (id) on delete restrict;
+create index ix_mgtst_mt_3ug4ok on migtest_mtm_c_migtest_mtm_m (migtest_mtm_c_id);
 
-create index ix_migtest_e_basic_indextest3 on migtest_e_basic (indextest3);
-create index ix_migtest_e_basic_indextest6 on migtest_e_basic (indextest6);
-drop index ix_migtest_e_basic_indextest1;
-drop index ix_migtest_e_basic_indextest5;
-alter table migtest_mtm_c_migtest_mtm_m add constraint fk_migtest_mtm_c_migtest_mtm_m_migtest_mtm_c foreign key (migtest_mtm_c_id) references migtest_mtm_c (id) on delete restrict;
-create index ix_migtest_mtm_c_migtest_mtm_m_migtest_mtm_c on migtest_mtm_c_migtest_mtm_m (migtest_mtm_c_id);
+alter table migtest_mtm_c_migtest_mtm_m add constraint fk_mgtst_mt_93awgk foreign key (migtest_mtm_m_id) references migtest_mtm_m (id) on delete restrict;
+create index ix_mgtst_mt_3ug4ou on migtest_mtm_c_migtest_mtm_m (migtest_mtm_m_id);
 
-alter table migtest_mtm_c_migtest_mtm_m add constraint fk_migtest_mtm_c_migtest_mtm_m_migtest_mtm_m foreign key (migtest_mtm_m_id) references migtest_mtm_m (id) on delete restrict;
-create index ix_migtest_mtm_c_migtest_mtm_m_migtest_mtm_m on migtest_mtm_c_migtest_mtm_m (migtest_mtm_m_id);
+alter table migtest_mtm_m_migtest_mtm_c add constraint fk_mgtst_mt_ggi34k foreign key (migtest_mtm_m_id) references migtest_mtm_m (id) on delete restrict;
+create index ix_mgtst_mt_b7nbcu on migtest_mtm_m_migtest_mtm_c (migtest_mtm_m_id);
 
-alter table migtest_mtm_m_migtest_mtm_c add constraint fk_migtest_mtm_m_migtest_mtm_c_migtest_mtm_m foreign key (migtest_mtm_m_id) references migtest_mtm_m (id) on delete restrict;
-create index ix_migtest_mtm_m_migtest_mtm_c_migtest_mtm_m on migtest_mtm_m_migtest_mtm_c (migtest_mtm_m_id);
+alter table migtest_mtm_m_migtest_mtm_c add constraint fk_mgtst_mt_ggi34a foreign key (migtest_mtm_c_id) references migtest_mtm_c (id) on delete restrict;
+create index ix_mgtst_mt_b7nbck on migtest_mtm_m_migtest_mtm_c (migtest_mtm_c_id);
 
-alter table migtest_mtm_m_migtest_mtm_c add constraint fk_migtest_mtm_m_migtest_mtm_c_migtest_mtm_c foreign key (migtest_mtm_c_id) references migtest_mtm_c (id) on delete restrict;
-create index ix_migtest_mtm_m_migtest_mtm_c_migtest_mtm_c on migtest_mtm_m_migtest_mtm_c (migtest_mtm_c_id);
+alter table migtest_ckey_parent add constraint fk_mgtst_ck_da00mr foreign key (assoc_id) references migtest_ckey_assoc (id) on delete restrict;
+create index ix_mgtst_ck_x45o21 on migtest_ckey_parent (assoc_id);
 
-alter table migtest_ckey_parent add constraint fk_migtest_ckey_parent_assoc_id foreign key (assoc_id) references migtest_ckey_assoc (id) on delete restrict;
-create index ix_migtest_ckey_parent_assoc_id on migtest_ckey_parent (assoc_id);
-
-alter table migtest_oto_child add constraint fk_migtest_oto_child_master_id foreign key (master_id) references migtest_oto_master (id) on delete restrict;
->>>>>>> b642b3c6
+alter table migtest_oto_child add constraint fk_mgtst_t__csyl38 foreign key (master_id) references migtest_oto_master (id) on delete restrict;
