<?xml version="1.0" encoding="UTF-8"?>
<project xmlns="http://maven.apache.org/POM/4.0.0" xmlns:xsi="http://www.w3.org/2001/XMLSchema-instance" xsi:schemaLocation="http://maven.apache.org/POM/4.0.0 http://maven.apache.org/xsd/maven-4.0.0.xsd">
  <modelVersion>4.0.0</modelVersion>
  <parent>
    <artifactId>ebean-parent</artifactId>
    <groupId>io.ebean</groupId>
    <version>13.2.1-SNAPSHOT</version>
  </parent>

  <name>ebean ddl generation</name>
  <description>DDL and DB Migration generation</description>
  <artifactId>ebean-ddl-generator</artifactId>

  <dependencies>

    <dependency>
      <groupId>io.ebean</groupId>
      <artifactId>ebean-ddl-runner</artifactId>
      <version>${ebean-ddl-runner.version}</version>
    </dependency>

    <dependency>
      <groupId>io.ebean</groupId>
      <artifactId>ebean-migration</artifactId>
      <version>${ebean-migration.version}</version>
    </dependency>

    <dependency>
      <groupId>io.ebean</groupId>
      <artifactId>ebean-core-type</artifactId>
      <version>13.2.1-SNAPSHOT</version>
      <scope>provided</scope>
    </dependency>

    <dependency>
      <groupId>io.ebean</groupId>
      <artifactId>ebean-core</artifactId>
      <version>13.2.1-SNAPSHOT</version>
      <scope>provided</scope>
    </dependency>

    <!-- needed for java 11+ -->
    <dependency>
      <groupId>org.glassfish.jaxb</groupId>
      <artifactId>jaxb-runtime</artifactId>
      <version>2.3.6</version>
      <scope>provided</scope>
    </dependency>

    <!-- test dependencies -->
    <dependency>
      <groupId>io.avaje</groupId>
      <artifactId>junit</artifactId>
      <version>1.1</version>
      <scope>test</scope>
    </dependency>

    <dependency>
      <groupId>io.ebean</groupId>
<<<<<<< HEAD
      <artifactId>ebean-dbmigration-runner</artifactId>
      <version>13.2.1-SNAPSHOT</version>
      <scope>test</scope>
    </dependency>
    
=======
      <artifactId>ebean-platform-all</artifactId>
      <version>13.2.1-SNAPSHOT</version>
      <scope>test</scope>
    </dependency>

>>>>>>> 6e3db70d
    <dependency>
      <groupId>io.ebean</groupId>
      <artifactId>ebean-datasource</artifactId>
      <version>${ebean-datasource.version}</version>
      <scope>test</scope>
    </dependency>

    <dependency>
      <groupId>javax.validation</groupId>
      <artifactId>validation-api</artifactId>
      <version>2.0.1.Final</version>
      <scope>test</scope>
    </dependency>

    <dependency>
      <groupId>com.ibm.db2</groupId>
      <artifactId>jcc</artifactId>
      <version>11.5.6.0</version>
      <scope>test</scope>
    </dependency>

  </dependencies>

  <build>
    <plugins>
      <plugin>
        <groupId>io.ebean</groupId>
        <artifactId>ebean-maven-plugin</artifactId>
        <version>${ebean-maven-plugin.version}</version>
        <executions>
          <execution>
            <id>test</id>
            <phase>process-test-classes</phase>
            <configuration>
              <transformArgs>debug=0</transformArgs>
            </configuration>
            <goals>
              <goal>testEnhance</goal>
            </goals>
          </execution>
        </executions>
      </plugin>
    </plugins>
  </build>
</project><|MERGE_RESOLUTION|>--- conflicted
+++ resolved
@@ -57,19 +57,18 @@
 
     <dependency>
       <groupId>io.ebean</groupId>
-<<<<<<< HEAD
       <artifactId>ebean-dbmigration-runner</artifactId>
       <version>13.2.1-SNAPSHOT</version>
       <scope>test</scope>
     </dependency>
-    
-=======
+
+    <dependency>
+      <groupId>io.ebean</groupId>
       <artifactId>ebean-platform-all</artifactId>
       <version>13.2.1-SNAPSHOT</version>
       <scope>test</scope>
     </dependency>
 
->>>>>>> 6e3db70d
     <dependency>
       <groupId>io.ebean</groupId>
       <artifactId>ebean-datasource</artifactId>
