package io.ebeaninternal.dbmigration.ddlgeneration.platform;

import io.ebean.annotation.ConstraintMode;
import io.ebean.config.dbplatform.DatabasePlatform;
import io.ebeaninternal.dbmigration.ddlgeneration.DdlBuffer;
import io.ebeaninternal.dbmigration.ddlgeneration.DdlWrite;
import io.ebeaninternal.dbmigration.migration.AlterColumn;

/**
 * MS SQL Server platform specific DDL.
 */
public class SqlServerDdl extends PlatformDdl {

  private static final String CONSTRAINT = "C";
  private static final String UNIQUE_CONSTRAINT = "UQ";
  private static final String USER_TABLE = "U";
  private static final String FOREIGN_KEY = "F";
  private static final String SEQUENCE_OBJECT = "SO";

  public SqlServerDdl(DatabasePlatform platform) {
    super(platform);
    this.identitySuffix = " identity(1,1)";
    this.alterTableIfExists = "";
    this.addColumn = "add";
    this.inlineUniqueWhenNullable = false;
    this.columnSetDefault = "add default";
    this.dropConstraintIfExists = "drop constraint";
    this.historyDdl = new SqlServerHistoryDdl();
  }

  @Override
  protected void appendForeignKeyMode(StringBuilder buffer, String onMode, ConstraintMode mode) {
    if (mode != ConstraintMode.RESTRICT) {
      super.appendForeignKeyMode(buffer, onMode, mode);
    }
  }

  @Override
  public String dropTable(String tableName) {
    return ifObjectExists(tableName, USER_TABLE) + "drop table " + tableName;
  }

  @Override
  public String alterTableDropForeignKey(String tableName, String fkName) {
    int pos = tableName.lastIndexOf('.');
    String objectId = maxConstraintName(fkName);
    if (pos != -1) {
      objectId = tableName.substring(0, pos + 1) + fkName;
    }
    return ifObjectExists(objectId, FOREIGN_KEY) + super.alterTableDropForeignKey(tableName, fkName);
  }

  @Override
  public String dropSequence(String sequenceName) {
    return ifObjectExists(sequenceName, SEQUENCE_OBJECT) + "drop sequence " + sequenceName;
  }

  @Override
  public String dropIndex(String indexName, String tableName, boolean concurrent) {
    return "IF EXISTS (SELECT name FROM sys.indexes WHERE object_id = OBJECT_ID('" + tableName + "','U') AND name = '"
        + maxConstraintName(indexName) + "') drop index " + maxConstraintName(indexName) + " ON " + tableName;
  }
  /**
   * MsSqlServer specific null handling on unique constraints.
   */
  @Override
  public String alterTableAddUniqueConstraint(String tableName, String uqName, String[] columns, String[] nullableColumns) {
    if (nullableColumns == null || nullableColumns.length == 0) {
      return super.alterTableAddUniqueConstraint(tableName, uqName, columns, nullableColumns);
    }
    if (uqName == null) {
      throw new NullPointerException();
    }
    // issues#233
<<<<<<< HEAD
    StringBuilder sb = new StringBuilder("create unique nonclustered index ");
    sb.append(uqName).append(" on ").append(tableName).append('(');

=======
    StringBuilder sb = new StringBuilder(256);
    sb.append("create unique nonclustered index ").append(uqName).append(" on ").append(tableName).append('(');
>>>>>>> 2faaf5f1
    for (int i = 0; i < columns.length; i++) {
      if (i > 0) {
        sb.append(',');
      }
      sb.append(columns[i]);
    }
    sb.append(") where");
    String sep = " ";
    for (String column : nullableColumns) {
      sb.append(sep).append(column).append(" is not null");
      sep = " and ";
    }
    return sb.toString();
  }

  @Override
  public String alterTableDropConstraint(String tableName, String constraintName) {
    return ifObjectExists(maxConstraintName(constraintName), CONSTRAINT) + super.alterTableDropConstraint(tableName, constraintName);
  }

  /**
   * Drop a unique constraint from the table (Sometimes this is an index).
   */
  @Override
  public String alterTableDropUniqueConstraint(String tableName, String uniqueConstraintName) {
    StringBuilder sb = new StringBuilder();
    sb.append(dropIndex(uniqueConstraintName, tableName)).append(";\n");

    sb.append(ifObjectExists(maxConstraintName(uniqueConstraintName), UNIQUE_CONSTRAINT))
        .append(super.alterTableDropUniqueConstraint(tableName, uniqueConstraintName));
    return sb.toString();
  }

  /**
   * Generate and return the create sequence DDL.
   */
  @Override
  public String createSequence(String sequenceName, DdlIdentity identity) {
    StringBuilder sb = new StringBuilder(80);
    sb.append("create sequence ").append(sequenceName).append(" as bigint");
    final int start = identity.getStart();
    if (start > 1) {
      sb.append(" start with ").append(start);
    } else {
      sb.append(" start with 1");
    }
    final int increment = identity.getIncrement();
    if (increment > 1) {
      sb.append(" increment by ").append(increment);
    }
    final int cache = identity.getCache();
    if (cache > 1) {
      sb.append(" cache ").append(increment);
    }
    sb.append(";");
    return sb.toString();
  }

  @Override
  protected void alterColumnDefault(DdlWrite writer, AlterColumn alter) {
    // Unfortunately, the SqlServer creates default values with a random name.
    // You can specify a name in DDL, but this does not work in conjunction with
    // temporal tables in certain cases. So we have to delete the constraint with
    // a rather complex statement.
    String tableName = alter.getTableName();
    String columnName = alter.getColumnName();
    String defaultValue = alter.getDefaultValue();
    if (DdlHelp.isDropDefault(defaultValue)) {
      execUspDropDefaultConstraint(writer, tableName, columnName);
    } else {
      execUspDropDefaultConstraint(writer, tableName, columnName);
      setDefaultValue(writer, tableName, columnName, defaultValue);
    }
  }

  @Override
  public void alterColumn(DdlWrite writer, AlterColumn alter) {
    String tableName = alter.getTableName();
    String columnName = alter.getColumnName();
    if (alter.getType() == null && alter.isNotnull() == null) {
      // No type change or notNull change
      if (hasValue(alter.getDefaultValue())) {
        alterColumnDefault(writer, alter);
      }
    } else {
      // we must regenerate whole statement -> read altered and current value
      String type = alter.getType() != null ? alter.getType() : alter.getCurrentType();
      type = convert(type);
      boolean notnull = (alter.isNotnull() != null) ? alter.isNotnull() : Boolean.TRUE.equals(alter.isCurrentNotnull());
      String defaultValue = alter.getDefaultValue() != null ? alter.getDefaultValue() : alter.getCurrentDefaultValue();
      if (hasValue(defaultValue)) {
        // default value present -> drop default constraint before altering
        execUspDropDefaultConstraint(writer, tableName, columnName);
      }

      DdlBuffer buffer = alterTable(writer, tableName).append(alterColumn, columnName);
      buffer.append(type);
      if (notnull) {
        buffer.append(" not null");
      }

      // re add - default constraint
      if (hasValue(defaultValue) && !DdlHelp.isDropDefault(defaultValue)) {
        setDefaultValue(writer, tableName, columnName, defaultValue);
      }
    }
  }

  /**
   * Add table comment as a separate statement (from the create table statement).
   */
  @Override
  public void addTableComment(DdlBuffer apply, String tableName, String tableComment) {

    // do nothing for MS SQL Server (cause it requires stored procedures etc)
  }

  /**
   * Add column comment as a separate statement.
   */
  @Override
  public void addColumnComment(DdlBuffer apply, String table, String column, String comment) {

    // do nothing for MS SQL Server (cause it requires stored procedures etc)
  }

  /**
   * It is rather complex to delete a column on SqlServer as there must not exist any references
   * (constraints, default values, indices and foreign keys). That's why we call a user stored procedure here
   */
  @Override
  public void alterTableDropColumn(DdlWrite writer, String tableName, String columnName) {
    alterTable(writer, tableName).raw("EXEC usp_ebean_drop_column ").append(tableName).append(", ").append(columnName);
  }

  /**
   * This writes the multi value datatypes needed for MultiValueBind.
   */
  @Override
  public void generateProlog(DdlWrite writer) {
    super.generateProlog(writer);

    generateTVPDefinitions(writer, "bigint");
    generateTVPDefinitions(writer, "float");
    generateTVPDefinitions(writer, "bit");
    generateTVPDefinitions(writer, "date");
    generateTVPDefinitions(writer, "time");
    //generateTVPDefinitions(write, "datetime2");
    generateTVPDefinitions(writer, "uniqueidentifier");
    generateTVPDefinitions(writer, "nvarchar(max)");

  }

  private void generateTVPDefinitions(DdlWrite writer, String definition) {
    int pos = definition.indexOf('(');
    String name = pos == -1 ? definition : definition.substring(0, pos);

    dropTVP(writer.dropAll(), name);
    //TVPs are included in "I__create_procs.sql"
    //createTVP(write.apply(), name, definition);
  }

  private void dropTVP(DdlBuffer ddl, String name) {
    ddl.append("if exists (select name  from sys.types where name = 'ebean_").append(name)
        .append("_tvp') drop type ebean_").append(name).append("_tvp").endOfStatement();
  }

  @SuppressWarnings("unused")
  private void createTVP(DdlBuffer ddl, String name, String definition) {
    ddl.append("if not exists (select name  from sys.types where name = 'ebean_").append(name)
    .append("_tvp') create type ebean_").append(name).append("_tvp as table (c1 ").append(definition).append(")")
        .endOfStatement();
  }

  public static String ifObjectExists(String object, String objectType) {
    return "IF OBJECT_ID('" + object + "', '" + objectType + "') IS NOT NULL ";
  }

  private void execUspDropDefaultConstraint(DdlWrite writer, String tableName, String columnName) {
    alterTable(writer, tableName).raw("EXEC usp_ebean_drop_default_constraint " + tableName + ", " + columnName);
  }

  private void setDefaultValue(DdlWrite writer, String tableName, String columnName, String defaultValue) {
    alterTable(writer, tableName).append("add default " + convertDefaultValue(defaultValue) + " for", columnName);
  }
}<|MERGE_RESOLUTION|>--- conflicted
+++ resolved
@@ -72,14 +72,9 @@
       throw new NullPointerException();
     }
     // issues#233
-<<<<<<< HEAD
-    StringBuilder sb = new StringBuilder("create unique nonclustered index ");
-    sb.append(uqName).append(" on ").append(tableName).append('(');
-
-=======
+
     StringBuilder sb = new StringBuilder(256);
     sb.append("create unique nonclustered index ").append(uqName).append(" on ").append(tableName).append('(');
->>>>>>> 2faaf5f1
     for (int i = 0; i < columns.length; i++) {
       if (i > 0) {
         sb.append(',');
