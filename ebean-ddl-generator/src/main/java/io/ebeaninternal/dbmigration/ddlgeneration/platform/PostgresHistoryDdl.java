package io.ebeaninternal.dbmigration.ddlgeneration.platform;

import io.ebeaninternal.dbmigration.ddlgeneration.DdlBuffer;
import io.ebeaninternal.dbmigration.ddlgeneration.DdlWrite;
import io.ebeaninternal.dbmigration.model.MTable;

import java.util.List;

/**
 * Uses DB triggers to maintain a history table.
 */
public class PostgresHistoryDdl extends DbTriggerBasedHistoryDdl {

  PostgresHistoryDdl() {
    this.now = "current_timestamp";
    this.sysPeriodEndValue = "current_timestamp";
  }

  /**
   * Use Postgres create table like to create the history table.
   */
  @Override
  protected void createHistoryTable(DdlBuffer apply, MTable table) {
<<<<<<< HEAD
    apply.append("create table ").append(platformDdl.lowerTableName(table.getName() + historySuffix))
      .append("(like ").append(platformDdl.lowerTableName(table.getName())).append(")").endOfStatement();
=======
    apply.append("create table ").append(historyTableName(table.getName()))
      .append("(like ").append(table.getName()).append(")").endOfStatement();
>>>>>>> baddc769
  }

  /**
   * Use Postgres range type rather than start and end timestamps.
   */
  @Override
  protected void addSysPeriodColumns(DdlWrite writer, String baseTableName, String whenCreatedColumn) {
    platformDdl.alterTableAddColumn(writer, baseTableName, sysPeriod, "tstzrange not null", "tstzrange(" + now + ", null)");
    if (whenCreatedColumn != null) {
      writer.applyPostAlter()
        .append("update ").append(platformDdl.lowerTableName(baseTableName)).append(" set ")
        .append(sysPeriod).append(" = tstzrange(").append(platformDdl.lowerColumnName(whenCreatedColumn)).append(", null)").endOfStatement();
    }
  }

  @Override
  protected void appendSysPeriodColumns(DdlBuffer apply, String prefix) {
    appendColumnName(apply, prefix, sysPeriod);
  }

  @Override
  protected void dropSysPeriodColumns(DdlWrite writer, String baseTableName) {
    platformDdl.alterTableDropColumn(writer, baseTableName, sysPeriod);
  }

  @Override
  protected void createTriggers(DdlBuffer buffer, String baseTableName, List<String> columnNames) {
    String procedureName = procedureName(baseTableName);
    String triggerName = triggerName(baseTableName);
    createOrReplaceFunction(buffer, procedureName, historyTableName(baseTableName), columnNames);
    buffer
      .append("create trigger ").append(triggerName).newLine()
      .append("  before update or delete on ").append(platformDdl.lowerTableName(baseTableName)).newLine()
      .append("  for each row execute procedure ").append(procedureName).append("();").newLine().newLine();
  }

  @Override
  protected void dropTriggers(DdlBuffer buffer, String baseTable) {
    // rollback trigger then function
    buffer.append("drop trigger if exists ").append(triggerName(baseTable)).append(" on ")
      .append(platformDdl.lowerTableName(baseTable)).append(" cascade").endOfStatement();
    buffer.append("drop function if exists ").append(procedureName(baseTable)).append("()").endOfStatement();
    buffer.end();
  }

  protected void createOrReplaceFunction(DdlBuffer apply, String procedureName, String historyTable, List<String> includedColumns) {
    apply
      .append("create or replace function ").append(procedureName).append("() returns trigger as $$").newLine();

    apply.append("declare").newLine()
      .append("  lowerTs timestamptz;").newLine()
      .append("  upperTs timestamptz;").newLine();

    apply.append("begin").newLine()
      .append("  lowerTs = lower(OLD.sys_period);").newLine()
      .append("  upperTs = greatest(lowerTs + '1 microsecond',current_timestamp);").newLine();

    apply
      .append("  if (TG_OP = 'UPDATE') then").newLine();
    appendInsertIntoHistory(apply, historyTable, includedColumns);
    apply
      .append("    NEW.").append(sysPeriod).append(" = tstzrange(upperTs,null);").newLine()
      .append("    return new;").newLine();
    apply
      .append("  elsif (TG_OP = 'DELETE') then").newLine();
    appendInsertIntoHistory(apply, historyTable, includedColumns);
    apply
      .append("    return old;").newLine();
    apply
      .append("  end if;").newLine()
      .append("end;").newLine()
      .append("$$ LANGUAGE plpgsql;").newLine();

    apply.end();
  }

  @Override
  protected void appendInsertIntoHistory(DdlBuffer buffer, String historyTable, List<String> columns) {
    buffer.append("    insert into ").append(platformDdl.lowerTableName(historyTable)).append(" (").append(sysPeriod).append(",");
    appendColumnNames(buffer, columns, "");
    buffer.append(") values (tstzrange(lowerTs,upperTs), ");
    appendColumnNames(buffer, columns, "OLD.");
    buffer.append(");").newLine();
  }

}<|MERGE_RESOLUTION|>--- conflicted
+++ resolved
@@ -21,13 +21,8 @@
    */
   @Override
   protected void createHistoryTable(DdlBuffer apply, MTable table) {
-<<<<<<< HEAD
-    apply.append("create table ").append(platformDdl.lowerTableName(table.getName() + historySuffix))
-      .append("(like ").append(platformDdl.lowerTableName(table.getName())).append(")").endOfStatement();
-=======
     apply.append("create table ").append(historyTableName(table.getName()))
       .append("(like ").append(table.getName()).append(")").endOfStatement();
->>>>>>> baddc769
   }
 
   /**
@@ -38,8 +33,8 @@
     platformDdl.alterTableAddColumn(writer, baseTableName, sysPeriod, "tstzrange not null", "tstzrange(" + now + ", null)");
     if (whenCreatedColumn != null) {
       writer.applyPostAlter()
-        .append("update ").append(platformDdl.lowerTableName(baseTableName)).append(" set ")
-        .append(sysPeriod).append(" = tstzrange(").append(platformDdl.lowerColumnName(whenCreatedColumn)).append(", null)").endOfStatement();
+        .append("update ").append(baseTableName).append(" set ")
+        .append(sysPeriod).append(" = tstzrange(").append(whenCreatedColumn).append(", null)").endOfStatement();
     }
   }
 
@@ -60,15 +55,14 @@
     createOrReplaceFunction(buffer, procedureName, historyTableName(baseTableName), columnNames);
     buffer
       .append("create trigger ").append(triggerName).newLine()
-      .append("  before update or delete on ").append(platformDdl.lowerTableName(baseTableName)).newLine()
+      .append("  before update or delete on ").append(baseTableName).newLine()
       .append("  for each row execute procedure ").append(procedureName).append("();").newLine().newLine();
   }
 
   @Override
   protected void dropTriggers(DdlBuffer buffer, String baseTable) {
     // rollback trigger then function
-    buffer.append("drop trigger if exists ").append(triggerName(baseTable)).append(" on ")
-      .append(platformDdl.lowerTableName(baseTable)).append(" cascade").endOfStatement();
+    buffer.append("drop trigger if exists ").append(triggerName(baseTable)).append(" on ").append(baseTable).append(" cascade").endOfStatement();
     buffer.append("drop function if exists ").append(procedureName(baseTable)).append("()").endOfStatement();
     buffer.end();
   }
@@ -106,7 +100,7 @@
 
   @Override
   protected void appendInsertIntoHistory(DdlBuffer buffer, String historyTable, List<String> columns) {
-    buffer.append("    insert into ").append(platformDdl.lowerTableName(historyTable)).append(" (").append(sysPeriod).append(",");
+    buffer.append("    insert into ").append(historyTable).append(" (").append(sysPeriod).append(",");
     appendColumnNames(buffer, columns, "");
     buffer.append(") values (tstzrange(lowerTs,upperTs), ");
     appendColumnNames(buffer, columns, "OLD.");
