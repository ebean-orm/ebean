package io.ebeaninternal.dbmigration.ddlgeneration.platform;

import io.ebean.config.DatabaseConfig;
import io.ebean.config.DbConstraintNaming;
import io.ebeaninternal.dbmigration.ddlgeneration.DdlAlterTable;
import io.ebeaninternal.dbmigration.ddlgeneration.DdlBuffer;
import io.ebeaninternal.dbmigration.ddlgeneration.DdlWrite;
import io.ebeaninternal.dbmigration.migration.AddHistoryTable;
import io.ebeaninternal.dbmigration.migration.DropHistoryTable;
import io.ebeaninternal.dbmigration.model.MColumn;
import io.ebeaninternal.dbmigration.model.MTable;

import java.util.Collection;

public class HanaHistoryDdl implements PlatformHistoryDdl {

  private String systemPeriodStart;
  private String systemPeriodEnd;
  private PlatformDdl platformDdl;
  private DbConstraintNaming constraintNaming;
  private String historySuffix;

  @Override
  public void configure(DatabaseConfig config, PlatformDdl platformDdl) {
    this.systemPeriodStart = config.getAsOfSysPeriod() + "_start";
    this.systemPeriodEnd = config.getAsOfSysPeriod() + "_end";
    this.platformDdl = platformDdl;
    this.constraintNaming = config.getConstraintNaming();
    this.historySuffix = config.getHistoryTableSuffix();
  }

  @Override
  public void createWithHistory(DdlWrite writer, MTable table) {
    String tableName = table.getName();
    String historyTableName = historyTableName(tableName);
    DdlBuffer apply = writer.applyPostAlter();

    apply.append(platformDdl.getCreateTableCommandPrefix()).append(" ")
      .append(platformDdl.lowerTableName(historyTableName)).append(" (").newLine();

    // create history table
    Collection<MColumn> cols = table.allColumns();
    for (MColumn column : cols) {
      if (!column.isDraftOnly()) {
        writeColumnDefinition(apply, column.getName(), column.getType(), column.getDefaultValue(), column.isNotnull(),
          column.isIdentity() ? platformDdl.identitySuffix : null);
        apply.append(",").newLine();
      }
    }
    writeColumnDefinition(apply, systemPeriodStart, "TIMESTAMP", null, false, null);
    apply.append(",").newLine();
    writeColumnDefinition(apply, systemPeriodEnd, "TIMESTAMP", null, false, null);
    apply.newLine().append(")").endOfStatement();

    // enable system versioning
    apply.append("alter table ").append(tableName).append(" add (").newLine();
    apply.append("    ").append(systemPeriodStart).append(" TIMESTAMP NOT NULL GENERATED ALWAYS AS ROW START, ").newLine();
    apply.append("    ").append(systemPeriodEnd).append(" TIMESTAMP NOT NULL GENERATED ALWAYS AS ROW END").newLine();
    apply.append(")").endOfStatement();

    apply.append("alter table ").append(tableName).append(" add period for system_time(").append(systemPeriodStart)
      .append(",").append(systemPeriodEnd).append(")").endOfStatement();

    enableSystemVersioning(apply, tableName, true);
    platformDdl.alterTable(writer, tableName).setHistoryHandled();

    dropHistoryTable(writer.dropAll(), tableName, historyTableName);
  }

  @Override
  public void dropHistoryTable(DdlWrite writer, DropHistoryTable dropHistoryTable) {
    dropHistoryTable(writer.applyDropDependencies(), dropHistoryTable.getBaseTable(),
      historyTableName(dropHistoryTable.getBaseTable()));
  }

  protected void dropHistoryTable(DdlBuffer apply, String baseTable, String historyTable) {
    // disable system versioning
    disableSystemVersioning(apply, baseTable);

    apply.append("alter table ").append(baseTable).append(" drop period for system_time").endOfStatement();

    // drop the period columns
    apply.append("alter table ").append(baseTable).append(" drop (").append(systemPeriodStart).append(",")
      .append(systemPeriodEnd).append(")").endOfStatement();

    // drop the history table
    apply.append("drop table ").append(historyTable).append(" cascade").endOfStatement();
  }

  @Override
  public void addHistoryTable(DdlWrite writer, AddHistoryTable addHistoryTable) {
    MTable table = writer.getTable(addHistoryTable.getBaseTable());
    if (table == null) {
      throw new IllegalStateException("MTable " + addHistoryTable.getBaseTable() + " not found in writer? (required for history DDL)");
    }
    createWithHistory(writer, table);
  }

  @Override
  public boolean alterHistoryTables() {
    return true;
  }

  @Override
  public void updateTriggers(DdlWrite writer, String tableName) {
    DdlAlterTable alter = platformDdl.alterTable(writer, tableName);
    MTable table = writer.getTable(tableName);
    if (table.isWithHistory() && !alter.isHistoryHandled()) {
      disableSystemVersioning(writer.apply(), tableName);
      enableSystemVersioning(writer.applyPostAlter(), tableName, false);
      alter.setHistoryHandled();
    }
  }

  protected void writeColumnDefinition(DdlBuffer buffer, String columnName, String type, String defaultValue,
                                       boolean isNotNull, String generated) {

    String platformType = platformDdl.convert(type);
    buffer.append(" ").append(columnName);
    buffer.append(" ").append(platformType);
    if (defaultValue != null) {
      buffer.append(" default ").append(defaultValue);
    }
    if (isNotNull) {
      buffer.append(" not null");
    }
    if (generated != null) {
      buffer.append(" ").append(generated);
    }
  }

  public void disableSystemVersioning(DdlBuffer apply, String tableName) {
    apply.append("alter table ").append(platformDdl.lowerTableName(tableName)).append(" drop system versioning").endOfStatement();
  }

  public void enableSystemVersioning(DdlBuffer apply, String tableName, boolean validated) {
<<<<<<< HEAD
    apply.append("alter table ").append(platformDdl.lowerTableName(tableName))
      .append(" add system versioning history table ").append(platformDdl.lowerTableName(tableName + historySuffix));
=======
    apply.append("alter table ").append(tableName).append(" add system versioning history table ").append(historyTableName(tableName));
>>>>>>> baddc769
    if (!validated) {
      apply.append(" not validated");
    }
    apply.endOfStatement();
  }

  protected String historyTableName(String tableName) {
    return constraintNaming.normaliseTable(tableName) + historySuffix;
  }

}<|MERGE_RESOLUTION|>--- conflicted
+++ resolved
@@ -35,8 +35,7 @@
     String historyTableName = historyTableName(tableName);
     DdlBuffer apply = writer.applyPostAlter();
 
-    apply.append(platformDdl.getCreateTableCommandPrefix()).append(" ")
-      .append(platformDdl.lowerTableName(historyTableName)).append(" (").newLine();
+    apply.append(platformDdl.getCreateTableCommandPrefix()).append(" ").append(historyTableName).append(" (").newLine();
 
     // create history table
     Collection<MColumn> cols = table.allColumns();
@@ -130,16 +129,11 @@
   }
 
   public void disableSystemVersioning(DdlBuffer apply, String tableName) {
-    apply.append("alter table ").append(platformDdl.lowerTableName(tableName)).append(" drop system versioning").endOfStatement();
+    apply.append("alter table ").append(tableName).append(" drop system versioning").endOfStatement();
   }
 
   public void enableSystemVersioning(DdlBuffer apply, String tableName, boolean validated) {
-<<<<<<< HEAD
-    apply.append("alter table ").append(platformDdl.lowerTableName(tableName))
-      .append(" add system versioning history table ").append(platformDdl.lowerTableName(tableName + historySuffix));
-=======
     apply.append("alter table ").append(tableName).append(" add system versioning history table ").append(historyTableName(tableName));
->>>>>>> baddc769
     if (!validated) {
       apply.append(" not validated");
     }
