package io.ebeaninternal.dbmigration.ddlgeneration;

import io.ebeaninternal.dbmigration.migration.AddColumn;
import io.ebeaninternal.dbmigration.migration.AddHistoryTable;
import io.ebeaninternal.dbmigration.migration.AddTableComment;
import io.ebeaninternal.dbmigration.migration.AddUniqueConstraint;
import io.ebeaninternal.dbmigration.migration.AlterColumn;
import io.ebeaninternal.dbmigration.migration.AlterForeignKey;
import io.ebeaninternal.dbmigration.migration.AlterTable;
import io.ebeaninternal.dbmigration.migration.ChangeSet;
import io.ebeaninternal.dbmigration.migration.CreateIndex;
import io.ebeaninternal.dbmigration.migration.CreateTable;
import io.ebeaninternal.dbmigration.migration.DropColumn;
import io.ebeaninternal.dbmigration.migration.DropHistoryTable;
import io.ebeaninternal.dbmigration.migration.DropIndex;
import io.ebeaninternal.dbmigration.migration.DropTable;

/**
 * DDL generation interface.
 */
public interface DdlHandler {

  void generate(DdlWrite writer, ChangeSet changeSet);

  void generate(DdlWrite writer, CreateTable createTable);

<<<<<<< HEAD
  void generate(DdlWrite writer, DropTable dropTable) throws IOException;
  
  void generate(DdlWrite writer, AlterTable dropTable) throws IOException;
=======
  void generate(DdlWrite writer, DropTable dropTable);
>>>>>>> 2faaf5f1

  void generate(DdlWrite writer, AddTableComment addTableComment);

  void generate(DdlWrite writer, AddColumn addColumn);

  void generate(DdlWrite writer, DropColumn dropColumn);

  void generate(DdlWrite writer, AlterColumn alterColumn);

  void generate(DdlWrite writer, AddHistoryTable addHistoryTable);

  void generate(DdlWrite writer, DropHistoryTable dropHistoryTable);

  void generate(DdlWrite writer, CreateIndex createIndex);

  void generate(DdlWrite writer, DropIndex dropIndex);

  void generate(DdlWrite writer, AddUniqueConstraint constraint);

  void generate(DdlWrite writer, AlterForeignKey alterForeignKey);

  void generateProlog(DdlWrite writer);

  void generateEpilog(DdlWrite writer);
}<|MERGE_RESOLUTION|>--- conflicted
+++ resolved
@@ -24,13 +24,9 @@
 
   void generate(DdlWrite writer, CreateTable createTable);
 
-<<<<<<< HEAD
-  void generate(DdlWrite writer, DropTable dropTable) throws IOException;
+  void generate(DdlWrite writer, DropTable dropTable);
   
-  void generate(DdlWrite writer, AlterTable dropTable) throws IOException;
-=======
-  void generate(DdlWrite writer, DropTable dropTable);
->>>>>>> 2faaf5f1
+  void generate(DdlWrite writer, AlterTable dropTable);
 
   void generate(DdlWrite writer, AddTableComment addTableComment);
 
