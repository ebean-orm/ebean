--- conflicted
+++ resolved
@@ -124,7 +124,7 @@
   protected boolean inlineForeignKeys;
 
   protected boolean includeStorageEngine;
-  
+
   protected final DbDefaultValue dbDefaultValue;
 
   protected String fallbackArrayType = "varchar(1000)";
@@ -297,11 +297,7 @@
    * Return the drop foreign key clause.
    */
   public String alterTableDropForeignKey(String tableName, String fkName) {
-<<<<<<< HEAD
-    return "alter table " + alterTableIfExists + lowerTableName(tableName) + " " + dropConstraintIfExists + " " + maxConstraintName(fkName);
-=======
     return "alter table " + alterTableIfExists + quote(tableName) + " " + dropConstraintIfExists + " " + maxConstraintName(fkName);
->>>>>>> baddc769
   }
 
   /**
@@ -398,11 +394,7 @@
    * Return the drop table statement (potentially with if exists clause).
    */
   public String dropTable(String tableName) {
-<<<<<<< HEAD
-    return dropTableIfExists + lowerTableName(tableName) + dropTableCascade;
-=======
     return dropTableIfExists + quote(tableName) + dropTableCascade;
->>>>>>> baddc769
   }
 
   /**
@@ -418,7 +410,7 @@
   public String dropIndex(String indexName, String tableName, boolean concurrent) {
     return dropIndexIfExists + maxConstraintName(indexName);
   }
-  
+
   public String createIndex(WriteCreateIndex create) {
     if (create.useDefinition()) {
       return create.getDefinition();
@@ -435,11 +427,7 @@
     if (create.isNotExistsCheck()) {
       buffer.append(createIndexIfNotExists);
     }
-<<<<<<< HEAD
-    buffer.append(maxConstraintName(create.getIndexName())).append(" on ").append(lowerTableName(create.getTableName()));
-=======
     buffer.append(maxConstraintName(create.getIndexName())).append(" on ").append(quote(create.getTableName()));
->>>>>>> baddc769
     appendColumns(create.getColumns(), buffer);
     return buffer.toString();
   }
@@ -520,19 +508,14 @@
    * Drop a unique constraint from the table (Sometimes this is an index).
    */
   public String alterTableDropUniqueConstraint(String tableName, String uniqueConstraintName) {
-<<<<<<< HEAD
-    return "alter table " + lowerTableName(tableName) + " " + dropUniqueConstraint + " " + maxConstraintName(uniqueConstraintName);
-=======
     return "alter table " + quote(tableName) + " " + dropUniqueConstraint + " " + maxConstraintName(uniqueConstraintName);
->>>>>>> baddc769
   }
 
   /**
    * Drop a unique constraint from the table.
    */
   public String alterTableDropConstraint(String tableName, String constraintName) {
-<<<<<<< HEAD
-    return "alter table " + lowerTableName(tableName) + " " + dropConstraintIfExists + " " + maxConstraintName(constraintName);
+    return "alter table " + quote(tableName) + " " + dropConstraintIfExists + " " + maxConstraintName(constraintName);
   }
 
   /**
@@ -540,9 +523,6 @@
    */
   public String alterTableTablespace(String tablename, String tableSpace, String indexSpace, String lobSpace) {
     return null;
-=======
-    return "alter table " + quote(tableName) + " " + dropConstraintIfExists + " " + maxConstraintName(constraintName);
->>>>>>> baddc769
   }
 
   /**
@@ -644,11 +624,7 @@
    * Alter table adding the check constraint.
    */
   public String alterTableAddCheckConstraint(String tableName, String checkConstraintName, String checkConstraint) {
-<<<<<<< HEAD
-    return "alter table " + lowerTableName(tableName) + " " + addConstraint + " " + maxConstraintName(checkConstraintName) + " " + checkConstraint;
-=======
     return "alter table " + quote(tableName) + " " + addConstraint + " " + maxConstraintName(checkConstraintName) + " " + quoteCheckConstraint(checkConstraint);
->>>>>>> baddc769
   }
 
 
@@ -693,11 +669,7 @@
    * Creates or replace a new DdlAlterTable for given tableName.
    */
   protected DdlAlterTable alterTable(DdlWrite writer, String tableName) {
-<<<<<<< HEAD
-    return writer.applyAlterTable(lowerTableName(tableName), BaseAlterTableWrite::new);
-=======
     return writer.applyAlterTable(tableName, k -> new BaseAlterTableWrite(k, this));
->>>>>>> baddc769
   }
 
   protected void appendColumns(String[] columns, StringBuilder buffer) {
@@ -818,7 +790,6 @@
   public void addTablePartition(DdlBuffer apply, String partitionMode, String partitionColumn) {
     // only supported by postgres initially
   }
-<<<<<<< HEAD
   
   /**
    * Adds tablespace declaration. Now only supported for db2.
@@ -826,7 +797,7 @@
    */
   public void addTablespace(DdlBuffer apply, String tablespaceName, String indexTablespace, String lobTablespace) {
     // now only supported for db2
-=======
+  }
 
   protected String quote(String dbName) {
     return platform.convertQuotedIdentifiers(dbName);
@@ -838,7 +809,6 @@
       return matcher.replaceFirst("$1" + quote(matcher.group(2)) + "$3");
     }
     return checkConstraint;
->>>>>>> baddc769
   }
 
 }