--- conflicted
+++ resolved
@@ -302,13 +302,7 @@
     if (type == null) {
       return null;
     }
-<<<<<<< HEAD
-    
     type = extract(type);
-    
-=======
-    type = extract(type);
->>>>>>> 2faaf5f1
     if (type.contains("[]")) {
       return convertArrayType(type);
     }
@@ -320,18 +314,6 @@
   // e.g. @Column(columnDefinition = "db2;blob(64M);sqlserver,h2;varchar(227);varchar(127)")
   private String extract(String type) {
     String[] tmp = type.split(";");
-<<<<<<< HEAD
-    assert tmp.length % 2 == 1;
-    for (int i = 0; i < tmp.length - 2; i+=2) {
-      String[] platforms = tmp[i].split(",");
-      for (String plat : platforms) {
-        if (platform.isPlatform(Platform.valueOf(plat.toUpperCase(Locale.ENGLISH)))) {
-          return tmp[i+1];
-        }
-      }
-    }
-    return tmp[tmp.length-1]; // else
-=======
     if (tmp.length % 2 == 0) {
       throw new IllegalArgumentException("You need an odd number of arguments. See Issue #2559 for details");
     }
@@ -344,7 +326,6 @@
       }
     }
     return tmp[tmp.length - 1]; // else
->>>>>>> 2faaf5f1
   }
 
   /**
@@ -828,7 +809,7 @@
    * Adds tablespace declaration. Now only supported for db2.
    * @throws IOException 
    */
-  public void addTablespace(DdlBuffer apply, String tablespaceName, String indexTablespace, String lobTablespace) throws IOException{
+  public void addTablespace(DdlBuffer apply, String tablespaceName, String indexTablespace, String lobTablespace) {
     // now only supported for db2
   }
 
