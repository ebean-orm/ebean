package io.ebeaninternal.dbmigration;

import static io.ebeaninternal.api.PlatformMatch.matchPlatform;

import java.io.File;
import java.io.IOException;
import java.io.Writer;
import java.util.ArrayList;
import java.util.List;
import java.util.Properties;
import java.util.StringJoiner;

import org.slf4j.Logger;
import org.slf4j.LoggerFactory;

import io.avaje.classpath.scanner.core.Location;
import io.ebean.DB;
import io.ebean.Database;
import io.ebean.annotation.Platform;
import io.ebean.config.ClassLoadConfig;
import io.ebean.config.DatabaseConfig;
import io.ebean.config.DbConstraintNaming;
import io.ebean.config.PlatformConfig;
import io.ebean.config.PropertiesWrapper;
import io.ebean.config.dbplatform.DatabasePlatform;
import io.ebean.config.dbplatform.clickhouse.ClickHousePlatform;
import io.ebean.config.dbplatform.cockroach.CockroachPlatform;
import io.ebean.config.dbplatform.db2.DB2Platform;
import io.ebean.config.dbplatform.h2.H2Platform;
import io.ebean.config.dbplatform.hana.HanaPlatform;
import io.ebean.config.dbplatform.hsqldb.HsqldbPlatform;
import io.ebean.config.dbplatform.mariadb.MariaDbPlatform;
import io.ebean.config.dbplatform.mysql.MySql55Platform;
import io.ebean.config.dbplatform.mysql.MySqlPlatform;
import io.ebean.config.dbplatform.nuodb.NuoDbPlatform;
import io.ebean.config.dbplatform.oracle.Oracle11Platform;
import io.ebean.config.dbplatform.oracle.OraclePlatform;
import io.ebean.config.dbplatform.postgres.Postgres9Platform;
import io.ebean.config.dbplatform.postgres.PostgresPlatform;
import io.ebean.config.dbplatform.sqlanywhere.SqlAnywherePlatform;
import io.ebean.config.dbplatform.sqlite.SQLitePlatform;
import io.ebean.config.dbplatform.sqlserver.SqlServer16Platform;
import io.ebean.config.dbplatform.sqlserver.SqlServer17Platform;
import io.ebean.dbmigration.DbMigration;
import io.ebean.util.IOUtils;
import io.ebean.util.StringHelper;
import io.ebeaninternal.api.DbOffline;
import io.ebeaninternal.api.SpiEbeanServer;
import io.ebeaninternal.dbmigration.ddlgeneration.DdlOptions;
import io.ebeaninternal.dbmigration.ddlgeneration.DdlWrite;
import io.ebeaninternal.dbmigration.migration.Migration;
import io.ebeaninternal.dbmigration.migrationreader.MigrationXmlWriter;
import io.ebeaninternal.dbmigration.model.CurrentModel;
import io.ebeaninternal.dbmigration.model.MConfiguration;
import io.ebeaninternal.dbmigration.model.MigrationModel;
import io.ebeaninternal.dbmigration.model.ModelContainer;
import io.ebeaninternal.dbmigration.model.ModelDiff;
import io.ebeaninternal.dbmigration.model.PlatformDdlWriter;
import io.ebeaninternal.extraddl.model.DdlScript;
import io.ebeaninternal.extraddl.model.ExtraDdl;
import io.ebeaninternal.extraddl.model.ExtraDdlXmlReader;

/**
 * Generates DB Migration xml and sql scripts.
 * <p>
 * Reads the prior migrations and compares with the current model of the EbeanServer
 * and generates a migration 'diff' in the form of xml document with the logical schema
 * changes and a series of sql scripts to apply, rollback the applied changes if necessary
 * and drop objects (drop tables, drop columns).
 * </p>
 * <p>
 * This does not run the migration or ddl scripts but just generates them.
 * </p>
 * <pre>{@code
 *
 *       DbMigration migration = DbMigration.create();
 *       migration.setPathToResources("src/main/resources");
 *       migration.setPlatform(Platform.POSTGRES);
 *
 *       migration.generateMigration();
 *
 * }</pre>
 */
public class DefaultDbMigration implements DbMigration {

  protected static final Logger logger = LoggerFactory.getLogger("io.ebean.GenerateMigration");
  private static final String initialVersion = "1.0";
  private static final String GENERATED_COMMENT = "THIS IS A GENERATED FILE - DO NOT MODIFY";

  protected boolean online;
  private boolean logToSystemOut = true;
  protected SpiEbeanServer server;
  protected String pathToResources = "src/main/resources";

  protected String migrationPath = "dbmigration";
  protected String migrationInitPath = "dbinit";
  protected String modelPath = "model";
  protected String modelSuffix = ".model.xml";

  protected DatabasePlatform databasePlatform;
  private boolean vanillaPlatform;
  protected List<Pair> platforms = new ArrayList<>();
  protected DatabaseConfig databaseConfig;
  protected DbConstraintNaming constraintNaming;
  @Deprecated
  protected Boolean strictMode;
  protected boolean includeGeneratedFileComment;
  @Deprecated
  protected String header;
  protected String applyPrefix = "";
  protected String version;
  protected String name;
  protected String generatePendingDrop;
  private boolean addForeignKeySkipCheck;
  private int lockTimeoutSeconds;
  protected boolean includeBuiltInPartitioning = true;
  protected boolean includeIndex;
  protected boolean generate = false;
  protected boolean generateInit = false;
  private boolean keepLastInit = true;

  /**
   * Create for offline migration generation.
   */
  public DefaultDbMigration() {
    this.online = false;
  }

  @Override
  public void setPathToResources(String pathToResources) {
    this.pathToResources = pathToResources;
  }

  @Override
  public void setMigrationPath(String migrationPath) {
    this.migrationPath = migrationPath;
  }

  @Override
  public void setServer(Database database) {
    this.server = (SpiEbeanServer) database;
    setServerConfig(server.config());
  }

  @Override
  public void setServerConfig(DatabaseConfig config) {
    if (this.databaseConfig == null) {
      this.databaseConfig = config;
    }
    if (constraintNaming == null) {
      this.constraintNaming = databaseConfig.getConstraintNaming();
    }
    if (databasePlatform == null) {
      this.databasePlatform = databaseConfig.getDatabasePlatform();
    }
    Properties properties = config.getProperties();
    if (properties != null) {
      PropertiesWrapper props = new PropertiesWrapper("ebean", config.getName(), properties, config.getClassLoadConfig());
      migrationPath = props.get("migration.migrationPath", migrationPath);
      migrationInitPath = props.get("migration.migrationInitPath", migrationInitPath);
      pathToResources = props.get("migration.pathToResources", pathToResources);
      addForeignKeySkipCheck = props.getBoolean("migration.addForeignKeySkipCheck", addForeignKeySkipCheck);
      applyPrefix = props.get("migration.applyPrefix",applyPrefix);
      databasePlatform = props.createInstance(DatabasePlatform.class, "migration.databasePlatform", databasePlatform);
      generatePendingDrop = props.get("migration.generatePendingDrop", generatePendingDrop);
      includeBuiltInPartitioning = props.getBoolean("migration.includeBuiltInPartitioning", includeBuiltInPartitioning);
      includeGeneratedFileComment = props.getBoolean("migration.includeGeneratedFileComment", includeGeneratedFileComment);
      includeIndex = props.getBoolean("migration.includeIndex", includeIndex);
      lockTimeoutSeconds = props.getInt("migration.lockTimeoutSeconds", lockTimeoutSeconds);
      logToSystemOut = props.getBoolean("migration.logToSystemOut", logToSystemOut);
      modelPath  = props.get("migration.modelPath", modelPath);
      modelSuffix = props.get("migration.modelSuffix", modelSuffix);
      name  = props.get("migration.name", name);
      online = props.getBoolean("migration.online", online);
      vanillaPlatform = props.getBoolean("migration.vanillaPlatform", vanillaPlatform);
      version = props.get("migration.version", version);
      generate = props.getBoolean("migration.generate", generate);
      generateInit = props.getBoolean("migration.generateInit", generateInit);
      // header & strictMode must be configured at DatabaseConfig level
      parsePlatforms(props.get("migration.platforms"), config.getClassLoadConfig());
    }
  }

  protected void parsePlatforms(String platforms, ClassLoadConfig loader) {
    if (platforms == null || platforms.isEmpty()) {
      return;
    }
    String[] tmp = StringHelper.splitNames(platforms);
    for (String plat : tmp) {
      int pos = plat.indexOf('=');
      String platformName;
      String prefix;
      if (pos == -1) {
        prefix = null;
        platformName = plat;
      } else {
        platformName = plat.substring(0, pos);
        prefix = plat.substring(pos + 1);
      }
      if (platformName.indexOf('.') == -1) {
        // parse platform as enum value
        Platform platform = Enum.valueOf(Platform.class, platformName.toUpperCase());
        if (prefix == null) {
          prefix = platform.name().toLowerCase();
        }
        addPlatform(platform, prefix);
      } else {
        // parse platform as class
        DatabasePlatform dbPlatform = (DatabasePlatform) loader.newInstance(platformName);
        if (prefix == null) {
          prefix = dbPlatform.getPlatform().base().name().toLowerCase();
        }
        addDatabasePlatform(dbPlatform, prefix);
      }
    }
  }

  @Override
  public void setStrictMode(boolean strictMode) {
    this.strictMode = strictMode;
  }

  @Override
  public void setApplyPrefix(String applyPrefix) {
    this.applyPrefix = applyPrefix;
  }

  @Override
  public void setVersion(String version) {
    this.version = version;
  }

  @Override
  public void setName(String name) {
    this.name = name;
  }

  @Override
  public void setAddForeignKeySkipCheck(boolean addForeignKeySkipCheck) {
    this.addForeignKeySkipCheck = addForeignKeySkipCheck;
  }

  @Override
  public void setLockTimeout(int seconds) {
    this.lockTimeoutSeconds = seconds;
  }

  @Override
  public void setGeneratePendingDrop(String generatePendingDrop) {
    this.generatePendingDrop = generatePendingDrop;
  }

  @Override
  public void setIncludeIndex(boolean includeIndex) {
    this.includeIndex = includeIndex;
  }

  @Override
  public void setIncludeGeneratedFileComment(boolean includeGeneratedFileComment) {
    this.includeGeneratedFileComment = includeGeneratedFileComment;
  }

  @Override
  public void setIncludeBuiltInPartitioning(boolean includeBuiltInPartitioning) {
    this.includeBuiltInPartitioning = includeBuiltInPartitioning;
  }

  @Override
  public void setHeader(String header) {
    this.header = header;
  }

  /**
   * Set the specific platform to generate DDL for.
   * <p>
   * If not set this defaults to the platform of the default server.
   * </p>
   */
  @Override
  public void setPlatform(Platform platform) {
    vanillaPlatform = true;
    setPlatform(platform(platform));
  }

  /**
   * Set the specific platform to generate DDL for.
   * <p>
   * If not set this defaults to the platform of the default server.
   * </p>
   */
  @Override
  public void setPlatform(DatabasePlatform databasePlatform) {
    this.databasePlatform = databasePlatform;
    if (!online) {
      DbOffline.setPlatform(databasePlatform.getPlatform());
    }
  }

  @Override
  public void addPlatform(Platform platform) {
    String prefix = platform.base().name().toLowerCase();
    addPlatform(platform, prefix);
  }

  @Override
  public void addPlatform(Platform platform, String prefix) {
    platforms.add(new Pair(platform(platform), prefix));
  }

  @Override
  public void addDatabasePlatform(DatabasePlatform databasePlatform, String prefix) {
    platforms.add(new Pair(databasePlatform, prefix));
  }

  /**
   * Generate the next migration xml file and associated apply and rollback sql scripts.
   * <p>
   * This does not run the migration or ddl scripts but just generates them.
   * </p>
   * <h3>Example: Run for a single specific platform</h3>
   * <pre>{@code
   *
   *       DbMigration migration = DbMigration.create();
   *       migration.setPathToResources("src/main/resources");
   *       migration.setPlatform(Platform.ORACLE);
   *
   *       migration.generateMigration();
   *
   * }</pre>
   * <p>
   * <h3>Example: Run migration generating DDL for multiple platforms</h3>
   * <pre>{@code
   *
   *       DbMigration migration = DbMigration.create();
   *       migration.setPathToResources("src/main/resources");
   *
   *       migration.addPlatform(Platform.POSTGRES);
   *       migration.addPlatform(Platform.MYSQL);
   *       migration.addPlatform(Platform.ORACLE);
   *
   *       migration.generateMigration();
   *
   * }</pre>
   *
   * @return the generated migration or null
   */
  @Override
  public String generateMigration() throws IOException {
    final String version = generateMigrationFor(false);
    if (includeIndex) {
      generateIndex();
    }
    return version;
  }

  /**
   * Generate the {@code idx_platform.migrations} file.
   */
  private void generateIndex() throws IOException {
    final File topDir = migrationDirectory(false);
    if (!platforms.isEmpty()) {
      for (Pair pair : platforms) {
        new IndexMigration(topDir, pair).generate();
      }
    } else {
      new IndexMigration(topDir, databasePlatform).generate();
    }
  }

  @Override
  public String generateInitMigration() throws IOException {
    return generateMigrationFor(true);
  }

  private String generateMigrationFor(boolean initMigration) throws IOException {
    if (!online) {
      // use this flag to stop other plugins like full DDL generation
      DbOffline.setGenerateMigration();
      if (databasePlatform == null && !platforms.isEmpty()) {
        // for multiple platform generation the first platform
        // is used to generate the "logical" model diff
        setPlatform(platforms.get(0).platform);
      }
    }
    setDefaults();
    if (!platforms.isEmpty()) {
      configurePlatforms();
    }
    try {
      Request request = createRequest(initMigration);
      if (!initMigration) {
        // repeatable migrations
        if (platforms.isEmpty()) {
          generateExtraDdl(request.migrationDir, databasePlatform, request.isTablePartitioning());
        } else {
          for (Pair pair : platforms) {
            PlatformDdlWriter platformWriter = createDdlWriter(pair.platform);
            File subPath = platformWriter.subPath(request.migrationDir, pair.prefix);
            generateExtraDdl(subPath, pair.platform, request.isTablePartitioning());
          }
        }
      }

      String pendingVersion = generatePendingDrop();
      if ("auto".equals(pendingVersion)) {
        StringJoiner sj = new StringJoiner(",");
        String diff = generateDiff(request);
        if (diff != null) {
          sj.add(diff);
          request = createRequest(initMigration);
        }
        for (String pendingDrop : request.getPendingDrops()) {
          sj.add(generatePendingDrop(request, pendingDrop));
        }
        return sj.length() == 0 ? null : sj.toString();
      } else if (pendingVersion != null) {
        return generatePendingDrop(request, pendingVersion);
      } else {
        return generateDiff(request);
      }

    } catch (UnknownResourcePathException e) {
      logError("ERROR - " + e.getMessage());
      logError("Check the working directory or change dbMigration.setPathToResources() value?");
      return null;

    } finally {
      if (!online) {
        DbOffline.reset();
      }
    }
  }

  /**
   * Return the versions containing pending drops.
   */
  @Override
  public List<String> getPendingDrops() {
    if (!online) {
      DbOffline.setGenerateMigration();
    }
    setDefaults();
    try {
      return createRequest(false).getPendingDrops();
    } finally {
      if (!online) {
        DbOffline.reset();
      }
    }
  }

  /**
   * Load the configuration for each of the target platforms.
   */
  private void configurePlatforms() {
    for (Pair pair : platforms) {
      PlatformConfig config = databaseConfig.newPlatformConfig("dbmigration.platform", pair.prefix);
      pair.platform.configure(config);
    }
  }

  /**
   * Generate "repeatable" migration scripts.
   * <p>
   * These take scrips from extra-ddl.xml (typically views) and outputs "repeatable"
   * migration scripts (starting with "R__") to be run by FlywayDb or Ebean's own
   * migration runner.
   * </p>
   */
  private void generateExtraDdl(File migrationDir, DatabasePlatform dbPlatform, boolean tablePartitioning) throws IOException {
    if (dbPlatform != null) {
      if (tablePartitioning && includeBuiltInPartitioning) {
<<<<<<< HEAD
        generateExtraDdlFor(migrationDir, dbPlatform, ExtraDdlXmlReader.readBuiltinTablePartitioning(), true);
      }
=======
        generateExtraDdlFor(migrationDir, dbPlatform, ExtraDdlXmlReader.readBuiltinTablePartitioning(), false);
      }
      // skip built-in migration stored procedures based on isUseMigrationStoredProcedures
>>>>>>> 78a647a7
      generateExtraDdlFor(migrationDir, dbPlatform, ExtraDdlXmlReader.readBuiltin(), true);
      generateExtraDdlFor(migrationDir, dbPlatform, ExtraDdlXmlReader.read(), false);
    }
  }

<<<<<<< HEAD
  private void generateExtraDdlFor(File migrationDir, DatabasePlatform dbPlatform, ExtraDdl extraDdl, boolean isBuiltin) throws IOException {
=======
  private void generateExtraDdlFor(File migrationDir, DatabasePlatform dbPlatform, ExtraDdl extraDdl, boolean checkSkip) throws IOException {
>>>>>>> 78a647a7
    if (extraDdl != null) {
      List<DdlScript> ddlScript = extraDdl.getDdlScript();
      for (DdlScript script : ddlScript) {
        if (!script.isDrop() && matchPlatform(dbPlatform.getPlatform(), script.getPlatforms())) {
<<<<<<< HEAD
          if (script.isInit()) {
            if (!isBuiltin || dbPlatform.isUseMigrationStoredProcedures()) {
              writeExtraDdl(migrationDir, script);
            }
          } else {
=======
          if (!checkSkip || dbPlatform.isUseMigrationStoredProcedures()) {
>>>>>>> 78a647a7
            writeExtraDdl(migrationDir, script);
          }
        }
      }
    }
  }

  /**
   * Write (or override) the "repeatable" migration script.
   */
  private void writeExtraDdl(File migrationDir, DdlScript script) throws IOException {
    String fullName = repeatableMigrationName(script.isInit(), script.getName());
    logger.debug("writing repeatable script {}", fullName);
    File file = new File(migrationDir, fullName);
    try (Writer writer = IOUtils.newWriter(file)) {
      writer.write(script.getValue());
      writer.flush();
    }
  }

  @Override
  public void setLogToSystemOut(boolean logToSystemOut) {
    this.logToSystemOut = logToSystemOut;
  }

  private void logError(String message) {
    if (logToSystemOut) {
      System.out.println("DbMigration> " + message);
    } else {
      logger.error(message);
    }
  }

  private void logInfo(String message, Object value) {
    if (value != null) {
      message = String.format(message, value);
    }
    if (logToSystemOut) {
      System.out.println("DbMigration> " + message);
    } else {
      logger.info(message);
    }
  }

  private String repeatableMigrationName(boolean init, String scriptName) {
    StringBuilder sb = new StringBuilder();
    if (init) {
      sb.append("I__");
    } else {
      sb.append("R__");
    }
    sb.append(scriptName.replace(' ', '_'));
    sb.append(".sql");
    return sb.toString();
  }

  /**
   * Generate the diff migration.
   */
  private String generateDiff(Request request) throws IOException {
    List<String> pendingDrops = request.getPendingDrops();
    if (!pendingDrops.isEmpty()) {
      logInfo("Pending un-applied drops in versions %s", pendingDrops);
    }
    Migration migration = request.createDiffMigration();
    if (migration == null) {
      logInfo("no changes detected - no migration written", null);
      return null;
    } else {
      // there were actually changes to write
      return generateMigration(request, migration, null);
    }
  }

  /**
   * Generate the migration based on the pendingDrops from a prior version.
   */
  private String generatePendingDrop(Request request, String pendingVersion) throws IOException {
    Migration migration = request.migrationForPendingDrop(pendingVersion);
    String version = generateMigration(request, migration, pendingVersion);
    List<String> pendingDrops = request.getPendingDrops();
    if (!pendingDrops.isEmpty()) {
      logInfo("... remaining pending un-applied drops in versions %s", pendingDrops);
    }
    return version;
  }

  private Request createRequest(boolean initMigration) {
    return new Request(initMigration);
  }

  private class Request {

    final boolean initMigration;
    final File migrationDir;
    final File modelDir;
    final CurrentModel currentModel;
    final ModelContainer migrated;
    final ModelContainer current;

    private Request(boolean initMigration) {
      this.initMigration = initMigration;
      this.currentModel = new CurrentModel(server, constraintNaming);
      this.current = currentModel.read();
      this.migrationDir = migrationDirectory(initMigration);
      if (initMigration) {
        this.modelDir = null;
        this.migrated = new ModelContainer();
      } else {
        this.modelDir = modelDirectory(migrationDir);
        MigrationModel migrationModel = new MigrationModel(modelDir, modelSuffix);
        this.migrated = migrationModel.read(false);
      }
    }

    boolean isTablePartitioning() {
      return current.isTablePartitioning();
    }

    /**
     * Return the next migration version (based on existing migration versions).
     */
    String nextVersion() {
      // always read the next version using the main migration directory (not dbinit)
      File migDirectory = migrationDirectory(false);
      File modelDir = modelDirectory(migDirectory);
      return LastMigration.nextVersion(migDirectory, modelDir, initMigration);
    }

    /**
     * Return the migration for the pending drops for a given version.
     */
    Migration migrationForPendingDrop(String pendingVersion) {
      Migration migration = migrated.migrationForPendingDrop(pendingVersion);
      // register any remaining pending drops
      migrated.registerPendingHistoryDropColumns(current);
      return migration;
    }

    /**
     * Return the list of versions that have pending un-applied drops.
     */
    public List<String> getPendingDrops() {
      return migrated.getPendingDrops();
    }

    /**
     * Create and return the diff of the current model to the migration model.
     */
    Migration createDiffMigration() {
      ModelDiff diff = new ModelDiff(migrated);
      diff.compareTo(current);
      return diff.isEmpty() ? null : diff.getMigration();
    }
  }

  private String generateMigration(Request request, Migration dbMigration, String dropsFor) throws IOException {
    String fullVersion = fullVersion(request.nextVersion(), dropsFor);
    logInfo("generating migration:%s", fullVersion);
    if (!request.initMigration && !writeMigrationXml(dbMigration, request.modelDir, fullVersion)) {
      logError("migration already exists, not generating DDL");
      return null;
    } else {
      if (!platforms.isEmpty()) {
        writeExtraPlatformDdl(fullVersion, request.currentModel, dbMigration, request.migrationDir, request.initMigration && keepLastInit);

      } else if (databasePlatform != null) {
        // writer needs the current model to provide table/column details for
        // history ddl generation (triggers, history tables etc)
        DdlOptions options = new DdlOptions(addForeignKeySkipCheck);
        DdlWrite write = new DdlWrite(new MConfiguration(), request.current, options);
        PlatformDdlWriter writer = createDdlWriter(databasePlatform);
        writer.processMigration(dbMigration, write, request.migrationDir, fullVersion);
      }
      return fullVersion;
    }
  }

  /**
   * Return true if the next pending drop changeSet should be generated as the next migration.
   */
  private String generatePendingDrop() {
    String nextDrop = System.getProperty("ddl.migration.pendingDropsFor");
    if (nextDrop != null) {
      return nextDrop;
    }
    return generatePendingDrop;
  }

  /**
   * Return the full version for the migration being generated.
   * <p>
   * The full version can contain a comment suffix after a "__" double underscore.
   */
  private String fullVersion(String nextVersion, String dropsFor) {
    String version = version();
    if (version == null) {
      version = (nextVersion != null) ? nextVersion : initialVersion;
    }

    String fullVersion = applyPrefix + version;
    String name = name();
    if (name != null) {
      fullVersion += "__" + toUnderScore(name);

    } else if (dropsFor != null) {
      fullVersion += "__" + toUnderScore("dropsFor_" + trimDropsFor(dropsFor));

    } else if (version.equals(initialVersion)) {
      fullVersion += "__initial";
    }
    return fullVersion;
  }

  String trimDropsFor(String dropsFor) {
    if (dropsFor.startsWith("V") || dropsFor.startsWith("v")) {
      dropsFor = dropsFor.substring(1);
    }
    int commentStart = dropsFor.indexOf("__");
    if (commentStart > -1) {
      // trim off the trailing comment
      dropsFor = dropsFor.substring(0, commentStart);
    }
    return dropsFor;
  }

  /**
   * Replace spaces with underscores.
   */
  private String toUnderScore(String name) {
    return name.replace(' ', '_');
  }

  /**
   * Write any extra platform ddl.
   */
  private void writeExtraPlatformDdl(String fullVersion, CurrentModel currentModel, Migration dbMigration, File writePath, boolean clear) throws IOException {
    DdlOptions options = new DdlOptions(addForeignKeySkipCheck);
    for (Pair pair : platforms) {
      DdlWrite platformBuffer = new DdlWrite(new MConfiguration(), currentModel.read(), options);
      PlatformDdlWriter platformWriter = createDdlWriter(pair.platform);
      File subPath = platformWriter.subPath(writePath, pair.prefix);
      if (clear) {
        for (File existing : subPath.listFiles()) {
          existing.delete();
        }
      }
      platformWriter.processMigration(dbMigration, platformBuffer, subPath, fullVersion);
    }
  }

  private PlatformDdlWriter createDdlWriter(DatabasePlatform platform) {
    return new PlatformDdlWriter(platform, databaseConfig, lockTimeoutSeconds);
  }

  /**
   * Write the migration xml.
   */
  private boolean writeMigrationXml(Migration dbMigration, File resourcePath, String fullVersion) {
    String modelFile = fullVersion + modelSuffix;
    File file = new File(resourcePath, modelFile);
    if (file.exists()) {
      return false;
    }
    String comment = includeGeneratedFileComment ? GENERATED_COMMENT : null;
    MigrationXmlWriter xmlWriter = new MigrationXmlWriter(comment);
    xmlWriter.write(dbMigration, file);
    return true;
  }

  /**
   * Set default server and platform if necessary.
   */
  private void setDefaults() {
    if (server == null) {
      setServer(DB.getDefault());
    }
    if (vanillaPlatform || databasePlatform == null) {
      // not explicitly set so use the platform of the server
      databasePlatform = server.databasePlatform();
    }
    if (databaseConfig != null) {
      // FIXME: Copy header and StrictMode to databaseConfig
      if (strictMode != null) {
        databaseConfig.setDdlStrictMode(strictMode);
      }
      if (header != null) {
        databaseConfig.setDdlHeader(header);
      }
    }
  }

  /**
   * Return the migration version (typically FlywayDb compatible).
   * <p>
   * Example: 1.1.1_2
   * <p>
   * The version is expected to be the combination of the current pom version plus
   * a 'feature' id. The combined version must be unique and ordered to work with
   * FlywayDb so each developer sets a unique version so that the migration script
   * generated is unique (typically just prior to being submitted as a merge request).
   */
  private String version() {
    String envVersion = readEnvironment("ddl.migration.version");
    if (!isEmpty(envVersion)) {
      return envVersion.trim();
    }
    return version;
  }

  /**
   * Return the migration name which is short description text that can be appended to
   * the migration version to become the ddl script file name.
   * <p>
   * So if the name is "a foo table" then the ddl script file could be:
   * "1.1.1_2__a-foo-table.sql"
   * </p>
   * <p>
   * When the DB migration relates to a git feature (merge request) then this description text
   * is a short description of the feature.
   * </p>
   */
  private String name() {
    String envName = readEnvironment("ddl.migration.name");
    if (!isEmpty(envName)) {
      return envName.trim();
    }
    return name;
  }

  /**
   * Return true if the string is null or empty.
   */
  private boolean isEmpty(String val) {
    return val == null || val.trim().isEmpty();
  }

  /**
   * Return the system or environment property.
   */
  private String readEnvironment(String key) {
    String val = System.getProperty(key);
    if (val == null) {
      val = System.getenv(key);
    }
    return val;
  }

  /**
   * Return the main migration directory.
   */
  File migrationDirectory() {
    return migrationDirectory(false);
  }

  /**
   * Return the file path to write the xml and sql to.
   */
  File migrationDirectory(boolean initMigration) {
    Location resourcePath = migrationPath(initMigration);
    // expect to be a path to something like - src/main/resources/dbmigration
    File path;
    if (resourcePath.isClassPath()) {
      // path to src/main/resources in typical maven project
      File resourceRootDir = new File(pathToResources);
      if (!resourceRootDir.exists()) {
        String msg = String.format("Error - path to resources %s does not exist. Absolute path is %s", pathToResources, resourceRootDir.getAbsolutePath());
        throw new UnknownResourcePathException(msg);
      }
      path = new File(resourceRootDir, resourcePath.path());
    } else {
      path = new File(resourcePath.path());
    }
    if (!path.exists()) {
      if (!path.mkdirs()) {
        logInfo("Warning - Unable to ensure migration directory exists at %s", path.getAbsolutePath());
      }
    }
    return path;
  }

  private Location migrationPath(boolean initMigration) {
    // remove classpath: or filesystem: prefix
    return new Location(initMigration ? migrationInitPath : migrationPath);
  }

  /**
   * Return the model directory (relative to the migration directory).
   */
  private File modelDirectory(File migrationDirectory) {
    if (modelPath == null || modelPath.isEmpty()) {
      return migrationDirectory;
    }
    File modelDir = new File(migrationDirectory, modelPath);
    if (!modelDir.exists() && !modelDir.mkdirs()) {
      logInfo("Warning - Unable to ensure migration model directory exists at %s", modelDir.getAbsolutePath());
    }
    return modelDir;
  }

  /**
   * Return the DatabasePlatform given the platform key.
   */
  protected DatabasePlatform platform(Platform platform) {
    switch (platform) {
      case H2:
        return new H2Platform();
      case HSQLDB:
        return new HsqldbPlatform();
      case POSTGRES9:
        return new Postgres9Platform();
      case POSTGRES:
        return new PostgresPlatform();
      case MARIADB:
        return new MariaDbPlatform();
      case MYSQL55:
        return new MySql55Platform();
      case MYSQL:
        return new MySqlPlatform();
      case ORACLE:
        return new OraclePlatform();
      case ORACLE11:
        return new Oracle11Platform();
      case SQLANYWHERE:
        return new SqlAnywherePlatform();
      case SQLSERVER16:
        return new SqlServer16Platform();
      case SQLSERVER17:
        return new SqlServer17Platform();
      case SQLSERVER:
        throw new IllegalArgumentException("Please choose the more specific SQLSERVER16 or SQLSERVER17 platform. Refer to issue #1340 for details");
      case DB2:
        return new DB2Platform();
      case SQLITE:
        return new SQLitePlatform();
      case HANA:
        return new HanaPlatform();
      case NUODB:
        return new NuoDbPlatform();
      case COCKROACH:
        return new CockroachPlatform();
      case CLICKHOUSE:
        return new ClickHousePlatform();

      case GENERIC:
        return new DatabasePlatform();

      default:
        throw new IllegalArgumentException("Platform missing? " + platform);
    }
  }

  /**
   * Holds a platform and prefix. Used to generate multiple platform specific DDL
   * for a single migration.
   */
  static class Pair {

    /**
     * The platform to generate the DDL for.
     */
    final DatabasePlatform platform;

    /**
     * A prefix included into the file/resource names indicating the platform.
     */
    final String prefix;

    Pair(DatabasePlatform platform, String prefix) {
      this.platform = platform;
      this.prefix = prefix;
    }
  }

}<|MERGE_RESOLUTION|>--- conflicted
+++ resolved
@@ -470,37 +470,22 @@
   private void generateExtraDdl(File migrationDir, DatabasePlatform dbPlatform, boolean tablePartitioning) throws IOException {
     if (dbPlatform != null) {
       if (tablePartitioning && includeBuiltInPartitioning) {
-<<<<<<< HEAD
-        generateExtraDdlFor(migrationDir, dbPlatform, ExtraDdlXmlReader.readBuiltinTablePartitioning(), true);
-      }
-=======
+
         generateExtraDdlFor(migrationDir, dbPlatform, ExtraDdlXmlReader.readBuiltinTablePartitioning(), false);
       }
       // skip built-in migration stored procedures based on isUseMigrationStoredProcedures
->>>>>>> 78a647a7
       generateExtraDdlFor(migrationDir, dbPlatform, ExtraDdlXmlReader.readBuiltin(), true);
       generateExtraDdlFor(migrationDir, dbPlatform, ExtraDdlXmlReader.read(), false);
     }
   }
 
-<<<<<<< HEAD
-  private void generateExtraDdlFor(File migrationDir, DatabasePlatform dbPlatform, ExtraDdl extraDdl, boolean isBuiltin) throws IOException {
-=======
+
   private void generateExtraDdlFor(File migrationDir, DatabasePlatform dbPlatform, ExtraDdl extraDdl, boolean checkSkip) throws IOException {
->>>>>>> 78a647a7
     if (extraDdl != null) {
       List<DdlScript> ddlScript = extraDdl.getDdlScript();
       for (DdlScript script : ddlScript) {
         if (!script.isDrop() && matchPlatform(dbPlatform.getPlatform(), script.getPlatforms())) {
-<<<<<<< HEAD
-          if (script.isInit()) {
-            if (!isBuiltin || dbPlatform.isUseMigrationStoredProcedures()) {
-              writeExtraDdl(migrationDir, script);
-            }
-          } else {
-=======
           if (!checkSkip || dbPlatform.isUseMigrationStoredProcedures()) {
->>>>>>> 78a647a7
             writeExtraDdl(migrationDir, script);
           }
         }
