package io.localtest;

import io.ebean.DB;
import io.ebean.Database;
import io.ebean.annotation.PersistBatch;
import io.ebean.annotation.Platform;
import io.ebeaninternal.api.SpiEbeanServer;
import org.slf4j.Logger;
import org.slf4j.LoggerFactory;

import java.sql.Types;

<<<<<<< HEAD
import static org.assertj.core.api.Assertions.assertThat;

=======
>>>>>>> 2faaf5f1
public abstract class BaseTestCase {

  protected static Logger logger = LoggerFactory.getLogger(BaseTestCase.class);

  /**
   * this is the clock delta that may occur between testing machine and db server.
   * If the clock delta of DB server is in future, an "asOf" query may not find the
   * correct entry.
   *
   * Note: That some tests may use a Thread.sleep to wait, so that the local system clock
   * can catch up. So don't set that to a too high value.
   */
  public static final int DB_CLOCK_DELTA;

  static {
    String s = System.getProperty("dbClockDelta");
    if (s != null && !s.isEmpty()) {
      DB_CLOCK_DELTA = Integer.parseInt(s);
    } else {
      DB_CLOCK_DELTA = 100;
    }
    try {
      // First try, if we get the default server. If this fails, all tests will fail.
      DB.getDefault();
    } catch (Throwable e) {
      logger.error("Fatal error while getting ebean-server. Exiting...", e);
      System.exit(1);
    }
  }

  /**
   * MS SQL Server does not allow setting explicit values on identity columns
   * so tests that do this need to be skipped for SQL Server.
   */
  public boolean isSqlServer() {
    return Platform.SQLSERVER == platform();
  }
  
  public boolean isDB2() {
    return Platform.DB2 == platform();
  }

  public boolean isH2() {
    return Platform.H2 == platform();
  }

  public boolean isOracle() {
    return Platform.ORACLE == platform();
  }

  public boolean isPostgres() {
    return Platform.POSTGRES == platform().base();
  }

  public boolean isMySql() {
    return Platform.MYSQL == platform();
  }

  public boolean isMariaDB() {
    return Platform.MARIADB == platform();
  }

  public boolean isHana() {
    return Platform.HANA == platform();
  }

  public boolean isPlatformBooleanNative() {
    return Types.BOOLEAN == spiEbeanServer().databasePlatform().getBooleanDbType();
  }

  public boolean isPlatformOrderNullsSupport() {
    return isH2() || isPostgres();
  }

  public boolean isPlatformSupportsDeleteTableAlias() {
    return spiEbeanServer().databasePlatform().isSupportsDeleteTableAlias();
  }

  public boolean isPersistBatchOnCascade() {
    return spiEbeanServer().databasePlatform().getPersistBatchOnCascade() != PersistBatch.NONE;
  }

  /**
   * Wait for the L2 cache to propagate changes post-commit.
   */
  protected void awaitL2Cache() {
    // do nothing, used to thread sleep
  }

  protected Platform platform() {
    return spiEbeanServer().databasePlatform().getPlatform().base();
  }

  protected SpiEbeanServer spiEbeanServer() {
    return (SpiEbeanServer) DB.getDefault();
  }

  protected Database server() {
    return DB.getDefault();
  }

}<|MERGE_RESOLUTION|>--- conflicted
+++ resolved
@@ -10,11 +10,6 @@
 
 import java.sql.Types;
 
-<<<<<<< HEAD
-import static org.assertj.core.api.Assertions.assertThat;
-
-=======
->>>>>>> 2faaf5f1
 public abstract class BaseTestCase {
 
   protected static Logger logger = LoggerFactory.getLogger(BaseTestCase.class);
