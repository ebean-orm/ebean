--- conflicted
+++ resolved
@@ -44,15 +44,8 @@
     new VisitAllUsing(addTable, defaultServer).visitAllBeans();
 
     assert_compound_pk(model);
-<<<<<<< HEAD
-=======
     assert_compound_fk(model);
-
-    assert_discriminatorColumn_explicit(model);
-    assert_discriminatorColumn_implied(model);
-    assert_discriminatorColumn_length(model);
     assert_comment_onManyToOne(model);
->>>>>>> 187cc090
   }
 
   @Test
@@ -110,8 +103,6 @@
     assertThat(item.primaryKeyColumns()).hasSize(2);
   }
 
-<<<<<<< HEAD
-=======
   private void assert_compound_fk(ModelContainer model) {
     MTable item = model.getTable("item");
     assertThat(item).isNotNull();
@@ -127,35 +118,10 @@
     assertThat(foreignKey.getOnUpdate()).isEqualTo("SET_DEFAULT");
   }
 
-  private void assert_discriminatorColumn_explicit(ModelContainer model) {
-
-    MTable configuration = model.getTable("configuration");
-    MColumn discTypeColumn = configuration.getColumn("type");
-    assertThat(discTypeColumn.getType()).isEqualTo("varchar(21)");
-    assertThat(discTypeColumn.isNotnull()).isTrue();
-  }
-
-  private void assert_discriminatorColumn_implied(ModelContainer model) {
-
-    MTable configuration = model.getTable("bar");
-    MColumn discTypeColumn = configuration.getColumn("bar_type");
-    assertThat(discTypeColumn.getType()).isEqualTo("varchar(31)");
-    assertThat(discTypeColumn.isNotnull()).isTrue();
-  }
-
-  private void assert_discriminatorColumn_length(ModelContainer model) {
-
-    MTable configuration = model.getTable("vehicle");
-    MColumn discTypeColumn = configuration.getColumn("dtype");
-    assertThat(discTypeColumn.getType()).isEqualTo("varchar(3)");
-    assertThat(discTypeColumn.isNotnull()).isTrue();
-  }
-
   private void assert_comment_onManyToOne(ModelContainer model) {
     MTable message = model.getTable("c_message");
     MColumn conversation = message.getColumn("conversation_id");
     assertThat(conversation.getType()).isEqualTo("bigint");
     assertThat(conversation.getComment()).isEqualTo("A ManyToOne comment");
   }
->>>>>>> 187cc090
 }