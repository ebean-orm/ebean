--- conflicted
+++ resolved
@@ -254,14 +254,9 @@
     <dependency>
       <groupId>com.microsoft.sqlserver</groupId>
       <artifactId>mssql-jdbc</artifactId>
-<<<<<<< HEAD
-      <version>6.1.3.jre8-preview</version>
+      <version>6.4.0.jre8</version>
       <!-- changed scope test to provided, so that we can compile MultiValueBind -->
       <scope>provided</scope>
-=======
-      <version>6.4.0.jre8</version>
-      <scope>test</scope>
->>>>>>> 057d7480
     </dependency>
 
     <dependency>
