--- conflicted
+++ resolved
@@ -9,11 +9,7 @@
 
   <groupId>io.ebean</groupId>
   <artifactId>ebean-parent</artifactId>
-<<<<<<< HEAD
-  <version>12.13.1-FOC6-SNAPSHOT</version>
-=======
   <version>12.13.3-SNAPSHOT</version>
->>>>>>> 5fddc370
   <packaging>pom</packaging>
 
   <name>ebean parent</name>
@@ -116,7 +112,22 @@
 
   </modules>
 
-<<<<<<< HEAD
+  <profiles>
+    <profile>
+      <id>release</id>
+    </profile>
+    <profile>
+      <id>default</id>
+      <activation>
+        <activeByDefault>true</activeByDefault>
+      </activation>
+      <modules>
+        <module>ebean-kotlin</module>
+        <module>tests</module>
+      </modules>
+    </profile>
+  </profiles>
+
   <repositories>
     <repository>
       <id>foconis-release</id>
@@ -151,22 +162,5 @@
       <url>https://mvnrepo.foconis.de/repository/snapshot/</url>
     </snapshotRepository>
   </distributionManagement>
-=======
-  <profiles>
-    <profile>
-      <id>release</id>
-    </profile>
-    <profile>
-      <id>default</id>
-      <activation>
-        <activeByDefault>true</activeByDefault>
-      </activation>
-      <modules>
-        <module>ebean-kotlin</module>
-        <module>tests</module>
-      </modules>
-    </profile>
-  </profiles>
->>>>>>> 5fddc370
 
 </project>
