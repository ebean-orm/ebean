<project xmlns="http://maven.apache.org/POM/4.0.0" xmlns:xsi="http://www.w3.org/2001/XMLSchema-instance" xsi:schemaLocation="http://maven.apache.org/POM/4.0.0 http://maven.apache.org/xsd/maven-4.0.0.xsd">
  <modelVersion>4.0.0</modelVersion>

  <parent>
    <groupId>org.avaje</groupId>
    <artifactId>java8-oss</artifactId>
    <version>2.1</version>
  </parent>

  <groupId>io.ebean</groupId>
  <artifactId>ebean</artifactId>
  <version>12.1.14-SNAPSHOT</version>
  <packaging>jar</packaging>

  <name>ebean</name>
  <url>http://ebean-orm.github.io/</url>

  <properties>
    <jackson-core.version>2.10.0</jackson-core.version>
    <jackson-databind.version>2.10.0</jackson-databind.version>
    <snakeyaml.version>1.21</snakeyaml.version>
  </properties>

  <scm>
    <developerConnection>scm:git:git@github.com:ebean-orm/ebean.git</developerConnection>
    <tag>HEAD</tag>
  </scm>

  <profiles>
    <profile>
      <!-- Note: to use this profile, you need to download manually the db2jcc4 driver.
        After that, install it into your local maven repository:

        mvn install:install-file \
          -Dfile=db2jcc4.jar \
          -DgroupId=com.ibm.jdbc \
          -DartifactId=db2jcc4 \
          -Dversion=4.23.42 \
          -Dpackaging=jar
      -->
      <id>db2</id>
      <dependencies>
        <dependency>
          <groupId>com.ibm.jdbc</groupId>
          <artifactId>db2jcc4</artifactId>
          <version>4.23.42</version>
          <scope>test</scope>
        </dependency>
      </dependencies>
    </profile>
  </profiles>
  <dependencies>

    <!--
    Projects are expected to explicit depend on version
    of slf4j that they want to use
    -->
    <dependency>
      <groupId>org.slf4j</groupId>
      <artifactId>slf4j-api</artifactId>
      <version>1.7.25</version>
      <scope>provided</scope>
    </dependency>

    <dependency>
      <groupId>io.avaje</groupId>
      <artifactId>config</artifactId>
      <version>1.0</version>
    </dependency>

    <!--
    Class retention Nonnull and Nullable annotations
    to assist with IDE auto-completion with Ebean API
    -->
    <dependency>
      <groupId>io.ebean</groupId>
      <artifactId>ebean-jsr305</artifactId>
      <version>1.1</version>
      <scope>provided</scope>
    </dependency>

    <dependency>
      <groupId>io.ebean</groupId>
      <artifactId>persistence-api</artifactId>
      <version>2.2.2</version>
    </dependency>

    <dependency>
      <groupId>io.ebean</groupId>
      <artifactId>ebean-annotation</artifactId>
      <version>6.4</version>
    </dependency>

    <dependency>
      <groupId>io.ebean</groupId>
      <artifactId>ebean-types</artifactId>
      <version>2.1</version>
    </dependency>

    <dependency>
      <groupId>io.ebean</groupId>
      <artifactId>ebean-datasource</artifactId>
      <version>4.7.3</version>
    </dependency>

    <dependency>
      <groupId>io.ebean</groupId>
      <artifactId>ebean-migration</artifactId>
      <version>12.1.4</version>
    </dependency>

    <dependency>
      <groupId>org.antlr</groupId>
      <artifactId>antlr4-runtime</artifactId>
      <version>4.7.2</version>
    </dependency>

    <!-- Jackson core used internally by Ebean -->
    <dependency>
      <groupId>com.fasterxml.jackson.core</groupId>
      <artifactId>jackson-core</artifactId>
      <version>${jackson-core.version}</version>
    </dependency>

    <!-- provided scope for JsonNode support -->
    <dependency>
      <groupId>com.fasterxml.jackson.core</groupId>
      <artifactId>jackson-databind</artifactId>
      <version>${jackson-databind.version}</version>
      <scope>provided</scope>
    </dependency>

    <dependency>
      <groupId>javax.transaction</groupId>
      <artifactId>jta</artifactId>
      <version>1.1</version>
      <scope>provided</scope>
    </dependency>

    <!-- provided scope to read validation annotations Size etc -->
    <dependency>
      <groupId>javax.validation</groupId>
      <artifactId>validation-api</artifactId>
      <version>1.1.0.Final</version>
      <scope>provided</scope>
    </dependency>

    <dependency>
      <groupId>javax.servlet</groupId>
      <artifactId>javax.servlet-api</artifactId>
      <version>3.1.0</version>
      <scope>provided</scope>
    </dependency>

    <dependency>
      <groupId>joda-time</groupId>
      <artifactId>joda-time</artifactId>
      <version>2.9.7</version>
      <scope>provided</scope>
    </dependency>

    <!-- Provided scope to compile with java 11 -->
    <dependency>
      <groupId>org.glassfish.jaxb</groupId>
      <artifactId>jaxb-runtime</artifactId>
      <version>2.3.2</version>
      <scope>provided</scope>
    </dependency>

    <dependency>
      <groupId>javax.annotation</groupId>
      <artifactId>javax.annotation-api</artifactId>
      <version>1.3.2</version>
      <scope>provided</scope>
    </dependency>

    <!-- Provided scope for Postgres JSON/JSONB support -->
    <dependency>
      <groupId>org.postgresql</groupId>
      <artifactId>postgresql</artifactId>
      <version>42.2.2</version>
      <scope>provided</scope>
    </dependency>

    <!-- Test scope -->

    <dependency>
      <groupId>com.nuodb.jdbc</groupId>
      <artifactId>nuodb-jdbc</artifactId>
      <version>20.2.0</version>
      <scope>test</scope>
    </dependency>

    <dependency>
      <groupId>com.oracle.ojdbc</groupId>
      <artifactId>ojdbc10</artifactId>
      <version>19.3.0.0</version>
      <scope>test</scope>
    </dependency>

    <dependency>
      <groupId>io.ebean.test</groupId>
      <artifactId>ebean-test-docker</artifactId>
      <version>3.1.2</version>
      <scope>test</scope>
    </dependency>

    <dependency>
      <groupId>ch.qos.logback</groupId>
      <artifactId>logback-classic</artifactId>
      <version>1.2.3</version>
      <scope>test</scope>
    </dependency>

    <!-- Provided scope so that the H2HistoryTrigger can live in Ebean core
         and not require a separate module for it -->
    <dependency>
      <groupId>com.h2database</groupId>
      <artifactId>h2</artifactId>
      <version>1.4.197</version>
      <scope>provided</scope>
    </dependency>

    <dependency>
      <groupId>org.xerial</groupId>
      <artifactId>sqlite-jdbc</artifactId>
      <version>3.15.1</version>
      <scope>test</scope>
    </dependency>

    <dependency>
      <groupId>org.hsqldb</groupId>
      <artifactId>hsqldb</artifactId>
      <version>2.3.4</version>
      <scope>test</scope>
    </dependency>

    <dependency>
      <groupId>com.microsoft.sqlserver</groupId>
      <artifactId>mssql-jdbc</artifactId>
      <version>7.2.2.jre8</version>
      <scope>test</scope>
    </dependency>

    <dependency>
      <groupId>mysql</groupId>
      <artifactId>mysql-connector-java</artifactId>
      <version>8.0.17</version>
      <scope>test</scope>
    </dependency>

    <dependency>
      <groupId>com.sap.cloud.db.jdbc</groupId>
      <artifactId>ngdbc</artifactId>
      <version>2.3.48</version>
      <scope>test</scope>
    </dependency>

    <dependency>
      <groupId>org.mockito</groupId>
      <artifactId>mockito-core</artifactId>
      <version>3.0.0</version>
      <scope>test</scope>
    </dependency>

    <dependency>
      <groupId>org.avaje.composite</groupId>
      <artifactId>junit</artifactId>
      <version>1.1</version>
      <scope>test</scope>
    </dependency>

    <dependency>
      <groupId>commons-io</groupId>
      <artifactId>commons-io</artifactId>
      <version>2.5</version>
      <scope>test</scope>
    </dependency>

    <dependency>
      <groupId>io.avaje</groupId>
      <artifactId>mod-uuid</artifactId>
      <version>1.1</version>
      <scope>test</scope>
    </dependency>

  </dependencies>


  <build>
    <plugins>

      <plugin>
        <groupId>io.ebean</groupId>
        <artifactId>ebean-maven-plugin</artifactId>
<<<<<<< HEAD
        <version>12.1.8</version>
=======
        <version>12.1.12</version>
>>>>>>> 81b16b8f
        <executions>
          <execution>
            <id>test</id>
            <phase>process-test-classes</phase>
            <configuration>
              <transformArgs>debug=0</transformArgs>
            </configuration>
            <goals>
              <goal>testEnhance</goal>
            </goals>
          </execution>
        </executions>
      </plugin>

      <plugin>
        <groupId>org.apache.maven.plugins</groupId>
        <artifactId>maven-surefire-plugin</artifactId>
        <version>2.22.1</version>
        <configuration>
          <useSystemClassLoader>false</useSystemClassLoader>
          <trimStackTrace>false</trimStackTrace>
          <failIfNoTests>false</failIfNoTests>
          <includes>
            <include>**/Test*.java</include>
            <include>**/*Test.java</include>
            <include>**/*Tests.java</include>
          </includes>
          <systemProperties>
            <property>
              <!-- transfer datasource.default parameter -->
              <name>datasource.default</name>
              <value>${datasource.default}</value>
            </property>
            <property>
              <!-- transfer dbClockDelta parameter -->
              <name>dbClockDelta</name>
              <value>${dbClockDelta}</value>
            </property>
          </systemProperties>
        </configuration>
      </plugin>

      <plugin>
        <groupId>org.apache.maven.plugins</groupId>
        <artifactId>maven-jar-plugin</artifactId>
        <version>2.5</version>
        <configuration>
          <archive>
            <manifestFile>src/main/resources/META-INF/MANIFEST.MF</manifestFile>
          </archive>
        </configuration>
      </plugin>

      <plugin>
        <groupId>org.apache.maven.plugins</groupId>
        <artifactId>maven-javadoc-plugin</artifactId>
        <version>3.1.1</version>
        <configuration>
          <doctitle>Ebean 12</doctitle>
          <overview>src/main/java/io/ebean/overview.html</overview>
          <excludePackageNames>io.ebeaninternal.*:io.ebeanservice:io.ebean.common:io.ebean.bean:io.ebean.service:io.ebean.metric:io.ebean.util:io.ebean.config.properties:io.ebean.config.dbplatform</excludePackageNames>
          <linksource>true</linksource>
          <overview>src/main/java/com/avaje/ebean/overview.html</overview>
        </configuration>
        <executions>
          <execution>
            <id>attach-javadocs</id>
            <goals>
              <goal>jar</goal>
            </goals>
          </execution>
        </executions>
      </plugin>

    </plugins>

  </build>

</project><|MERGE_RESOLUTION|>--- conflicted
+++ resolved
@@ -293,11 +293,7 @@
       <plugin>
         <groupId>io.ebean</groupId>
         <artifactId>ebean-maven-plugin</artifactId>
-<<<<<<< HEAD
-        <version>12.1.8</version>
-=======
         <version>12.1.12</version>
->>>>>>> 81b16b8f
         <executions>
           <execution>
             <id>test</id>
