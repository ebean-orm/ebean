<project xmlns="http://maven.apache.org/POM/4.0.0" xmlns:xsi="http://www.w3.org/2001/XMLSchema-instance" xsi:schemaLocation="http://maven.apache.org/POM/4.0.0 http://maven.apache.org/xsd/maven-4.0.0.xsd">
  <modelVersion>4.0.0</modelVersion>

  <parent>
    <groupId>org.avaje</groupId>
    <artifactId>java8-parent</artifactId>
    <version>1.3</version>
  </parent>

  <groupId>io.ebean</groupId>
  <artifactId>ebean</artifactId>
<<<<<<< HEAD
  <version>11.10.6-FOC4-SNAPSHOT</version>
=======
  <version>11.11.2-FOC1-SNAPSHOT</version>
>>>>>>> 8041f9c6
  <packaging>jar</packaging>

  <name>ebean</name>
  <url>http://ebean-orm.github.io/</url>

  <scm>
    <developerConnection>scm:git:git@github.com:FOCONIS/ebean.git</developerConnection>
    <tag>HEAD</tag>
  </scm>

  <profiles>
    <profile>
      <!-- Note: to use this profile, you need credentials for the oracle repository in your
        settings.xml as described here:
        http://docs.oracle.com/middleware/1213/core/MAVEN/config_maven_repo.htm#MAVEN9010 -->
      <id>oracle</id>
      <dependencies>
        <dependency>
          <groupId>com.oracle.jdbc</groupId>
          <artifactId>ojdbc8</artifactId>
          <version>12.2.0.1</version>
          <scope>test</scope>
        </dependency>
      </dependencies>
      <repositories>
        <repository>
          <id>maven.oracle.com</id>
          <releases>
            <enabled>true</enabled>
          </releases>
          <snapshots>
            <enabled>false</enabled>
          </snapshots>
          <url>https://maven.oracle.com</url>
          <layout>default</layout>
        </repository>
      </repositories>
    </profile>
    <profile>
      <!-- Note: to use this profile, you need to download manually the db2jcc4 driver.
        After that, install it into your local maven repository:

        mvn install:install-file \
          -Dfile=db2jcc4.jar \
          -DgroupId=com.ibm.jdbc \
          -DartifactId=db2jcc4 \
          -Dversion=4.23.42 \
          -Dpackaging=jar
      -->
      <id>db2</id>
      <dependencies>
        <dependency>
          <groupId>com.ibm.jdbc</groupId>
          <artifactId>db2jcc4</artifactId>
          <version>4.23.42</version>
          <scope>test</scope>
        </dependency>
      </dependencies>
    </profile>
  </profiles>
  <dependencies>

    <!--
    Projects are expected to explicit depend on version
    of slf4j that they want to use
    -->
    <dependency>
      <groupId>org.slf4j</groupId>
      <artifactId>slf4j-api</artifactId>
      <version>1.7.25</version>
      <scope>provided</scope>
    </dependency>

    <!--
    Exclude snakeyaml if you desire - it is not strictly required.
    -->
    <dependency>
      <groupId>org.yaml</groupId>
      <artifactId>snakeyaml</artifactId>
      <version>1.19</version>
    </dependency>

    <!--
    Class retention Nonnull and Nullable annotations
    to assist with IDE auto-completion with Ebean API
    -->
    <dependency>
      <groupId>io.ebean</groupId>
      <artifactId>ebean-jsr305</artifactId>
      <version>1.1</version>
      <scope>provided</scope>
    </dependency>

    <dependency>
      <groupId>io.ebean</groupId>
      <artifactId>persistence-api</artifactId>
      <version>2.2.1</version>
    </dependency>

    <dependency>
      <groupId>io.ebean</groupId>
      <artifactId>ebean-annotation</artifactId>
      <version>3.8</version>
    </dependency>

    <dependency>
      <groupId>org.avaje</groupId>
      <artifactId>avaje-datasource</artifactId>
      <version>3.1.2-FOC1</version>
    </dependency>

    <dependency>
      <groupId>org.avaje</groupId>
      <artifactId>avaje-classpath-scanner</artifactId>
      <version>3.1.1</version>
    </dependency>

    <dependency>
      <groupId>io.ebean</groupId>
      <artifactId>ebean-migration</artifactId>
      <version>11.3.1</version>
    </dependency>

    <dependency>
      <groupId>org.antlr</groupId>
      <artifactId>antlr4-runtime</artifactId>
      <version>4.6</version>
    </dependency>

    <!-- Jackson core used internally by Ebean -->
    <dependency>
      <groupId>com.fasterxml.jackson.core</groupId>
      <artifactId>jackson-core</artifactId>
      <version>2.9.0</version>
    </dependency>

    <!-- provided scope for JsonNode support -->
    <dependency>
      <groupId>com.fasterxml.jackson.core</groupId>
      <artifactId>jackson-databind</artifactId>
      <version>2.9.0</version>
      <scope>provided</scope>
    </dependency>

    <dependency>
      <groupId>javax.transaction</groupId>
      <artifactId>jta</artifactId>
      <version>1.1</version>
      <scope>provided</scope>
    </dependency>

    <!-- provided scope to read validation annotations Size etc -->
    <dependency>
      <groupId>javax.validation</groupId>
      <artifactId>validation-api</artifactId>
      <version>1.1.0.Final</version>
      <scope>provided</scope>
    </dependency>

    <dependency>
      <groupId>javax.servlet</groupId>
      <artifactId>javax.servlet-api</artifactId>
      <version>3.1.0</version>
      <scope>provided</scope>
    </dependency>

    <dependency>
      <groupId>joda-time</groupId>
      <artifactId>joda-time</artifactId>
      <version>2.9.7</version>
      <scope>provided</scope>
    </dependency>

    <!-- Provided scope for Postgres JSON/JSONB support -->
    <dependency>
      <groupId>org.postgresql</groupId>
      <artifactId>postgresql</artifactId>
      <version>9.4.1212</version>
      <scope>provided</scope>
    </dependency>

    <!-- Test scope -->

    <!--<dependency>-->
      <!--<groupId>oracle</groupId>-->
      <!--<artifactId>oracle-jdbc</artifactId>-->
      <!--<version>7.0</version>-->
      <!--<scope>test</scope>-->
    <!--</dependency>-->

    <dependency>
      <groupId>io.ebean</groupId>
      <artifactId>ebean-docker-run</artifactId>
      <version>1.5.1</version>
      <scope>test</scope>
    </dependency>

    <dependency>
      <groupId>ch.qos.logback</groupId>
      <artifactId>logback-classic</artifactId>
      <version>1.2.3</version>
      <scope>test</scope>
    </dependency>

    <dependency>
      <groupId>org.avaje</groupId>
      <artifactId>avaje-agentloader</artifactId>
      <version>2.1.2</version>
      <scope>test</scope>
    </dependency>

    <dependency>
      <groupId>io.ebean</groupId>
      <artifactId>ebean-agent</artifactId>
<<<<<<< HEAD
      <version>11.9.2-FOC1</version>
=======
      <version>11.10.2-FOC2</version>
>>>>>>> 8041f9c6
      <scope>test</scope>
    </dependency>

    <!-- Provided scope so that the H2HistoryTrigger can live in Ebean core
         and not require a separate module for it -->
    <dependency>
      <groupId>com.h2database</groupId>
      <artifactId>h2</artifactId>
      <version>1.4.196</version>
      <scope>provided</scope>
    </dependency>

    <dependency>
      <groupId>org.xerial</groupId>
      <artifactId>sqlite-jdbc</artifactId>
      <version>3.15.1</version>
      <scope>test</scope>
    </dependency>

    <dependency>
      <groupId>org.hsqldb</groupId>
      <artifactId>hsqldb</artifactId>
      <version>2.3.4</version>
      <scope>test</scope>
    </dependency>

    <dependency>
      <groupId>com.microsoft.sqlserver</groupId>
      <artifactId>mssql-jdbc</artifactId>
      <version>6.1.3.jre8-preview</version>
<<<<<<< HEAD
=======
      <!-- changed scope test to provided, so that we can compile MultiValueBind -->
>>>>>>> 8041f9c6
      <scope>provided</scope>
    </dependency>

    <dependency>
      <groupId>mysql</groupId>
      <artifactId>mysql-connector-java</artifactId>
      <!-- Do not upgrade to 6.0.6: https://bugs.mysql.com/bug.php?id=82896 -->
      <version>5.1.43</version>
      <scope>test</scope>
    </dependency>

    <dependency>
        <groupId>org.mariadb.jdbc</groupId>
        <artifactId>mariadb-java-client</artifactId>
        <version>2.2.1</version>
        <scope>test</scope>
    </dependency>

    <dependency>
      <groupId>org.avaje.composite</groupId>
      <artifactId>avaje-composite-testing</artifactId>
      <version>1.1</version>
      <scope>test</scope>
      <type>pom</type>
    </dependency>

    <dependency>
      <groupId>commons-io</groupId>
      <artifactId>commons-io</artifactId>
      <version>2.5</version>
      <scope>test</scope>
    </dependency>

    <dependency>
      <groupId>org.avaje.moduuid</groupId>
      <artifactId>avaje-moduuid</artifactId>
      <version>2.1</version>
      <scope>test</scope>
    </dependency>

  </dependencies>


  <build>
    <plugins>
      <plugin>
        <groupId>org.apache.maven.plugins</groupId>
        <artifactId>maven-release-plugin</artifactId>
        <configuration>
          <tagNameFormat>v@{project.version}</tagNameFormat>
          <localCheckout>true</localCheckout>
          <pushChanges>true</pushChanges>
        </configuration>
      </plugin>
      <plugin>
        <groupId>io.ebean</groupId>
        <artifactId>ebean-maven-plugin</artifactId>
<<<<<<< HEAD
        <version>11.9.2-FOC1</version>
=======
        <version>11.10.2-FOC2</version>
>>>>>>> 8041f9c6
        <executions>
          <execution>
            <id>test</id>
            <phase>process-test-classes</phase>
            <configuration>
              <transformArgs>debug=1</transformArgs>
            </configuration>
            <goals>
              <goal>testEnhance</goal>
            </goals>
          </execution>
        </executions>
      </plugin>

      <plugin>
        <groupId>org.apache.maven.plugins</groupId>
        <artifactId>maven-surefire-plugin</artifactId>
        <version>2.5</version>
        <configuration>
          <useSystemClassLoader>false</useSystemClassLoader>
          <failIfNoTests>false</failIfNoTests>
          <includes>
            <include>**/Test*.java</include>
            <include>**/*Test.java</include>
            <include>**/*Tests.java</include>
          </includes>
          <systemProperties>
            <property>
              <!-- transfer datasource.default parameter -->
              <name>datasource.default</name>
              <value>${datasource.default}</value>
            </property>
          </systemProperties>
        </configuration>
      </plugin>

      <plugin>
        <groupId>org.apache.maven.plugins</groupId>
        <artifactId>maven-jar-plugin</artifactId>
        <version>2.5</version>
        <configuration>
          <archive>
            <manifestFile>src/main/resources/META-INF/MANIFEST.MF</manifestFile>
          </archive>
        </configuration>
      </plugin>

      <plugin>
        <groupId>org.apache.maven.plugins</groupId>
        <artifactId>maven-javadoc-plugin</artifactId>
        <version>2.9.1</version>
        <configuration>
          <doctitle>Ebean 10</doctitle>
          <overview>src/main/java/io/ebean/overview.html</overview>
          <source>1.8</source>
          <doclet>org.avaje.doclet.PygmentsDoclet</doclet>
          <excludePackageNames>io.ebeaninternal.*:com.avaje.ebean.util</excludePackageNames>
          <docletArtifact>
            <groupId>org.avaje</groupId>
            <artifactId>pygments-doclet</artifactId>
            <version>1.0.0</version>
          </docletArtifact>
          <additionalparam>
            -Xdoclint:none
            -include-basedir ${project.basedir}
            -attributes "idseparator=-; project_name=${project.name}; \
            project_version=${project.version}; \
            project_desc=${project.description}"
          </additionalparam>
          <linksource>true</linksource>
          <overview>src/main/java/com/avaje/ebean/overview.html</overview>
        </configuration>
        <executions>
          <execution>
            <id>attach-javadocs</id>
            <goals>
              <goal>jar</goal>
            </goals>
          </execution>
        </executions>
      </plugin>

      <plugin>
        <groupId>org.apache.maven.plugins</groupId>
        <artifactId>maven-gpg-plugin</artifactId>
        <version>1.1</version>
        <configuration>
          <skip>true</skip>
        </configuration>
      </plugin>      
    </plugins>

	<extensions>
		<extension>
			<groupId>org.apache.maven.wagon</groupId>
			<artifactId>wagon-ssh</artifactId>
			<version>2.10</version>
		</extension>
	</extensions>     
  </build>
  
  <repositories>
  	<repository>
  	  <id>foconis-release</id>
  	  <url>https://repo.foconis.de/maven-release/</url>
  	</repository>
  	<repository>
  	  <id>foconis-snapshot</id>
  	  <url>https://repo.foconis.de/maven-snapshot/</url>
  	</repository>
  </repositories>
  
  <pluginRepositories>
    <pluginRepository>
      <id>foconis-release</id>
      <url>https://repo.foconis.de/maven-release/</url>
    </pluginRepository>
    <pluginRepository>
      <id>foconis-snapshot</id>
      <url>https://repo.foconis.de/maven-snapshot/</url>
    </pluginRepository>
  </pluginRepositories>
  <!-- 
  use   mvn clean source:jar deploy -DaltDeploymentRepository=foconis::default::sftp://bamboo@repo.foconis.de/var/www/html/repo/maven-snapshot/
 
   -->
  <distributionManagement>
    <repository>
      <id>foconis-snapshot</id>
      <name>Default Deploy Repository</name>
      <url>sftp://bamboo@repo.foconis.de/var/www/html/repo/maven-release/</url>
    </repository>
    <snapshotRepository>
      <id>foconis-snapshot</id>
      <name>Default Deploy Repository</name>
      <url>sftp://bamboo@repo.foconis.de/var/www/html/repo/maven-snapshot/</url>
    </snapshotRepository>
  </distributionManagement>

</project><|MERGE_RESOLUTION|>--- conflicted
+++ resolved
@@ -9,11 +9,7 @@
 
   <groupId>io.ebean</groupId>
   <artifactId>ebean</artifactId>
-<<<<<<< HEAD
-  <version>11.10.6-FOC4-SNAPSHOT</version>
-=======
   <version>11.11.2-FOC1-SNAPSHOT</version>
->>>>>>> 8041f9c6
   <packaging>jar</packaging>
 
   <name>ebean</name>
@@ -228,11 +224,7 @@
     <dependency>
       <groupId>io.ebean</groupId>
       <artifactId>ebean-agent</artifactId>
-<<<<<<< HEAD
-      <version>11.9.2-FOC1</version>
-=======
       <version>11.10.2-FOC2</version>
->>>>>>> 8041f9c6
       <scope>test</scope>
     </dependency>
 
@@ -263,10 +255,7 @@
       <groupId>com.microsoft.sqlserver</groupId>
       <artifactId>mssql-jdbc</artifactId>
       <version>6.1.3.jre8-preview</version>
-<<<<<<< HEAD
-=======
       <!-- changed scope test to provided, so that we can compile MultiValueBind -->
->>>>>>> 8041f9c6
       <scope>provided</scope>
     </dependency>
 
@@ -324,11 +313,7 @@
       <plugin>
         <groupId>io.ebean</groupId>
         <artifactId>ebean-maven-plugin</artifactId>
-<<<<<<< HEAD
-        <version>11.9.2-FOC1</version>
-=======
         <version>11.10.2-FOC2</version>
->>>>>>> 8041f9c6
         <executions>
           <execution>
             <id>test</id>
