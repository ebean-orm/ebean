<<<<<<< HEAD
<project xmlns="http://maven.apache.org/POM/4.0.0" xmlns:xsi="http://www.w3.org/2001/XMLSchema-instance" xsi:schemaLocation="http://maven.apache.org/POM/4.0.0 http://maven.apache.org/xsd/maven-4.0.0.xsd">
  <modelVersion>4.0.0</modelVersion>

  <parent>
    <groupId>org.avaje</groupId>
    <artifactId>java8-parent</artifactId>
    <version>1.3</version>
  </parent>

  <groupId>io.ebean</groupId>
  <artifactId>ebean</artifactId>
  <version>11.1.1-FOC7-SNAPSHOT</version>
  <packaging>jar</packaging>

  <name>ebean</name>
  <url>http://ebean-orm.github.io/</url>

  <scm>
    <developerConnection>scm:git:git@github.com:FOCONIS/ebean.git</developerConnection>
    <tag>HEAD</tag>
  </scm>

  <profiles>
    <profile>
      <!-- Note: to use this profile, you need credentials for the oracle repository in your
        settings.xml as described here:
        http://docs.oracle.com/middleware/1213/core/MAVEN/config_maven_repo.htm#MAVEN9010 -->
      <id>oracle</id>
      <dependencies>
        <dependency>
          <groupId>com.oracle.jdbc</groupId>
          <artifactId>ojdbc8</artifactId>
          <version>12.2.0.1</version>
          <scope>test</scope>
        </dependency>
      </dependencies>
      <repositories>
        <repository>
          <id>maven.oracle.com</id>
          <releases>
            <enabled>true</enabled>
          </releases>
          <snapshots>
            <enabled>false</enabled>
          </snapshots>
          <url>https://maven.oracle.com</url>
          <layout>default</layout>
        </repository>
      </repositories>
    </profile>
    <profile>
      <!-- Note: to use this profile, you need to download manually the db2jcc4 driver.
        After that, install it into your local maven repository:

        mvn install:install-file \
          -Dfile=db2jcc4.jar \
          -DgroupId=com.ibm.jdbc \
          -DartifactId=db2jcc4 \
          -Dversion=4.23.42 \
          -Dpackaging=jar
      -->
      <id>db2</id>
      <dependencies>
        <dependency>
          <groupId>com.ibm.jdbc</groupId>
          <artifactId>db2jcc4</artifactId>
          <version>4.23.42</version>
          <scope>test</scope>
        </dependency>
      </dependencies>
    </profile>
  </profiles>
  <dependencies>
  

    <dependency>
      <groupId>org.jetbrains</groupId>
      <artifactId>annotations</artifactId>
      <version>13.0</version>
    </dependency>

    <dependency>
      <groupId>io.ebean</groupId>
      <artifactId>persistence-api</artifactId>
      <version>2.2.1</version>
    </dependency>

    <dependency>
      <groupId>io.ebean</groupId>
      <artifactId>ebean-annotation</artifactId>
      <version>3.1</version>
    </dependency>

    <dependency>
      <groupId>org.avaje</groupId>
      <artifactId>avaje-datasource-api</artifactId>
      <version>1.1</version>
    </dependency>

    <dependency>
      <groupId>org.avaje</groupId>
      <artifactId>avaje-datasource</artifactId>
      <version>2.1.2-FOC1</version>
    </dependency>

    <dependency>
      <groupId>org.avaje</groupId>
      <artifactId>avaje-classpath-scanner-api</artifactId>
      <version>2.2</version>
    </dependency>

    <dependency>
      <groupId>org.avaje</groupId>
      <artifactId>avaje-classpath-scanner</artifactId>
      <version>2.2.4</version>
    </dependency>

    <dependency>
      <groupId>io.ebean</groupId>
      <artifactId>ebean-migration</artifactId>
      <version>10.3.1</version>
    </dependency>

    <dependency>
      <groupId>org.slf4j</groupId>
      <artifactId>slf4j-api</artifactId>
      <version>[1.7.1,1.7.99)</version>
    </dependency>

    <dependency>
      <groupId>org.antlr</groupId>
      <artifactId>antlr4-runtime</artifactId>
      <version>4.6</version>
    </dependency>

    <!-- Jackson core used internally by Ebean -->
    <dependency>
      <groupId>com.fasterxml.jackson.core</groupId>
      <artifactId>jackson-core</artifactId>
      <version>2.9.0</version>
    </dependency>

    <!-- provided scope for JsonNode support -->
    <dependency>
      <groupId>com.fasterxml.jackson.core</groupId>
      <artifactId>jackson-databind</artifactId>
      <version>2.9.0</version>
      <scope>provided</scope>
    </dependency>

    <dependency>
      <groupId>javax.transaction</groupId>
      <artifactId>jta</artifactId>
      <version>1.1</version>
      <scope>provided</scope>
    </dependency>

    <!-- provided scope to read validation annotations Size etc -->
    <dependency>
      <groupId>javax.validation</groupId>
      <artifactId>validation-api</artifactId>
      <version>1.1.0.Final</version>
      <scope>provided</scope>
    </dependency>

    <dependency>
      <groupId>javax.servlet</groupId>
      <artifactId>javax.servlet-api</artifactId>
      <version>3.1.0</version>
      <scope>provided</scope>
    </dependency>

    <dependency>
      <groupId>joda-time</groupId>
      <artifactId>joda-time</artifactId>
      <version>2.9.7</version>
      <scope>provided</scope>
    </dependency>

    <!-- Provided scope for Postgres JSON/JSONB support -->
    <dependency>
      <groupId>org.postgresql</groupId>
      <artifactId>postgresql</artifactId>
      <version>9.4.1212</version>
      <scope>provided</scope>
    </dependency>

    <!-- Test scope -->

    <!--<dependency>-->
      <!--<groupId>oracle</groupId>-->
      <!--<artifactId>oracle-jdbc</artifactId>-->
      <!--<version>7.0</version>-->
      <!--<scope>test</scope>-->
    <!--</dependency>-->

    <!--<dependency>-->
      <!--<groupId>microsoft</groupId>-->
      <!--<artifactId>sqlserver-jdbc</artifactId>-->
      <!--<version>4.2</version>-->
      <!--<scope>test</scope>-->
    <!--</dependency>-->

    <dependency>
      <groupId>org.avaje</groupId>
      <artifactId>avaje-agentloader</artifactId>
      <version>2.1.2</version>
      <scope>test</scope>
    </dependency>

    <dependency>
      <groupId>io.ebean</groupId>
      <artifactId>ebean-agent</artifactId>
      <version>11.1.1-FOC4</version>
      <scope>test</scope>
    </dependency>

    <!-- Provided scope so that the H2HistoryTrigger can live in Ebean core
         and not require a separate module for it -->
    <dependency>
      <groupId>com.h2database</groupId>
      <artifactId>h2</artifactId>
      <version>1.4.193</version>
      <scope>provided</scope>
    </dependency>

    <dependency>
      <groupId>org.xerial</groupId>
      <artifactId>sqlite-jdbc</artifactId>
      <version>3.15.1</version>
      <scope>test</scope>
    </dependency>

    <dependency>
      <groupId>org.hsqldb</groupId>
      <artifactId>hsqldb</artifactId>
      <version>2.3.4</version>
      <scope>test</scope>
    </dependency>

    <dependency>
      <groupId>com.microsoft.sqlserver</groupId>
      <artifactId>mssql-jdbc</artifactId>
	  <version>6.3.1.jre8-preview</version>
	  <scope>provided</scope>
    </dependency>

    <dependency>
      <groupId>mysql</groupId>
      <artifactId>mysql-connector-java</artifactId>
      <!-- Do not upgrade to 6.0.6: https://bugs.mysql.com/bug.php?id=82896 -->
      <version>5.1.43</version>
      <scope>test</scope>
    </dependency>

    <dependency>
      <groupId>org.avaje.composite</groupId>
      <artifactId>avaje-composite-testing</artifactId>
      <version>1.1</version>
      <scope>test</scope>
      <type>pom</type>
    </dependency>

    <dependency>
      <groupId>commons-io</groupId>
      <artifactId>commons-io</artifactId>
      <version>2.5</version>
      <scope>test</scope>
    </dependency>

    <dependency>
      <groupId>org.avaje.moduuid</groupId>
      <artifactId>avaje-moduuid</artifactId>
      <version>2.1</version>
      <scope>test</scope>
    </dependency>

  </dependencies>


  <build>
    <plugins>
      <plugin>
        <groupId>org.apache.maven.plugins</groupId>
        <artifactId>maven-release-plugin</artifactId>
        <configuration>
          <tagNameFormat>v@{project.version}</tagNameFormat>
          <localCheckout>true</localCheckout>
          <pushChanges>true</pushChanges>
        </configuration>
      </plugin>
      <plugin>
        <groupId>io.ebean</groupId>
        <artifactId>ebean-maven-plugin</artifactId>
        <version>11.1.1-FOC4</version>
        <executions>
          <execution>
            <id>test</id>
            <phase>process-test-classes</phase>
            <configuration>
              <transformArgs>debug=1</transformArgs>
            </configuration>
            <goals>
              <goal>testEnhance</goal>
            </goals>
          </execution>
        </executions>
      </plugin>

      <plugin>
        <groupId>org.apache.maven.plugins</groupId>
        <artifactId>maven-surefire-plugin</artifactId>
        <version>2.5</version>
        <configuration>
          <useSystemClassLoader>false</useSystemClassLoader>
          <failIfNoTests>false</failIfNoTests>
          <includes>
            <include>**/Test*.java</include>
            <include>**/*Test.java</include>
            <include>**/*Tests.java</include>
          </includes>
          <systemProperties>
            <property>
              <!-- transfer datasource.default parameter -->
              <name>datasource.default</name>
              <value>${datasource.default}</value>
            </property>
          </systemProperties>
        </configuration>
      </plugin>

      <plugin>
        <groupId>org.apache.maven.plugins</groupId>
        <artifactId>maven-jar-plugin</artifactId>
        <version>2.5</version>
        <configuration>
          <archive>
            <manifestFile>src/main/resources/META-INF/MANIFEST.MF</manifestFile>
            <manifest>
                <addDefaultImplementationEntries>true</addDefaultImplementationEntries>
                <addDefaultSpecificationEntries>true</addDefaultSpecificationEntries>
            </manifest>
          </archive>
        </configuration>
      </plugin>

      <plugin>
        <groupId>org.apache.maven.plugins</groupId>
        <artifactId>maven-javadoc-plugin</artifactId>
        <version>2.9.1</version>
        <configuration>
          <doctitle>Ebean 10</doctitle>
          <overview>src/main/java/io/ebean/overview.html</overview>
          <source>1.8</source>
          <doclet>org.avaje.doclet.PygmentsDoclet</doclet>
          <excludePackageNames>io.ebeaninternal.*:com.avaje.ebean.util:io.ebean.dbmigration.ddlgeneration:io.ebean.dbmigration.migration:io.ebean.dbmigration.migrationreader:io.ebean.dbmigration.model</excludePackageNames>
          <docletArtifact>
            <groupId>org.avaje</groupId>
            <artifactId>pygments-doclet</artifactId>
            <version>1.0.0</version>
          </docletArtifact>
          <additionalparam>
            -Xdoclint:none
            -include-basedir ${project.basedir}
            -attributes "idseparator=-; project_name=${project.name}; \
            project_version=${project.version}; \
            project_desc=${project.description}"
          </additionalparam>
          <linksource>true</linksource>
          <overview>src/main/java/com/avaje/ebean/overview.html</overview>
        </configuration>
        <executions>
          <execution>
            <id>attach-javadocs</id>
            <goals>
              <goal>jar</goal>
            </goals>
          </execution>
        </executions>
      </plugin>

      <plugin>
        <groupId>org.apache.maven.plugins</groupId>
        <artifactId>maven-gpg-plugin</artifactId>
        <version>1.1</version>
        <configuration>
          <skip>true</skip>
        </configuration>
      </plugin>      
    </plugins>

	<extensions>
		<extension>
			<groupId>org.apache.maven.wagon</groupId>
			<artifactId>wagon-ssh</artifactId>
			<version>2.10</version>
		</extension>
	</extensions>     
  </build>
  
  <repositories>
  	<repository>
  	  <id>foconis-release</id>
  	  <url>https://repo.foconis.de/maven-release/</url>
  	</repository>
  	<repository>
  	  <id>foconis-snapshot</id>
  	  <url>https://repo.foconis.de/maven-snapshot/</url>
  	</repository>
  </repositories>
  
  <pluginRepositories>
    <pluginRepository>
      <id>foconis-release</id>
      <url>https://repo.foconis.de/maven-release/</url>
    </pluginRepository>
    <pluginRepository>
      <id>foconis-snapshot</id>
      <url>https://repo.foconis.de/maven-snapshot/</url>
    </pluginRepository>
  </pluginRepositories>
  <!-- 
  use   mvn clean source:jar deploy -DaltDeploymentRepository=foconis::default::sftp://bamboo@repo.foconis.de/var/www/html/repo/maven-snapshot/
 
   -->
  <distributionManagement>
    <repository>
      <id>foconis-snapshot</id>
      <name>Default Deploy Repository</name>
      <url>sftp://bamboo@repo.foconis.de/var/www/html/repo/maven-release/</url>
    </repository>
    <snapshotRepository>
      <id>foconis-snapshot</id>
      <name>Default Deploy Repository</name>
      <url>sftp://bamboo@repo.foconis.de/var/www/html/repo/maven-snapshot/</url>
    </snapshotRepository>
  </distributionManagement>

</project>
=======
<project xmlns="http://maven.apache.org/POM/4.0.0" xmlns:xsi="http://www.w3.org/2001/XMLSchema-instance" xsi:schemaLocation="http://maven.apache.org/POM/4.0.0 http://maven.apache.org/xsd/maven-4.0.0.xsd">
  <modelVersion>4.0.0</modelVersion>

  <parent>
    <groupId>org.avaje</groupId>
    <artifactId>java8-parent</artifactId>
    <version>1.3</version>
  </parent>

  <groupId>io.ebean</groupId>
  <artifactId>ebean</artifactId>
  <version>11.1.2-SNAPSHOT</version>
  <packaging>jar</packaging>

  <name>ebean</name>
  <url>http://ebean-orm.github.io/</url>

  <scm>
    <developerConnection>scm:git:git@github.com:ebean-orm/ebean.git</developerConnection>
    <tag>HEAD</tag>
  </scm>

  <profiles>
    <profile>
      <!-- Note: to use this profile, you need credentials for the oracle repository in your
        settings.xml as described here:
        http://docs.oracle.com/middleware/1213/core/MAVEN/config_maven_repo.htm#MAVEN9010 -->
      <id>oracle</id>
      <dependencies>
        <dependency>
          <groupId>com.oracle.jdbc</groupId>
          <artifactId>ojdbc8</artifactId>
          <version>12.2.0.1</version>
          <scope>test</scope>
        </dependency>
      </dependencies>
      <repositories>
        <repository>
          <id>maven.oracle.com</id>
          <releases>
            <enabled>true</enabled>
          </releases>
          <snapshots>
            <enabled>false</enabled>
          </snapshots>
          <url>https://maven.oracle.com</url>
          <layout>default</layout>
        </repository>
      </repositories>
    </profile>
    <profile>
      <!-- Note: to use this profile, you need to download manually the db2jcc4 driver.
        After that, install it into your local maven repository:

        mvn install:install-file \
          -Dfile=db2jcc4.jar \
          -DgroupId=com.ibm.jdbc \
          -DartifactId=db2jcc4 \
          -Dversion=4.23.42 \
          -Dpackaging=jar
      -->
      <id>db2</id>
      <dependencies>
        <dependency>
          <groupId>com.ibm.jdbc</groupId>
          <artifactId>db2jcc4</artifactId>
          <version>4.23.42</version>
          <scope>test</scope>
        </dependency>
      </dependencies>
    </profile>
  </profiles>
  <dependencies>

    <dependency>
      <groupId>org.jetbrains</groupId>
      <artifactId>annotations</artifactId>
      <version>13.0</version>
    </dependency>

    <dependency>
      <groupId>io.ebean</groupId>
      <artifactId>persistence-api</artifactId>
      <version>2.2.1</version>
    </dependency>

    <dependency>
      <groupId>io.ebean</groupId>
      <artifactId>ebean-annotation</artifactId>
      <version>3.1</version>
    </dependency>

    <dependency>
      <groupId>org.avaje</groupId>
      <artifactId>avaje-datasource-api</artifactId>
      <version>1.1</version>
    </dependency>

    <dependency>
      <groupId>org.avaje</groupId>
      <artifactId>avaje-datasource</artifactId>
      <version>2.1.2</version>
    </dependency>

    <dependency>
      <groupId>org.avaje</groupId>
      <artifactId>avaje-classpath-scanner-api</artifactId>
      <version>2.2</version>
    </dependency>

    <dependency>
      <groupId>org.avaje</groupId>
      <artifactId>avaje-classpath-scanner</artifactId>
      <version>2.2.4</version>
    </dependency>

    <dependency>
      <groupId>io.ebean</groupId>
      <artifactId>ebean-migration</artifactId>
      <version>10.3.1</version>
    </dependency>

    <dependency>
      <groupId>org.slf4j</groupId>
      <artifactId>slf4j-api</artifactId>
      <version>[1.7.1,1.7.99)</version>
    </dependency>

    <dependency>
      <groupId>org.antlr</groupId>
      <artifactId>antlr4-runtime</artifactId>
      <version>4.6</version>
    </dependency>

    <!-- Jackson core used internally by Ebean -->
    <dependency>
      <groupId>com.fasterxml.jackson.core</groupId>
      <artifactId>jackson-core</artifactId>
      <version>2.9.0</version>
    </dependency>

    <!-- provided scope for JsonNode support -->
    <dependency>
      <groupId>com.fasterxml.jackson.core</groupId>
      <artifactId>jackson-databind</artifactId>
      <version>2.9.0</version>
      <scope>provided</scope>
    </dependency>

    <dependency>
      <groupId>javax.transaction</groupId>
      <artifactId>jta</artifactId>
      <version>1.1</version>
      <scope>provided</scope>
    </dependency>

    <!-- provided scope to read validation annotations Size etc -->
    <dependency>
      <groupId>javax.validation</groupId>
      <artifactId>validation-api</artifactId>
      <version>1.1.0.Final</version>
      <scope>provided</scope>
    </dependency>

    <dependency>
      <groupId>javax.servlet</groupId>
      <artifactId>javax.servlet-api</artifactId>
      <version>3.1.0</version>
      <scope>provided</scope>
    </dependency>

    <dependency>
      <groupId>joda-time</groupId>
      <artifactId>joda-time</artifactId>
      <version>2.9.7</version>
      <scope>provided</scope>
    </dependency>

    <!-- Provided scope for Postgres JSON/JSONB support -->
    <dependency>
      <groupId>org.postgresql</groupId>
      <artifactId>postgresql</artifactId>
      <version>9.4.1212</version>
      <scope>provided</scope>
    </dependency>

    <!-- Test scope -->

    <!--<dependency>-->
      <!--<groupId>oracle</groupId>-->
      <!--<artifactId>oracle-jdbc</artifactId>-->
      <!--<version>7.0</version>-->
      <!--<scope>test</scope>-->
    <!--</dependency>-->

    <!--<dependency>-->
      <!--<groupId>microsoft</groupId>-->
      <!--<artifactId>sqlserver-jdbc</artifactId>-->
      <!--<version>4.2</version>-->
      <!--<scope>test</scope>-->
    <!--</dependency>-->

    <dependency>
      <groupId>org.avaje</groupId>
      <artifactId>avaje-agentloader</artifactId>
      <version>2.1.2</version>
      <scope>test</scope>
    </dependency>

    <dependency>
      <groupId>io.ebean</groupId>
      <artifactId>ebean-agent</artifactId>
      <version>11.1.1</version>
      <scope>test</scope>
    </dependency>

    <!-- Provided scope so that the H2HistoryTrigger can live in Ebean core
         and not require a separate module for it -->
    <dependency>
      <groupId>com.h2database</groupId>
      <artifactId>h2</artifactId>
      <version>1.4.193</version>
      <scope>provided</scope>
    </dependency>

    <dependency>
      <groupId>org.xerial</groupId>
      <artifactId>sqlite-jdbc</artifactId>
      <version>3.15.1</version>
      <scope>test</scope>
    </dependency>

    <dependency>
      <groupId>org.hsqldb</groupId>
      <artifactId>hsqldb</artifactId>
      <version>2.3.4</version>
      <scope>test</scope>
    </dependency>

    <dependency>
      <groupId>com.microsoft.sqlserver</groupId>
      <artifactId>mssql-jdbc</artifactId>
      <version>6.1.3.jre8-preview</version>
      <scope>test</scope>
    </dependency>

    <dependency>
      <groupId>mysql</groupId>
      <artifactId>mysql-connector-java</artifactId>
      <!-- Do not upgrade to 6.0.6: https://bugs.mysql.com/bug.php?id=82896 -->
      <version>5.1.43</version>
      <scope>test</scope>
    </dependency>

    <dependency>
      <groupId>org.avaje.composite</groupId>
      <artifactId>avaje-composite-testing</artifactId>
      <version>1.1</version>
      <scope>test</scope>
      <type>pom</type>
    </dependency>

    <dependency>
      <groupId>commons-io</groupId>
      <artifactId>commons-io</artifactId>
      <version>2.5</version>
      <scope>test</scope>
    </dependency>

    <dependency>
      <groupId>org.avaje.moduuid</groupId>
      <artifactId>avaje-moduuid</artifactId>
      <version>2.1</version>
      <scope>test</scope>
    </dependency>

  </dependencies>


  <build>
    <plugins>

      <plugin>
        <groupId>io.ebean</groupId>
        <artifactId>ebean-maven-plugin</artifactId>
        <version>11.1.1</version>
        <executions>
          <execution>
            <id>test</id>
            <phase>process-test-classes</phase>
            <configuration>
              <transformArgs>debug=1</transformArgs>
            </configuration>
            <goals>
              <goal>testEnhance</goal>
            </goals>
          </execution>
        </executions>
      </plugin>

      <plugin>
        <groupId>org.apache.maven.plugins</groupId>
        <artifactId>maven-surefire-plugin</artifactId>
        <version>2.5</version>
        <configuration>
          <useSystemClassLoader>false</useSystemClassLoader>
          <failIfNoTests>false</failIfNoTests>
          <includes>
            <include>**/Test*.java</include>
            <include>**/*Test.java</include>
            <include>**/*Tests.java</include>
          </includes>
          <systemProperties>
            <property>
              <!-- transfer datasource.default parameter -->
              <name>datasource.default</name>
              <value>${datasource.default}</value>
            </property>
          </systemProperties>
        </configuration>
      </plugin>

      <plugin>
        <groupId>org.apache.maven.plugins</groupId>
        <artifactId>maven-jar-plugin</artifactId>
        <version>2.5</version>
        <configuration>
          <archive>
            <manifestFile>src/main/resources/META-INF/MANIFEST.MF</manifestFile>
          </archive>
        </configuration>
      </plugin>

      <plugin>
        <groupId>org.apache.maven.plugins</groupId>
        <artifactId>maven-javadoc-plugin</artifactId>
        <version>2.9.1</version>
        <configuration>
          <doctitle>Ebean 10</doctitle>
          <overview>src/main/java/io/ebean/overview.html</overview>
          <source>1.8</source>
          <doclet>org.avaje.doclet.PygmentsDoclet</doclet>
          <excludePackageNames>io.ebeaninternal.*:com.avaje.ebean.util:io.ebean.dbmigration.ddlgeneration:io.ebean.dbmigration.migration:io.ebean.dbmigration.migrationreader:io.ebean.dbmigration.model</excludePackageNames>
          <docletArtifact>
            <groupId>org.avaje</groupId>
            <artifactId>pygments-doclet</artifactId>
            <version>1.0.0</version>
          </docletArtifact>
          <additionalparam>
            -Xdoclint:none
            -include-basedir ${project.basedir}
            -attributes "idseparator=-; project_name=${project.name}; \
            project_version=${project.version}; \
            project_desc=${project.description}"
          </additionalparam>
          <linksource>true</linksource>
          <overview>src/main/java/com/avaje/ebean/overview.html</overview>
        </configuration>
        <executions>
          <execution>
            <id>attach-javadocs</id>
            <goals>
              <goal>jar</goal>
            </goals>
          </execution>
        </executions>
      </plugin>

    </plugins>

  </build>

</project>
>>>>>>> 764f5ce4
<|MERGE_RESOLUTION|>--- conflicted
+++ resolved
@@ -1,4 +1,3 @@
-<<<<<<< HEAD
 <project xmlns="http://maven.apache.org/POM/4.0.0" xmlns:xsi="http://www.w3.org/2001/XMLSchema-instance" xsi:schemaLocation="http://maven.apache.org/POM/4.0.0 http://maven.apache.org/xsd/maven-4.0.0.xsd">
   <modelVersion>4.0.0</modelVersion>
 
@@ -10,7 +9,7 @@
 
   <groupId>io.ebean</groupId>
   <artifactId>ebean</artifactId>
-  <version>11.1.1-FOC7-SNAPSHOT</version>
+  <version>11.1.2-FOC1-SNAPSHOT</version>
   <packaging>jar</packaging>
 
   <name>ebean</name>
@@ -437,379 +436,4 @@
     </snapshotRepository>
   </distributionManagement>
 
-</project>
-=======
-<project xmlns="http://maven.apache.org/POM/4.0.0" xmlns:xsi="http://www.w3.org/2001/XMLSchema-instance" xsi:schemaLocation="http://maven.apache.org/POM/4.0.0 http://maven.apache.org/xsd/maven-4.0.0.xsd">
-  <modelVersion>4.0.0</modelVersion>
-
-  <parent>
-    <groupId>org.avaje</groupId>
-    <artifactId>java8-parent</artifactId>
-    <version>1.3</version>
-  </parent>
-
-  <groupId>io.ebean</groupId>
-  <artifactId>ebean</artifactId>
-  <version>11.1.2-SNAPSHOT</version>
-  <packaging>jar</packaging>
-
-  <name>ebean</name>
-  <url>http://ebean-orm.github.io/</url>
-
-  <scm>
-    <developerConnection>scm:git:git@github.com:ebean-orm/ebean.git</developerConnection>
-    <tag>HEAD</tag>
-  </scm>
-
-  <profiles>
-    <profile>
-      <!-- Note: to use this profile, you need credentials for the oracle repository in your
-        settings.xml as described here:
-        http://docs.oracle.com/middleware/1213/core/MAVEN/config_maven_repo.htm#MAVEN9010 -->
-      <id>oracle</id>
-      <dependencies>
-        <dependency>
-          <groupId>com.oracle.jdbc</groupId>
-          <artifactId>ojdbc8</artifactId>
-          <version>12.2.0.1</version>
-          <scope>test</scope>
-        </dependency>
-      </dependencies>
-      <repositories>
-        <repository>
-          <id>maven.oracle.com</id>
-          <releases>
-            <enabled>true</enabled>
-          </releases>
-          <snapshots>
-            <enabled>false</enabled>
-          </snapshots>
-          <url>https://maven.oracle.com</url>
-          <layout>default</layout>
-        </repository>
-      </repositories>
-    </profile>
-    <profile>
-      <!-- Note: to use this profile, you need to download manually the db2jcc4 driver.
-        After that, install it into your local maven repository:
-
-        mvn install:install-file \
-          -Dfile=db2jcc4.jar \
-          -DgroupId=com.ibm.jdbc \
-          -DartifactId=db2jcc4 \
-          -Dversion=4.23.42 \
-          -Dpackaging=jar
-      -->
-      <id>db2</id>
-      <dependencies>
-        <dependency>
-          <groupId>com.ibm.jdbc</groupId>
-          <artifactId>db2jcc4</artifactId>
-          <version>4.23.42</version>
-          <scope>test</scope>
-        </dependency>
-      </dependencies>
-    </profile>
-  </profiles>
-  <dependencies>
-
-    <dependency>
-      <groupId>org.jetbrains</groupId>
-      <artifactId>annotations</artifactId>
-      <version>13.0</version>
-    </dependency>
-
-    <dependency>
-      <groupId>io.ebean</groupId>
-      <artifactId>persistence-api</artifactId>
-      <version>2.2.1</version>
-    </dependency>
-
-    <dependency>
-      <groupId>io.ebean</groupId>
-      <artifactId>ebean-annotation</artifactId>
-      <version>3.1</version>
-    </dependency>
-
-    <dependency>
-      <groupId>org.avaje</groupId>
-      <artifactId>avaje-datasource-api</artifactId>
-      <version>1.1</version>
-    </dependency>
-
-    <dependency>
-      <groupId>org.avaje</groupId>
-      <artifactId>avaje-datasource</artifactId>
-      <version>2.1.2</version>
-    </dependency>
-
-    <dependency>
-      <groupId>org.avaje</groupId>
-      <artifactId>avaje-classpath-scanner-api</artifactId>
-      <version>2.2</version>
-    </dependency>
-
-    <dependency>
-      <groupId>org.avaje</groupId>
-      <artifactId>avaje-classpath-scanner</artifactId>
-      <version>2.2.4</version>
-    </dependency>
-
-    <dependency>
-      <groupId>io.ebean</groupId>
-      <artifactId>ebean-migration</artifactId>
-      <version>10.3.1</version>
-    </dependency>
-
-    <dependency>
-      <groupId>org.slf4j</groupId>
-      <artifactId>slf4j-api</artifactId>
-      <version>[1.7.1,1.7.99)</version>
-    </dependency>
-
-    <dependency>
-      <groupId>org.antlr</groupId>
-      <artifactId>antlr4-runtime</artifactId>
-      <version>4.6</version>
-    </dependency>
-
-    <!-- Jackson core used internally by Ebean -->
-    <dependency>
-      <groupId>com.fasterxml.jackson.core</groupId>
-      <artifactId>jackson-core</artifactId>
-      <version>2.9.0</version>
-    </dependency>
-
-    <!-- provided scope for JsonNode support -->
-    <dependency>
-      <groupId>com.fasterxml.jackson.core</groupId>
-      <artifactId>jackson-databind</artifactId>
-      <version>2.9.0</version>
-      <scope>provided</scope>
-    </dependency>
-
-    <dependency>
-      <groupId>javax.transaction</groupId>
-      <artifactId>jta</artifactId>
-      <version>1.1</version>
-      <scope>provided</scope>
-    </dependency>
-
-    <!-- provided scope to read validation annotations Size etc -->
-    <dependency>
-      <groupId>javax.validation</groupId>
-      <artifactId>validation-api</artifactId>
-      <version>1.1.0.Final</version>
-      <scope>provided</scope>
-    </dependency>
-
-    <dependency>
-      <groupId>javax.servlet</groupId>
-      <artifactId>javax.servlet-api</artifactId>
-      <version>3.1.0</version>
-      <scope>provided</scope>
-    </dependency>
-
-    <dependency>
-      <groupId>joda-time</groupId>
-      <artifactId>joda-time</artifactId>
-      <version>2.9.7</version>
-      <scope>provided</scope>
-    </dependency>
-
-    <!-- Provided scope for Postgres JSON/JSONB support -->
-    <dependency>
-      <groupId>org.postgresql</groupId>
-      <artifactId>postgresql</artifactId>
-      <version>9.4.1212</version>
-      <scope>provided</scope>
-    </dependency>
-
-    <!-- Test scope -->
-
-    <!--<dependency>-->
-      <!--<groupId>oracle</groupId>-->
-      <!--<artifactId>oracle-jdbc</artifactId>-->
-      <!--<version>7.0</version>-->
-      <!--<scope>test</scope>-->
-    <!--</dependency>-->
-
-    <!--<dependency>-->
-      <!--<groupId>microsoft</groupId>-->
-      <!--<artifactId>sqlserver-jdbc</artifactId>-->
-      <!--<version>4.2</version>-->
-      <!--<scope>test</scope>-->
-    <!--</dependency>-->
-
-    <dependency>
-      <groupId>org.avaje</groupId>
-      <artifactId>avaje-agentloader</artifactId>
-      <version>2.1.2</version>
-      <scope>test</scope>
-    </dependency>
-
-    <dependency>
-      <groupId>io.ebean</groupId>
-      <artifactId>ebean-agent</artifactId>
-      <version>11.1.1</version>
-      <scope>test</scope>
-    </dependency>
-
-    <!-- Provided scope so that the H2HistoryTrigger can live in Ebean core
-         and not require a separate module for it -->
-    <dependency>
-      <groupId>com.h2database</groupId>
-      <artifactId>h2</artifactId>
-      <version>1.4.193</version>
-      <scope>provided</scope>
-    </dependency>
-
-    <dependency>
-      <groupId>org.xerial</groupId>
-      <artifactId>sqlite-jdbc</artifactId>
-      <version>3.15.1</version>
-      <scope>test</scope>
-    </dependency>
-
-    <dependency>
-      <groupId>org.hsqldb</groupId>
-      <artifactId>hsqldb</artifactId>
-      <version>2.3.4</version>
-      <scope>test</scope>
-    </dependency>
-
-    <dependency>
-      <groupId>com.microsoft.sqlserver</groupId>
-      <artifactId>mssql-jdbc</artifactId>
-      <version>6.1.3.jre8-preview</version>
-      <scope>test</scope>
-    </dependency>
-
-    <dependency>
-      <groupId>mysql</groupId>
-      <artifactId>mysql-connector-java</artifactId>
-      <!-- Do not upgrade to 6.0.6: https://bugs.mysql.com/bug.php?id=82896 -->
-      <version>5.1.43</version>
-      <scope>test</scope>
-    </dependency>
-
-    <dependency>
-      <groupId>org.avaje.composite</groupId>
-      <artifactId>avaje-composite-testing</artifactId>
-      <version>1.1</version>
-      <scope>test</scope>
-      <type>pom</type>
-    </dependency>
-
-    <dependency>
-      <groupId>commons-io</groupId>
-      <artifactId>commons-io</artifactId>
-      <version>2.5</version>
-      <scope>test</scope>
-    </dependency>
-
-    <dependency>
-      <groupId>org.avaje.moduuid</groupId>
-      <artifactId>avaje-moduuid</artifactId>
-      <version>2.1</version>
-      <scope>test</scope>
-    </dependency>
-
-  </dependencies>
-
-
-  <build>
-    <plugins>
-
-      <plugin>
-        <groupId>io.ebean</groupId>
-        <artifactId>ebean-maven-plugin</artifactId>
-        <version>11.1.1</version>
-        <executions>
-          <execution>
-            <id>test</id>
-            <phase>process-test-classes</phase>
-            <configuration>
-              <transformArgs>debug=1</transformArgs>
-            </configuration>
-            <goals>
-              <goal>testEnhance</goal>
-            </goals>
-          </execution>
-        </executions>
-      </plugin>
-
-      <plugin>
-        <groupId>org.apache.maven.plugins</groupId>
-        <artifactId>maven-surefire-plugin</artifactId>
-        <version>2.5</version>
-        <configuration>
-          <useSystemClassLoader>false</useSystemClassLoader>
-          <failIfNoTests>false</failIfNoTests>
-          <includes>
-            <include>**/Test*.java</include>
-            <include>**/*Test.java</include>
-            <include>**/*Tests.java</include>
-          </includes>
-          <systemProperties>
-            <property>
-              <!-- transfer datasource.default parameter -->
-              <name>datasource.default</name>
-              <value>${datasource.default}</value>
-            </property>
-          </systemProperties>
-        </configuration>
-      </plugin>
-
-      <plugin>
-        <groupId>org.apache.maven.plugins</groupId>
-        <artifactId>maven-jar-plugin</artifactId>
-        <version>2.5</version>
-        <configuration>
-          <archive>
-            <manifestFile>src/main/resources/META-INF/MANIFEST.MF</manifestFile>
-          </archive>
-        </configuration>
-      </plugin>
-
-      <plugin>
-        <groupId>org.apache.maven.plugins</groupId>
-        <artifactId>maven-javadoc-plugin</artifactId>
-        <version>2.9.1</version>
-        <configuration>
-          <doctitle>Ebean 10</doctitle>
-          <overview>src/main/java/io/ebean/overview.html</overview>
-          <source>1.8</source>
-          <doclet>org.avaje.doclet.PygmentsDoclet</doclet>
-          <excludePackageNames>io.ebeaninternal.*:com.avaje.ebean.util:io.ebean.dbmigration.ddlgeneration:io.ebean.dbmigration.migration:io.ebean.dbmigration.migrationreader:io.ebean.dbmigration.model</excludePackageNames>
-          <docletArtifact>
-            <groupId>org.avaje</groupId>
-            <artifactId>pygments-doclet</artifactId>
-            <version>1.0.0</version>
-          </docletArtifact>
-          <additionalparam>
-            -Xdoclint:none
-            -include-basedir ${project.basedir}
-            -attributes "idseparator=-; project_name=${project.name}; \
-            project_version=${project.version}; \
-            project_desc=${project.description}"
-          </additionalparam>
-          <linksource>true</linksource>
-          <overview>src/main/java/com/avaje/ebean/overview.html</overview>
-        </configuration>
-        <executions>
-          <execution>
-            <id>attach-javadocs</id>
-            <goals>
-              <goal>jar</goal>
-            </goals>
-          </execution>
-        </executions>
-      </plugin>
-
-    </plugins>
-
-  </build>
-
-</project>
->>>>>>> 764f5ce4
+</project>