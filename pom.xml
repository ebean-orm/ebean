<project xmlns="http://maven.apache.org/POM/4.0.0" xmlns:xsi="http://www.w3.org/2001/XMLSchema-instance" xsi:schemaLocation="http://maven.apache.org/POM/4.0.0 http://maven.apache.org/xsd/maven-4.0.0.xsd">
  <modelVersion>4.0.0</modelVersion>

  <parent>
    <groupId>org.avaje</groupId>
    <artifactId>java8-parent</artifactId>
    <version>1.3</version>
  </parent>

  <groupId>io.ebean</groupId>
  <artifactId>ebean</artifactId>
<<<<<<< HEAD
  <version>11.11.2-FOC1-SNAPSHOT</version>
=======
  <version>11.12.2-SNAPSHOT</version>
>>>>>>> 9e2ddc9f
  <packaging>jar</packaging>

  <name>ebean</name>
  <url>http://ebean-orm.github.io/</url>

  <scm>
    <developerConnection>scm:git:git@github.com:FOCONIS/ebean.git</developerConnection>
    <tag>HEAD</tag>
  </scm>

  <profiles>
    <profile>
      <!-- Note: to use this profile, you need credentials for the oracle repository in your
        settings.xml as described here:
        http://docs.oracle.com/middleware/1213/core/MAVEN/config_maven_repo.htm#MAVEN9010 -->
      <id>oracle</id>
      <dependencies>
        <dependency>
          <groupId>com.oracle.jdbc</groupId>
          <artifactId>ojdbc8</artifactId>
          <version>12.2.0.1</version>
          <scope>test</scope>
        </dependency>
      </dependencies>
      <repositories>
        <repository>
          <id>maven.oracle.com</id>
          <releases>
            <enabled>true</enabled>
          </releases>
          <snapshots>
            <enabled>false</enabled>
          </snapshots>
          <url>https://maven.oracle.com</url>
          <layout>default</layout>
        </repository>
      </repositories>
    </profile>
    <profile>
      <!-- Note: to use this profile, you need to download manually the db2jcc4 driver.
        After that, install it into your local maven repository:

        mvn install:install-file \
          -Dfile=db2jcc4.jar \
          -DgroupId=com.ibm.jdbc \
          -DartifactId=db2jcc4 \
          -Dversion=4.23.42 \
          -Dpackaging=jar
      -->
      <id>db2</id>
      <dependencies>
        <dependency>
          <groupId>com.ibm.jdbc</groupId>
          <artifactId>db2jcc4</artifactId>
          <version>4.23.42</version>
          <scope>test</scope>
        </dependency>
      </dependencies>
    </profile>
  </profiles>
  <dependencies>

    <!--
    Projects are expected to explicit depend on version
    of slf4j that they want to use
    -->
    <dependency>
      <groupId>org.slf4j</groupId>
      <artifactId>slf4j-api</artifactId>
      <version>1.7.25</version>
      <scope>provided</scope>
    </dependency>

    <!--
    Exclude snakeyaml if you desire - it is not strictly required.
    -->
    <dependency>
      <groupId>org.yaml</groupId>
      <artifactId>snakeyaml</artifactId>
      <version>1.19</version>
    </dependency>

    <!--
    Class retention Nonnull and Nullable annotations
    to assist with IDE auto-completion with Ebean API
    -->
    <dependency>
      <groupId>io.ebean</groupId>
      <artifactId>ebean-jsr305</artifactId>
      <version>1.1</version>
      <scope>provided</scope>
    </dependency>

    <dependency>
      <groupId>io.ebean</groupId>
      <artifactId>persistence-api</artifactId>
      <version>2.2.1</version>
    </dependency>

    <dependency>
      <groupId>io.ebean</groupId>
      <artifactId>ebean-annotation</artifactId>
      <version>3.8</version>
    </dependency>

    <dependency>
      <groupId>org.avaje</groupId>
      <artifactId>avaje-datasource</artifactId>
      <version>3.1.2-FOC1</version>
    </dependency>

    <dependency>
      <groupId>org.avaje</groupId>
      <artifactId>avaje-classpath-scanner</artifactId>
      <version>3.1.1</version>
    </dependency>

    <dependency>
      <groupId>io.ebean</groupId>
      <artifactId>ebean-migration</artifactId>
      <version>11.3.1</version>
    </dependency>

    <dependency>
      <groupId>org.antlr</groupId>
      <artifactId>antlr4-runtime</artifactId>
      <version>4.6</version>
    </dependency>

    <!-- Jackson core used internally by Ebean -->
    <dependency>
      <groupId>com.fasterxml.jackson.core</groupId>
      <artifactId>jackson-core</artifactId>
      <version>2.9.0</version>
    </dependency>

    <!-- provided scope for JsonNode support -->
    <dependency>
      <groupId>com.fasterxml.jackson.core</groupId>
      <artifactId>jackson-databind</artifactId>
      <version>2.9.0</version>
      <scope>provided</scope>
    </dependency>

    <dependency>
      <groupId>javax.transaction</groupId>
      <artifactId>jta</artifactId>
      <version>1.1</version>
      <scope>provided</scope>
    </dependency>

    <!-- provided scope to read validation annotations Size etc -->
    <dependency>
      <groupId>javax.validation</groupId>
      <artifactId>validation-api</artifactId>
      <version>1.1.0.Final</version>
      <scope>provided</scope>
    </dependency>

    <dependency>
      <groupId>javax.servlet</groupId>
      <artifactId>javax.servlet-api</artifactId>
      <version>3.1.0</version>
      <scope>provided</scope>
    </dependency>

    <dependency>
      <groupId>joda-time</groupId>
      <artifactId>joda-time</artifactId>
      <version>2.9.7</version>
      <scope>provided</scope>
    </dependency>

    <!-- Provided scope for Postgres JSON/JSONB support -->
    <dependency>
      <groupId>org.postgresql</groupId>
      <artifactId>postgresql</artifactId>
      <version>9.4.1212</version>
      <scope>provided</scope>
    </dependency>

    <!-- Test scope -->

    <!--<dependency>-->
      <!--<groupId>oracle</groupId>-->
      <!--<artifactId>oracle-jdbc</artifactId>-->
      <!--<version>7.0</version>-->
      <!--<scope>test</scope>-->
    <!--</dependency>-->

    <dependency>
      <groupId>io.ebean</groupId>
      <artifactId>ebean-docker-run</artifactId>
      <version>1.5.1</version>
      <scope>test</scope>
    </dependency>

    <dependency>
      <groupId>ch.qos.logback</groupId>
      <artifactId>logback-classic</artifactId>
      <version>1.2.3</version>
      <scope>test</scope>
    </dependency>

    <dependency>
      <groupId>org.avaje</groupId>
      <artifactId>avaje-agentloader</artifactId>
      <version>2.1.2</version>
      <scope>test</scope>
    </dependency>

    <dependency>
      <groupId>io.ebean</groupId>
      <artifactId>ebean-agent</artifactId>
      <version>11.10.2-FOC2</version>
      <scope>test</scope>
    </dependency>

    <!-- Provided scope so that the H2HistoryTrigger can live in Ebean core
         and not require a separate module for it -->
    <dependency>
      <groupId>com.h2database</groupId>
      <artifactId>h2</artifactId>
      <version>1.4.196</version>
      <scope>provided</scope>
    </dependency>

    <dependency>
      <groupId>org.xerial</groupId>
      <artifactId>sqlite-jdbc</artifactId>
      <version>3.15.1</version>
      <scope>test</scope>
    </dependency>

    <dependency>
      <groupId>org.hsqldb</groupId>
      <artifactId>hsqldb</artifactId>
      <version>2.3.4</version>
      <scope>test</scope>
    </dependency>

    <dependency>
      <groupId>com.microsoft.sqlserver</groupId>
      <artifactId>mssql-jdbc</artifactId>
      <version>6.1.3.jre8-preview</version>
      <scope>provided</scope>
    </dependency>

    <dependency>
      <groupId>mysql</groupId>
      <artifactId>mysql-connector-java</artifactId>
      <!-- Do not upgrade to 6.0.6: https://bugs.mysql.com/bug.php?id=82896 -->
      <version>5.1.43</version>
      <scope>test</scope>
    </dependency>

    <dependency>
        <groupId>org.mariadb.jdbc</groupId>
        <artifactId>mariadb-java-client</artifactId>
        <version>2.2.1</version>
        <scope>test</scope>
    </dependency>

    <dependency>
      <groupId>org.avaje.composite</groupId>
      <artifactId>avaje-composite-testing</artifactId>
      <version>1.1</version>
      <scope>test</scope>
      <type>pom</type>
    </dependency>

    <dependency>
      <groupId>commons-io</groupId>
      <artifactId>commons-io</artifactId>
      <version>2.5</version>
      <scope>test</scope>
    </dependency>

    <dependency>
      <groupId>org.avaje.moduuid</groupId>
      <artifactId>avaje-moduuid</artifactId>
      <version>2.1</version>
      <scope>test</scope>
    </dependency>

  </dependencies>


  <build>
    <plugins>
      <plugin>
        <groupId>org.apache.maven.plugins</groupId>
        <artifactId>maven-release-plugin</artifactId>
        <configuration>
          <tagNameFormat>v@{project.version}</tagNameFormat>
          <localCheckout>true</localCheckout>
          <pushChanges>true</pushChanges>
        </configuration>
      </plugin>
      <plugin>
        <groupId>io.ebean</groupId>
        <artifactId>ebean-maven-plugin</artifactId>
        <version>11.10.2-FOC2</version>
        <executions>
          <execution>
            <id>test</id>
            <phase>process-test-classes</phase>
            <configuration>
              <transformArgs>debug=1</transformArgs>
            </configuration>
            <goals>
              <goal>testEnhance</goal>
            </goals>
          </execution>
        </executions>
      </plugin>

      <plugin>
        <groupId>org.apache.maven.plugins</groupId>
        <artifactId>maven-surefire-plugin</artifactId>
        <version>2.5</version>
        <configuration>
          <useSystemClassLoader>false</useSystemClassLoader>
          <failIfNoTests>false</failIfNoTests>
          <includes>
            <include>**/Test*.java</include>
            <include>**/*Test.java</include>
            <include>**/*Tests.java</include>
          </includes>
          <systemProperties>
            <property>
              <!-- transfer datasource.default parameter -->
              <name>datasource.default</name>
              <value>${datasource.default}</value>
            </property>
          </systemProperties>
        </configuration>
      </plugin>

      <plugin>
        <groupId>org.apache.maven.plugins</groupId>
        <artifactId>maven-jar-plugin</artifactId>
        <version>2.5</version>
        <configuration>
          <archive>
            <manifestFile>src/main/resources/META-INF/MANIFEST.MF</manifestFile>
          </archive>
        </configuration>
      </plugin>

      <plugin>
        <groupId>org.apache.maven.plugins</groupId>
        <artifactId>maven-javadoc-plugin</artifactId>
        <version>2.9.1</version>
        <configuration>
          <doctitle>Ebean 10</doctitle>
          <overview>src/main/java/io/ebean/overview.html</overview>
          <source>1.8</source>
          <doclet>org.avaje.doclet.PygmentsDoclet</doclet>
          <excludePackageNames>io.ebeaninternal.*:com.avaje.ebean.util</excludePackageNames>
          <docletArtifact>
            <groupId>org.avaje</groupId>
            <artifactId>pygments-doclet</artifactId>
            <version>1.0.0</version>
          </docletArtifact>
          <additionalparam>
            -Xdoclint:none
            -include-basedir ${project.basedir}
            -attributes "idseparator=-; project_name=${project.name}; \
            project_version=${project.version}; \
            project_desc=${project.description}"
          </additionalparam>
          <linksource>true</linksource>
          <overview>src/main/java/com/avaje/ebean/overview.html</overview>
        </configuration>
        <executions>
          <execution>
            <id>attach-javadocs</id>
            <goals>
              <goal>jar</goal>
            </goals>
          </execution>
        </executions>
      </plugin>

      <plugin>
        <groupId>org.apache.maven.plugins</groupId>
        <artifactId>maven-gpg-plugin</artifactId>
        <version>1.1</version>
        <configuration>
          <skip>true</skip>
        </configuration>
      </plugin>      
    </plugins>

	<extensions>
		<extension>
			<groupId>org.apache.maven.wagon</groupId>
			<artifactId>wagon-ssh</artifactId>
			<version>2.10</version>
		</extension>
	</extensions>     
  </build>
  
  <repositories>
  	<repository>
  	  <id>foconis-release</id>
  	  <url>https://repo.foconis.de/maven-release/</url>
  	</repository>
  	<repository>
  	  <id>foconis-snapshot</id>
  	  <url>https://repo.foconis.de/maven-snapshot/</url>
  	</repository>
  </repositories>
  
  <pluginRepositories>
    <pluginRepository>
      <id>foconis-release</id>
      <url>https://repo.foconis.de/maven-release/</url>
    </pluginRepository>
    <pluginRepository>
      <id>foconis-snapshot</id>
      <url>https://repo.foconis.de/maven-snapshot/</url>
    </pluginRepository>
  </pluginRepositories>
  <!-- 
  use   mvn clean source:jar deploy -DaltDeploymentRepository=foconis::default::sftp://bamboo@repo.foconis.de/var/www/html/repo/maven-snapshot/
 
   -->
  <distributionManagement>
    <repository>
      <id>foconis-snapshot</id>
      <name>Default Deploy Repository</name>
      <url>sftp://bamboo@repo.foconis.de/var/www/html/repo/maven-release/</url>
    </repository>
    <snapshotRepository>
      <id>foconis-snapshot</id>
      <name>Default Deploy Repository</name>
      <url>sftp://bamboo@repo.foconis.de/var/www/html/repo/maven-snapshot/</url>
    </snapshotRepository>
  </distributionManagement>

</project><|MERGE_RESOLUTION|>--- conflicted
+++ resolved
@@ -9,11 +9,7 @@
 
   <groupId>io.ebean</groupId>
   <artifactId>ebean</artifactId>
-<<<<<<< HEAD
   <version>11.11.2-FOC1-SNAPSHOT</version>
-=======
-  <version>11.12.2-SNAPSHOT</version>
->>>>>>> 9e2ddc9f
   <packaging>jar</packaging>
 
   <name>ebean</name>
