<?xml version="1.0" encoding="UTF-8"?>
<project xmlns="http://maven.apache.org/POM/4.0.0" xmlns:xsi="http://www.w3.org/2001/XMLSchema-instance" xsi:schemaLocation="http://maven.apache.org/POM/4.0.0 http://maven.apache.org/xsd/maven-4.0.0.xsd">
  <modelVersion>4.0.0</modelVersion>
  <parent>
    <groupId>org.avaje</groupId>
    <artifactId>java8-oss</artifactId>
    <version>3.3</version>
  </parent>

  <groupId>io.ebean</groupId>
  <artifactId>ebean-parent</artifactId>
  <version>12.14.2-SNAPSHOT</version>
  <packaging>pom</packaging>

  <name>ebean parent</name>
  <description>Parent for ebean modules</description>
  <url>https://ebean.io/</url>

  <scm>
    <developerConnection>scm:git:git@github.com:ebean-orm/ebean.git</developerConnection>
    <tag>HEAD</tag>
  </scm>

  <licenses>
    <license>
      <name>The Apache Software License, Version 2.0</name>
      <url>http://www.apache.org/licenses/LICENSE-2.0.txt</url>
      <distribution>repo</distribution>
    </license>
  </licenses>

  <developers>
    <developer>
      <id>rbygrave</id>
      <name>Rob Bygrave</name>
      <email>robin.bygrave@gmail.com</email>
    </developer>
  </developers>

  <properties>
    <nexus.staging.autoReleaseAfterClose>false</nexus.staging.autoReleaseAfterClose>
    <jackson.version>2.12.1</jackson.version>
    <ebean-ddl-runner.version>1.2</ebean-ddl-runner.version>
    <ebean-migration-auto.version>1.1</ebean-migration-auto.version>
    <ebean-migration.version>12.13.1</ebean-migration.version>
    <ebean-test-docker.version>4.2</ebean-test-docker.version>
    <ebean-datasource.version>7.3</ebean-datasource.version>
    <ebean-agent.version>12.14.1</ebean-agent.version>
    <ebean-maven-plugin.version>12.14.1</ebean-maven-plugin.version>
  </properties>

  <dependencies>

    <dependency>
      <groupId>org.slf4j</groupId>
      <artifactId>slf4j-api</artifactId>
      <version>1.7.30</version>
      <scope>provided</scope>
    </dependency>

    <dependency>
      <groupId>ch.qos.logback</groupId>
      <artifactId>logback-classic</artifactId>
<<<<<<< HEAD
      <version>1.2.8</version>
=======
      <version>1.2.9</version>
>>>>>>> 6a6b6b82
      <scope>test</scope>
    </dependency>

    <dependency>
      <groupId>com.h2database</groupId>
      <artifactId>h2</artifactId>
      <version>2.1.210</version>
      <scope>test</scope>
    </dependency>

  </dependencies>

  <modules>
    <module>ebean</module>
    <module>ebean-api</module>
    <module>ebean-bom</module>
    <module>ebean-core-type</module>
    <module>ebean-core</module>
    <module>ebean-ddl-generator</module>
    <module>ebean-autotune</module>
    <module>ebean-externalmapping-api</module>
    <module>ebean-externalmapping-xml</module>
    <module>ebean-test</module>
    <module>querybean-generator</module>
    <module>kotlin-querybean-generator</module>
    <module>ebean-querybean</module>
    <module>ebean-postgis</module>
    <module>ebean-redis</module>
<!--    <module>ebean-kotlin</module>-->

  </modules>

  <profiles>
    <profile>
      <id>release</id>
    </profile>
    <profile>
      <id>default</id>
      <activation>
        <activeByDefault>true</activeByDefault>
      </activation>
      <modules>
        <module>ebean-kotlin</module>
        <module>tests</module>
      </modules>
    </profile>
  </profiles>

</project>
<|MERGE_RESOLUTION|>--- conflicted
+++ resolved
@@ -61,11 +61,7 @@
     <dependency>
       <groupId>ch.qos.logback</groupId>
       <artifactId>logback-classic</artifactId>
-<<<<<<< HEAD
-      <version>1.2.8</version>
-=======
       <version>1.2.9</version>
->>>>>>> 6a6b6b82
       <scope>test</scope>
     </dependency>
 
