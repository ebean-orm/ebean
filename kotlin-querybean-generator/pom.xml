--- conflicted
+++ resolved
@@ -4,11 +4,7 @@
   <parent>
     <artifactId>ebean-parent</artifactId>
     <groupId>io.ebean</groupId>
-<<<<<<< HEAD
-    <version>12.12.4-FOC1-SNAPSHOT</version>
-=======
     <version>12.13.1-SNAPSHOT</version>
->>>>>>> 5807874c
   </parent>
 
   <name>kotlin querybean generator</name>
@@ -33,11 +29,7 @@
     <dependency>
       <groupId>io.ebean</groupId>
       <artifactId>ebean-querybean</artifactId>
-<<<<<<< HEAD
-      <version>12.12.4-FOC1-SNAPSHOT</version>
-=======
       <version>12.13.1-SNAPSHOT</version>
->>>>>>> 5807874c
       <scope>test</scope>
     </dependency>
 
@@ -51,11 +43,7 @@
     <dependency>
       <groupId>io.ebean</groupId>
       <artifactId>ebean-core</artifactId>
-<<<<<<< HEAD
-      <version>12.12.4-FOC1-SNAPSHOT</version>
-=======
       <version>12.13.1-SNAPSHOT</version>
->>>>>>> 5807874c
       <scope>test</scope>
     </dependency>
 
@@ -76,11 +64,7 @@
     <dependency>
       <groupId>io.ebean</groupId>
       <artifactId>ebean-ddl-generator</artifactId>
-<<<<<<< HEAD
-      <version>12.12.4-FOC1-SNAPSHOT</version>
-=======
       <version>12.13.1-SNAPSHOT</version>
->>>>>>> 5807874c
       <scope>test</scope>
     </dependency>
 
