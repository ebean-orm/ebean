--- conflicted
+++ resolved
@@ -6,11 +6,6 @@
     <groupId>io.ebean</groupId>
     <version>12.16.2-SNAPSHOT</version>
   </parent>
-<!--  <parent>-->
-<!--    <groupId>org.avaje</groupId>-->
-<!--    <artifactId>java8-oss</artifactId>-->
-<!--    <version>2.2</version>-->
-<!--  </parent>-->
 
   <scm>
     <developerConnection>scm:git:git@github.com:ebean-orm/ebean.git</developerConnection>
@@ -59,17 +54,7 @@
     <dependency>
       <groupId>io.ebean</groupId>
       <artifactId>ebean-h2</artifactId>
-<<<<<<< HEAD
-=======
-      <version>12.16.1-SNAPSHOT</version>
-      <scope>test</scope>
-    </dependency>
-
-    <dependency>
-      <groupId>io.ebean</groupId>
-      <artifactId>ebean-core</artifactId>
->>>>>>> 51f93427
-      <version>12.16.1-SNAPSHOT</version>
+      <version>12.16.2-SNAPSHOT</version>
       <scope>test</scope>
     </dependency>
 
