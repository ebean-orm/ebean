<?xml version="1.0" encoding="UTF-8"?>
<project xmlns="http://maven.apache.org/POM/4.0.0" xmlns:xsi="http://www.w3.org/2001/XMLSchema-instance" xsi:schemaLocation="http://maven.apache.org/POM/4.0.0 http://maven.apache.org/xsd/maven-4.0.0.xsd">
  <modelVersion>4.0.0</modelVersion>
  <parent>
    <artifactId>ebean-parent</artifactId>
    <groupId>io.ebean</groupId>
    <version>13.10.3-SNAPSHOT</version>
  </parent>

  <name>ebean bom</name>
  <description>ebean bill of materials pom</description>
  <artifactId>ebean-bom</artifactId>
  <packaging>pom</packaging>

  <dependencyManagement>

    <dependencies>

      <!-- dependencies external to this ebean.git build -->

      <dependency>
        <groupId>io.ebean</groupId>
        <artifactId>persistence-api</artifactId>
        <version>${ebean-persistence-api.version}</version>
      </dependency>

      <dependency>
        <groupId>io.ebean</groupId>
        <artifactId>ebean-annotation</artifactId>
        <version>${ebean-annotation.version}</version>
      </dependency>

      <dependency>
        <groupId>io.ebean</groupId>
        <artifactId>ebean-types</artifactId>
        <version>${ebean-types.version}</version>
      </dependency>

      <dependency>
        <groupId>io.ebean</groupId>
        <artifactId>ebean-ddl-runner</artifactId>
        <version>${ebean-ddl-runner.version}</version>
      </dependency>

      <dependency>
        <groupId>io.ebean</groupId>
        <artifactId>ebean-migration-auto</artifactId>
        <version>${ebean-migration-auto.version}</version>
      </dependency>

      <dependency>
        <groupId>io.ebean</groupId>
        <artifactId>ebean-migration</artifactId>
        <version>${ebean-migration.version}</version>
      </dependency>

      <dependency>
        <groupId>io.ebean</groupId>
        <artifactId>ebean-datasource-api</artifactId>
        <version>${ebean-datasource.version}</version>
      </dependency>

      <dependency>
        <groupId>io.ebean</groupId>
        <artifactId>ebean-datasource</artifactId>
        <version>${ebean-datasource.version}</version>
      </dependency>

      <dependency>
        <groupId>io.ebean</groupId>
        <artifactId>ebean-agent</artifactId>
        <version>${ebean-agent.version}</version>
      </dependency>

      <dependency>
        <groupId>io.ebean</groupId>
        <artifactId>ebean-maven-plugin</artifactId>
        <version>${ebean-maven-plugin.version}</version>
      </dependency>

      <dependency>
        <groupId>io.ebean</groupId>
        <artifactId>ebean-test-containers</artifactId>
        <version>${ebean-test-containers.version}</version>
      </dependency>

      <!-- modules -->

      <dependency>
        <groupId>io.ebean</groupId>
        <artifactId>ebean</artifactId>
        <version>13.10.3-SNAPSHOT</version>
      </dependency>

      <dependency>
        <groupId>io.ebean</groupId>
        <artifactId>ebean-api</artifactId>
        <version>13.10.3-SNAPSHOT</version>
      </dependency>

      <dependency>
        <groupId>io.ebean</groupId>
        <artifactId>ebean-core</artifactId>
        <version>13.10.3-SNAPSHOT</version>
      </dependency>

      <dependency>
        <groupId>io.ebean</groupId>
        <artifactId>ebean-core-type</artifactId>
        <version>13.10.3-SNAPSHOT</version>
      </dependency>

      <dependency>
        <groupId>io.ebean</groupId>
        <artifactId>ebean-joda-time</artifactId>
        <version>13.10.3-SNAPSHOT</version>
      </dependency>

      <dependency>
        <groupId>io.ebean</groupId>
        <artifactId>ebean-jackson-jsonnode</artifactId>
        <version>13.10.3-SNAPSHOT</version>
      </dependency>

      <dependency>
        <groupId>io.ebean</groupId>
        <artifactId>ebean-jackson-mapper</artifactId>
        <version>13.10.3-SNAPSHOT</version>
      </dependency>

      <dependency>
        <groupId>io.ebean</groupId>
        <artifactId>ebean-ddl-generator</artifactId>
        <version>13.10.3-SNAPSHOT</version>
      </dependency>

      <dependency>
        <groupId>io.ebean</groupId>
        <artifactId>ebean-externalmapping-api</artifactId>
        <version>13.10.3-SNAPSHOT</version>
      </dependency>

      <dependency>
        <groupId>io.ebean</groupId>
        <artifactId>ebean-externalmapping-xml</artifactId>
        <version>13.10.3-SNAPSHOT</version>
      </dependency>

      <dependency>
        <groupId>io.ebean</groupId>
        <artifactId>ebean-autotune</artifactId>
        <version>13.10.3-SNAPSHOT</version>
      </dependency>

      <dependency>
        <groupId>io.ebean</groupId>
        <artifactId>ebean-querybean</artifactId>
        <version>13.10.3-SNAPSHOT</version>
      </dependency>

      <dependency>
        <groupId>io.ebean</groupId>
        <artifactId>querybean-generator</artifactId>
        <version>13.10.3-SNAPSHOT</version>
        <scope>provided</scope>
      </dependency>

      <dependency>
        <groupId>io.ebean</groupId>
        <artifactId>kotlin-querybean-generator</artifactId>
        <version>13.10.3-SNAPSHOT</version>
        <scope>provided</scope>
      </dependency>

      <dependency>
        <groupId>io.ebean</groupId>
        <artifactId>ebean-test</artifactId>
        <version>13.10.3-SNAPSHOT</version>
        <scope>test</scope>
      </dependency>

      <dependency>
        <groupId>io.ebean</groupId>
        <artifactId>ebean-postgis</artifactId>
        <version>13.10.3-SNAPSHOT</version>
      </dependency>

      <dependency>
        <groupId>io.ebean</groupId>
        <artifactId>ebean-redis</artifactId>
        <version>13.10.3-SNAPSHOT</version>
<<<<<<< HEAD
=======
      </dependency>

      <!-- platforms -->

      <dependency>
        <groupId>io.ebean</groupId>
        <artifactId>ebean-all</artifactId>
        <version>13.10.3-SNAPSHOT</version>
      </dependency>

      <dependency>
        <groupId>io.ebean</groupId>
        <artifactId>ebean-clickhouse</artifactId>
        <version>13.10.3-SNAPSHOT</version>
      </dependency>

      <dependency>
        <groupId>io.ebean</groupId>
        <artifactId>ebean-db2</artifactId>
        <version>13.10.3-SNAPSHOT</version>
      </dependency>

      <dependency>
        <groupId>io.ebean</groupId>
        <artifactId>ebean-h2</artifactId>
        <version>13.10.3-SNAPSHOT</version>
      </dependency>

      <dependency>
        <groupId>io.ebean</groupId>
        <artifactId>ebean-hana</artifactId>
        <version>13.10.3-SNAPSHOT</version>
      </dependency>

      <dependency>
        <groupId>io.ebean</groupId>
        <artifactId>ebean-hsqldb</artifactId>
        <version>13.10.3-SNAPSHOT</version>
      </dependency>

      <dependency>
        <groupId>io.ebean</groupId>
        <artifactId>ebean-mariadb</artifactId>
        <version>13.10.3-SNAPSHOT</version>
      </dependency>

      <dependency>
        <groupId>io.ebean</groupId>
        <artifactId>ebean-mysql</artifactId>
        <version>13.10.3-SNAPSHOT</version>
      </dependency>

      <dependency>
        <groupId>io.ebean</groupId>
        <artifactId>ebean-nuodb</artifactId>
        <version>13.10.3-SNAPSHOT</version>
      </dependency>

      <dependency>
        <groupId>io.ebean</groupId>
        <artifactId>ebean-oracle</artifactId>
        <version>13.10.3-SNAPSHOT</version>
      </dependency>

      <dependency>
        <groupId>io.ebean</groupId>
        <artifactId>ebean-postgres</artifactId>
        <version>13.10.3-SNAPSHOT</version>
      </dependency>

      <dependency>
        <groupId>io.ebean</groupId>
        <artifactId>ebean-sqlanywhere</artifactId>
        <version>13.10.3-SNAPSHOT</version>
      </dependency>

      <dependency>
        <groupId>io.ebean</groupId>
        <artifactId>ebean-sqlite</artifactId>
        <version>13.10.3-SNAPSHOT</version>
      </dependency>

      <dependency>
        <groupId>io.ebean</groupId>
        <artifactId>ebean-sqlserver</artifactId>
        <version>13.10.3-SNAPSHOT</version>
>>>>>>> 2cac3cd0
      </dependency>

    </dependencies>

  </dependencyManagement>

</project><|MERGE_RESOLUTION|>--- conflicted
+++ resolved
@@ -189,8 +189,6 @@
         <groupId>io.ebean</groupId>
         <artifactId>ebean-redis</artifactId>
         <version>13.10.3-SNAPSHOT</version>
-<<<<<<< HEAD
-=======
       </dependency>
 
       <!-- platforms -->
@@ -277,7 +275,6 @@
         <groupId>io.ebean</groupId>
         <artifactId>ebean-sqlserver</artifactId>
         <version>13.10.3-SNAPSHOT</version>
->>>>>>> 2cac3cd0
       </dependency>
 
     </dependencies>
