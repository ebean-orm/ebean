--- conflicted
+++ resolved
@@ -97,15 +97,12 @@
         <groupId>io.ebean</groupId>
         <artifactId>ebean-core-type</artifactId>
         <version>13.7.1-SNAPSHOT</version>
-<<<<<<< HEAD
       </dependency>
 
       <dependency>
         <groupId>io.ebean</groupId>
         <artifactId>ebean-dbmigration-runner</artifactId>
         <version>13.7.1-SNAPSHOT</version>
-=======
->>>>>>> 4cc012b9
       </dependency>
 
       <dependency>
