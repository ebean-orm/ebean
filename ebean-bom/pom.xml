<?xml version="1.0" encoding="UTF-8"?>
<project xmlns="http://maven.apache.org/POM/4.0.0" xmlns:xsi="http://www.w3.org/2001/XMLSchema-instance" xsi:schemaLocation="http://maven.apache.org/POM/4.0.0 http://maven.apache.org/xsd/maven-4.0.0.xsd">
  <modelVersion>4.0.0</modelVersion>
  <parent>
    <artifactId>ebean-parent</artifactId>
    <groupId>io.ebean</groupId>
    <version>13.25.0-jakarta</version>
  </parent>

  <name>ebean bom</name>
  <description>ebean bill of materials pom</description>
  <artifactId>ebean-bom</artifactId>
  <packaging>pom</packaging>

  <dependencyManagement>

    <dependencies>

      <!-- dependencies external to this ebean.git build -->

      <dependency>
        <groupId>io.ebean</groupId>
        <artifactId>jakarta-persistence-api</artifactId>
        <version>${ebean-persistence-api.version}</version>
      </dependency>

      <dependency>
        <groupId>io.ebean</groupId>
        <artifactId>ebean-annotation</artifactId>
        <version>${ebean-annotation.version}</version>
      </dependency>

      <dependency>
        <groupId>io.ebean</groupId>
        <artifactId>ebean-types</artifactId>
        <version>${ebean-types.version}</version>
      </dependency>

      <dependency>
        <groupId>io.ebean</groupId>
        <artifactId>ebean-ddl-runner</artifactId>
        <version>${ebean-ddl-runner.version}</version>
      </dependency>

      <dependency>
        <groupId>io.ebean</groupId>
        <artifactId>ebean-migration-auto</artifactId>
        <version>${ebean-migration-auto.version}</version>
      </dependency>

      <dependency>
        <groupId>io.ebean</groupId>
        <artifactId>ebean-migration</artifactId>
        <version>${ebean-migration.version}</version>
      </dependency>

      <dependency>
        <groupId>io.ebean</groupId>
        <artifactId>ebean-datasource-api</artifactId>
        <version>${ebean-datasource.version}</version>
      </dependency>

      <dependency>
        <groupId>io.ebean</groupId>
        <artifactId>ebean-datasource</artifactId>
        <version>${ebean-datasource.version}</version>
      </dependency>

      <dependency>
        <groupId>io.ebean</groupId>
        <artifactId>ebean-agent</artifactId>
        <version>${ebean-agent.version}</version>
      </dependency>

      <dependency>
        <groupId>io.ebean</groupId>
        <artifactId>ebean-maven-plugin</artifactId>
        <version>${ebean-maven-plugin.version}</version>
      </dependency>

      <dependency>
        <groupId>io.ebean</groupId>
        <artifactId>ebean-test-containers</artifactId>
        <version>${ebean-test-containers.version}</version>
      </dependency>

      <!-- modules -->

      <dependency>
        <groupId>io.ebean</groupId>
        <artifactId>ebean</artifactId>
        <version>13.25.0-jakarta</version>
      </dependency>

      <dependency>
        <groupId>io.ebean</groupId>
        <artifactId>ebean-api</artifactId>
        <version>13.25.0-jakarta</version>
      </dependency>

      <dependency>
        <groupId>io.ebean</groupId>
        <artifactId>ebean-core</artifactId>
        <version>13.25.0-jakarta</version>
      </dependency>

      <dependency>
        <groupId>io.ebean</groupId>
        <artifactId>ebean-core-type</artifactId>
        <version>13.25.0-jakarta</version>
      </dependency>

      <dependency>
        <groupId>io.ebean</groupId>
        <artifactId>ebean-joda-time</artifactId>
        <version>13.24.0</version>
      </dependency>

      <dependency>
        <groupId>io.ebean</groupId>
        <artifactId>ebean-jackson-jsonnode</artifactId>
        <version>13.24.0</version>
      </dependency>

      <dependency>
        <groupId>io.ebean</groupId>
        <artifactId>ebean-jackson-mapper</artifactId>
        <version>13.25.0-jakarta</version>
      </dependency>

      <dependency>
        <groupId>io.ebean</groupId>
        <artifactId>ebean-ddl-generator</artifactId>
        <version>13.25.0-jakarta</version>
      </dependency>

      <dependency>
        <groupId>io.ebean</groupId>
        <artifactId>ebean-externalmapping-api</artifactId>
        <version>13.18.0</version>
      </dependency>

      <dependency>
        <groupId>io.ebean</groupId>
        <artifactId>ebean-externalmapping-xml</artifactId>
        <version>13.18.0</version>
      </dependency>

      <dependency>
        <groupId>io.ebean</groupId>
        <artifactId>ebean-autotune</artifactId>
        <version>13.18.0</version>
      </dependency>

      <dependency>
        <groupId>io.ebean</groupId>
        <artifactId>ebean-querybean</artifactId>
        <version>13.25.0-jakarta</version>
      </dependency>

      <dependency>
        <groupId>io.ebean</groupId>
        <artifactId>querybean-generator</artifactId>
        <version>13.25.0-jakarta</version>
<<<<<<< HEAD
        <scope>provided</scope>
=======
>>>>>>> ff1c73e2
      </dependency>

      <dependency>
        <groupId>io.ebean</groupId>
        <artifactId>kotlin-querybean-generator</artifactId>
        <version>13.25.0-jakarta</version>
<<<<<<< HEAD
        <scope>provided</scope>
=======
>>>>>>> ff1c73e2
      </dependency>

      <dependency>
        <groupId>io.ebean</groupId>
        <artifactId>ebean-test</artifactId>
        <version>13.25.0-jakarta</version>
<<<<<<< HEAD
        <scope>test</scope>
=======
>>>>>>> ff1c73e2
      </dependency>

      <dependency>
        <groupId>io.ebean</groupId>
        <artifactId>ebean-redis</artifactId>
        <version>13.25.0-jakarta</version>
      </dependency>

      <dependency>
        <groupId>io.ebean</groupId>
        <artifactId>ebean-spring-txn</artifactId>
        <version>13.25.0-jakarta</version>
      </dependency>

      <!-- platforms -->

      <dependency>
        <groupId>io.ebean</groupId>
        <artifactId>ebean-clickhouse</artifactId>
        <version>13.25.0-jakarta</version>
      </dependency>

      <dependency>
        <groupId>io.ebean</groupId>
        <artifactId>ebean-db2</artifactId>
        <version>13.25.0-jakarta</version>
      </dependency>

      <dependency>
        <groupId>io.ebean</groupId>
        <artifactId>ebean-h2</artifactId>
        <version>13.25.0-jakarta</version>
      </dependency>

      <dependency>
        <groupId>io.ebean</groupId>
        <artifactId>ebean-hana</artifactId>
        <version>13.25.0-jakarta</version>
      </dependency>

      <dependency>
        <groupId>io.ebean</groupId>
        <artifactId>ebean-mariadb</artifactId>
        <version>13.25.0-jakarta</version>
      </dependency>

      <dependency>
        <groupId>io.ebean</groupId>
        <artifactId>ebean-mysql</artifactId>
        <version>13.25.0-jakarta</version>
      </dependency>

      <dependency>
        <groupId>io.ebean</groupId>
        <artifactId>ebean-nuodb</artifactId>
        <version>13.25.0-jakarta</version>
      </dependency>

      <dependency>
        <groupId>io.ebean</groupId>
        <artifactId>ebean-oracle</artifactId>
        <version>13.25.0-jakarta</version>
      </dependency>

      <dependency>
        <groupId>io.ebean</groupId>
        <artifactId>ebean-postgres</artifactId>
        <version>13.25.0-jakarta</version>
      </dependency>

      <dependency>
        <groupId>io.ebean</groupId>
        <artifactId>ebean-postgis</artifactId>
        <version>13.25.0-jakarta</version>
      </dependency>

      <dependency>
        <groupId>io.ebean</groupId>
        <artifactId>ebean-postgis-types</artifactId>
        <version>13.25.0-jakarta</version>
      </dependency>

      <dependency>
        <groupId>io.ebean</groupId>
        <artifactId>ebean-sqlite</artifactId>
        <version>13.25.0-jakarta</version>
      </dependency>

      <dependency>
        <groupId>io.ebean</groupId>
        <artifactId>ebean-sqlserver</artifactId>
        <version>13.25.0-jakarta</version>
      </dependency>

    </dependencies>

  </dependencyManagement>

</project><|MERGE_RESOLUTION|>--- conflicted
+++ resolved
@@ -162,30 +162,18 @@
         <groupId>io.ebean</groupId>
         <artifactId>querybean-generator</artifactId>
         <version>13.25.0-jakarta</version>
-<<<<<<< HEAD
-        <scope>provided</scope>
-=======
->>>>>>> ff1c73e2
       </dependency>
 
       <dependency>
         <groupId>io.ebean</groupId>
         <artifactId>kotlin-querybean-generator</artifactId>
         <version>13.25.0-jakarta</version>
-<<<<<<< HEAD
-        <scope>provided</scope>
-=======
->>>>>>> ff1c73e2
       </dependency>
 
       <dependency>
         <groupId>io.ebean</groupId>
         <artifactId>ebean-test</artifactId>
         <version>13.25.0-jakarta</version>
-<<<<<<< HEAD
-        <scope>test</scope>
-=======
->>>>>>> ff1c73e2
       </dependency>
 
       <dependency>
