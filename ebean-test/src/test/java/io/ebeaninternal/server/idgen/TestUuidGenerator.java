--- conflicted
+++ resolved
@@ -85,11 +85,7 @@
       prop.store(os, "ebean uuid state file");
     }
   }
-<<<<<<< HEAD
-  
-=======
-
->>>>>>> 69a753fc
+
   private Properties readPropertyFile() throws IOException {
     Properties prop = new Properties();
     try (InputStream is = new FileInputStream(stateFile)) {
@@ -112,11 +108,7 @@
     assertThat(Long.parseLong(props.getProperty("timeStamp")))
         .isCloseTo(uuid.timestamp(), within(2_000_000L));
   }
-<<<<<<< HEAD
-  
-=======
-
->>>>>>> 69a753fc
+
   @Test
   public void testUuidInvalidMac() throws Exception {
     assertThatThrownBy(()-> UuidV1IdGenerator.getInstance(stateFile, "01-02-03-04-05"))
@@ -125,12 +117,7 @@
     assertThatThrownBy(()-> UuidV1IdGenerator.getInstance(stateFile, "01-02-03-04-05-GG"))
         .isInstanceOf(IllegalArgumentException.class)
         .hasMessageContaining("01-02-03-04-05-gg is invalid.")
-<<<<<<< HEAD
-        .hasRootCauseInstanceOf(NumberFormatException.class)
-        .hasRootCauseMessage("For input string: \"gg\"");
-=======
         .hasRootCauseInstanceOf(NumberFormatException.class);
->>>>>>> 69a753fc
     assertThat(stateFile).doesNotExist();
   }
 
@@ -182,11 +169,7 @@
     UUID uuid = gen.nextId(null);
     assertThat(uuid).isNotNull();
   }
-<<<<<<< HEAD
-  
-=======
-
->>>>>>> 69a753fc
+
   @Test
   public void testMacChange() throws Exception {
     writePropertyFile("01-02-03-04-05", "1234", "1234");
