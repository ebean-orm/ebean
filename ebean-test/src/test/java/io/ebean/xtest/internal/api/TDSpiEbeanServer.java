--- conflicted
+++ resolved
@@ -23,9 +23,9 @@
 import io.ebeaninternal.server.deploy.BeanDescriptor;
 import io.ebeaninternal.server.query.CQuery;
 import io.ebeaninternal.server.transaction.RemoteTransactionEvent;
-
 import jakarta.persistence.OptimisticLockException;
 import jakarta.persistence.PersistenceException;
+
 import javax.sql.DataSource;
 import java.time.Clock;
 import java.util.*;
@@ -256,17 +256,12 @@
   }
 
   @Override
-<<<<<<< HEAD
   public <T> T mergeBeans(T bean, T existing, BeanMergeOptions options) {
     return  null;
   }
 
-
-  @Override
-  public <T> List<Version<T>> findVersions(Query<T> query, Transaction transaction) {
-=======
+  @Override
   public <T> List<Version<T>> findVersions(SpiQuery<T> query) {
->>>>>>> 9223796f
     return null;
   }
 
