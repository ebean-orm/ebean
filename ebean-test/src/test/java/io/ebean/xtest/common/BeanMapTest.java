--- conflicted
+++ resolved
@@ -20,20 +20,6 @@
   private final Product object4 = new Product(4);
   private final Product object5 = new Product(5);
 
-<<<<<<< HEAD
-  private LinkedHashMap<String, Object> all() {
-    LinkedHashMap<String, Object> all = new LinkedHashMap<>();
-    all.put("1", object1);
-    all.put("2", object2);
-    all.put("3", object3);
-    return all;
-  }
-
-  private LinkedHashMap<String, Object> some() {
-    LinkedHashMap<String, Object> all = new LinkedHashMap<>();
-    all.put("2", object2);
-    all.put("3", object3);
-=======
   private Map<String, Object> all() {
     Map<String, Object> all = new LinkedHashMap<>();
     all.put("1", new Product(1));
@@ -46,7 +32,6 @@
     Map<String, Object> all = new LinkedHashMap<>();
     all.put("2", new Product(2));
     all.put("3", new Product(3));
->>>>>>> 261b13ef
     return all;
   }
 
