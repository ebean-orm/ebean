package org.tests.sets;

import io.ebean.DB;
import io.ebean.test.LoggedSql;
import io.ebean.xtest.BaseTestCase;
import org.junit.jupiter.api.Test;

import java.util.List;
import java.util.Map;

import static org.assertj.core.api.Assertions.assertThat;

class TestO2MMap2 extends BaseTestCase {

  @Test
  void lazyLoadO2M_when_setWithHashCode_expect_selectProperties() {
    final MapDepart2 department = new MapDepart2("Test");
    department.addEmployee(new MapEmp2("Emp0", "Code0"));
    department.addEmployee(new MapEmp2("Emp1", "Code1"));
    DB.save(department);

    MapDepart2 mapDepart = DB.find(MapDepart2.class, department.getId());
    Map<String, MapEmp2> employees = mapDepart.employees();
    assertThat(employees).hasSize(2);
    assertThat(employees).containsKeys("Code0", "Code1");
    assertThat(employees.get("Code1").getName()).isEqualTo("Emp1");


    LoggedSql.start();
    DB.find(MapDepart2.class, department.getId())
      .employees().forEach((k, v) -> {
      assertThat(k).isEqualTo(v.getCode());
    });

    List<String> sql = LoggedSql.stop();
    assertThat(sql).hasSize(2);
    assertThat(sql.get(0)).contains("select t0.id, t0.name from map_depart2 t0 where t0.id = ?");
    assertThat(sql.get(1)).contains("select t0.department_id, t0.id, t0.code, t0.name, t0.department_id from map_emp2 t0 where (t0.department_id)");
  }

  @Test
  void beanMap_when_clear_thenAddSave() {

    final MapDepart2 department = new MapDepart2("clearAndAdd");
    final MapEmp2 employee0 = new MapEmp2("Init1", "Code0");
    final MapEmp2 employee1 = new MapEmp2("Init2", "Code1");
    department.addEmployee(employee0);
    department.addEmployee(employee1);
    DB.save(department);

    LoggedSql.start();

    MapDepart2 dept = DB.find(MapDepart2.class, department.getId());

    List<String> sql = LoggedSql.collect();
    assertThat(sql).hasSize(1);
    assertThat(sql.get(0)).contains("select t0.id, t0.name from map_depart2 t0 where t0.id = ?");

    Map<String, MapEmp2> employees = dept.employees();
    employees.clear(); // No orphan Removal to no lazy loading invoked by the clear()

    sql = LoggedSql.collect();
    assertThat(sql).hasSize(0);

    final MapEmp2 employee2 = new MapEmp2("After1", "Code3");
    dept.addEmployee(employee2);

    DB.save(dept);

    sql = LoggedSql.collect();
<<<<<<< HEAD
    assertThat(sql).hasSize(2);
    assertThat(sql.get(0)).contains("insert into map_emp2");
=======
    assertThat(sql).hasSize(3);
    if (isSqlServer()) {
      assertThat(sql.get(0)).contains("insert into map_emp2 (id, code, name, department_id) values (?,?,?,?)");
    } else {
      assertThat(sql.get(0)).contains("insert into map_emp2 (code, name, department_id) values (?,?,?)");
    }
>>>>>>> 1318cd70
    assertThat(sql.get(1)).contains(" -- bind");
  }
}<|MERGE_RESOLUTION|>--- conflicted
+++ resolved
@@ -68,17 +68,12 @@
     DB.save(dept);
 
     sql = LoggedSql.collect();
-<<<<<<< HEAD
-    assertThat(sql).hasSize(2);
-    assertThat(sql.get(0)).contains("insert into map_emp2");
-=======
     assertThat(sql).hasSize(3);
     if (isSqlServer()) {
       assertThat(sql.get(0)).contains("insert into map_emp2 (id, code, name, department_id) values (?,?,?,?)");
     } else {
       assertThat(sql.get(0)).contains("insert into map_emp2 (code, name, department_id) values (?,?,?)");
     }
->>>>>>> 1318cd70
     assertThat(sql.get(1)).contains(" -- bind");
   }
 }