--- conflicted
+++ resolved
@@ -3,21 +3,12 @@
 import io.ebean.BaseTestCase;
 import io.ebean.DB;
 import io.ebean.Transaction;
-<<<<<<< HEAD
-
-=======
->>>>>>> 2faaf5f1
 import org.junit.jupiter.api.Test;
 
 import java.util.List;
 
 import static org.assertj.core.api.Assertions.assertThat;
 import static org.junit.jupiter.api.Assertions.assertNotNull;
-<<<<<<< HEAD
-
-import java.util.List;
-=======
->>>>>>> 2faaf5f1
 
 /**
  * Test with bean cache and lazy loaded property.
@@ -59,38 +50,6 @@
     assertThat(temp.getAddress()).isEqualTo("Address");
     assertThat(temp.getName()).isEqualTo("Child With Cache");
   }
-  
-  @Test
-  public void testBatch() throws Exception {
-    
-    for (int i = 0; i < 2; i++) {
-      ChildWithCache child = new ChildWithCache();
-      child.setId(1000L+i);
-      child.setName("Child With Cache "+ i);
-      child.setAddress("Address");
-      DB.save(child);
-
-      ParentA parentA = new ParentA();
-      parentA.setId(1000L+i);
-      parentA.setName("Parent A");
-      parentA.setChild(child);
-      DB.save(parentA);
-    }
-    // 0. load cache
-    ParentA temp = DB.find(ParentA.class, 1000L);
-    temp.getChild().getName();
-    
-    try (Transaction txn = DB.beginTransaction()) {
-      // 1. FindList
-      List<ParentA> list = DB.find(ParentA.class).where().ge("id", 1000L).orderBy("id").findList();
-      // 2. FindById (first element from list)
-      temp = DB.find(ParentA.class, 1000L);
-      assertNotNull(temp.getChild().getName());
-      // 3. access elements in list
-      assertNotNull(list.get(0).getChild().getAddress());
-      assertNotNull(list.get(1).getChild().getAddress());
-    }
-  }
 
   @Test
   void testBatch() {
