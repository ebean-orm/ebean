package org.tests.model.basic.xtra;

import io.ebean.xtest.BaseTestCase;
import io.ebean.DB;
import io.ebean.Transaction;
import io.ebean.xtest.IgnorePlatform;
import io.ebean.annotation.Platform;
import io.ebean.test.LoggedSql;
import org.junit.jupiter.api.Test;

import java.util.ArrayList;
import java.util.List;

import static org.assertj.core.api.Assertions.assertThat;
import static org.junit.jupiter.api.Assertions.assertEquals;

public class TestInsertBatchWithDifferentRootTypes extends BaseTestCase {

  @Test
  @IgnorePlatform(Platform.HANA)
  public void testDifferRootTypes() {

    LoggedSql.start();

    try (Transaction txn = DB.beginTransaction())  {
      txn.setBatchMode(true);

      EdExtendedParent parent = new EdExtendedParent();
      parent.setName("MyComputer");

      EdChild child = new EdChild();
      child.setName("Harddisk 123");
      child.setParent(parent);
      ArrayList<EdChild> children = new ArrayList<>();
      children.add(child);
      parent.setChildren(children);

      DB.save(parent);

      EdExtendedParent extendedParent = new EdExtendedParent();
      extendedParent.setName("My second computer");
      extendedParent.setExtendedName("Multimedia");

      child = new EdChild();
      child.setName("DVBS Card");
      children = new ArrayList<>();
      children.add(child);
      extendedParent.setChildren(children);

      // nothing flushed yet
      List<String> loggedSql0 = LoggedSql.start();
      assertEquals(0, loggedSql0.size());

      // does not causes a flush as EdExtendedParent is same root as EdParent
      // so they get the same batch depth
      DB.save(extendedParent);

      // insert statements for EdParent
      List<String> loggedSql1 = LoggedSql.start();

      txn.commit();

      assertEquals(0, loggedSql1.size());

      // insert statements for EdExtendedParent
      List<String> loggedSql2 = LoggedSql.start();
<<<<<<< HEAD
      assertEquals(6, loggedSql2.size());

=======
      assertThat(loggedSql2).hasSize(10);
>>>>>>> 0b2c016a
    }
  }


}<|MERGE_RESOLUTION|>--- conflicted
+++ resolved
@@ -64,12 +64,7 @@
 
       // insert statements for EdExtendedParent
       List<String> loggedSql2 = LoggedSql.start();
-<<<<<<< HEAD
-      assertEquals(6, loggedSql2.size());
-
-=======
-      assertThat(loggedSql2).hasSize(10);
->>>>>>> 0b2c016a
+      assertThat(loggedSql2).hasSize(8);
     }
   }
 
