--- conflicted
+++ resolved
@@ -69,15 +69,11 @@
     return count;
   }
 
-<<<<<<< HEAD
   public Long getCustomFormula() {
     return customFormula;
   }
 
-  public Double getTotalUnits() {
-=======
   public BigDecimal getTotalUnits() {
->>>>>>> 05ad6da7
     return totalUnits;
   }
 
