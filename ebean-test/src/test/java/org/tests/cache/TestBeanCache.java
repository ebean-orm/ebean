--- conflicted
+++ resolved
@@ -70,43 +70,33 @@
     query.copy()
       .where().idIn(ids.subList(0, 1))
       .findMap(); // cache key is: 3/d[{/c1000}]/w[List[IdIn[?1],]]
-<<<<<<< HEAD
-    assertThat(LoggedSql.stop().get(0)).contains("in (?)");
-=======
     if (isPostgresCompatible()) {
       assertThat(LoggedSql.stop().get(0)).contains("t0.id = any(?)");
     } else {
       assertThat(LoggedSql.stop().get(0)).contains("in (?)");
     }
->>>>>>> bbb8d859
+
 
     LoggedSql.start();
     query.copy()
       .where().idIn(ids.subList(0, 4))
       .findMap(); // cache key is: 3/d[{/c1000}]/w[List[IdIn[?5],]]
-<<<<<<< HEAD
-    assertThat(LoggedSql.stop().get(0)).contains("in (?,?,?,?,?)");
-=======
     if (isPostgresCompatible()) {
       assertThat(LoggedSql.stop().get(0)).contains("t0.id = any(?)");
     } else {
       assertThat(LoggedSql.stop().get(0)).contains("in (?,?,?,?,?)");
     }
->>>>>>> bbb8d859
 
     LoggedSql.start();
     query.copy()
       .where().idIn(ids.subList(2, 6))
       .findMap(); // same cache key as above and same SQL above
-<<<<<<< HEAD
-    assertThat(LoggedSql.stop().get(0)).contains("in (?,?,?,?,?)");
-=======
     if (isPostgresCompatible()) {
       assertThat(LoggedSql.stop().get(0)).contains("t0.id = any(?)");
     } else {
       assertThat(LoggedSql.stop().get(0)).contains("in (?,?,?,?,?)");
     }
->>>>>>> bbb8d859
+
   }
 
   @Test
