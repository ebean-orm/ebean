package org.tests.idkeys;

import io.ebean.BaseTestCase;
import io.ebean.Transaction;
import io.ebean.annotation.ForPlatform;
import io.ebean.annotation.Platform;
import io.ebean.config.dbplatform.IdType;
import io.ebeaninternal.api.SpiEbeanServer;
import org.junit.jupiter.api.Test;
import org.tests.idkeys.db.GenKeyIdentity;
import org.tests.idkeys.db.GenKeySeqA;
import org.tests.idkeys.db.GenKeySeqB;

import java.sql.ResultSet;
import java.sql.SQLException;
import java.sql.Statement;
import java.util.ArrayList;
import java.util.List;

import static org.junit.jupiter.api.Assertions.*;
import static org.junit.jupiter.api.Assumptions.assumeTrue;

public class TestGeneratedKeys extends BaseTestCase {

  @Test
<<<<<<< HEAD
  @ForPlatform(Platform.H2)
  public void testSequence() throws SQLException {
    assumeTrue(idType() == IdType.SEQUENCE);

    SpiEbeanServer server = spiEbeanServer();
=======
  @ForPlatform(Platform.H2) // readSequenceValue is H2 specific
  public void testGenKeySeqA() throws SQLException {
    assumeTrue(idType() == IdType.SEQUENCE);
    SpiEbeanServer server = spiEbeanServer();

    try (Transaction tx = server.beginTransaction()) {

      long sequenceStart = readSequenceValue(tx, GenKeySeqA.SEQUENCE_NAME);

      GenKeySeqA al = new GenKeySeqA();
      al.setDescription("my description");
      server.save(al);


      long sequenceCurrent = readSequenceValue(tx, GenKeySeqA.SEQUENCE_NAME);

      assertNotNull(al.getId());
      assertFalse(sequenceStart == sequenceCurrent);
      assertEquals(sequenceStart + 20, sequenceCurrent);
    }
>>>>>>> b450227b

  }
  
  @Test
  @ForPlatform(Platform.H2) // readSequenceValue is H2 specific
  public void testGenKeySeqB() throws SQLException {
    assumeTrue(idType() == IdType.SEQUENCE);
    SpiEbeanServer server = spiEbeanServer();

    try (Transaction tx = server.beginTransaction()) {

      long sequenceStart = readSequenceValue(tx, GenKeySeqB.SEQUENCE_NAME);

      GenKeySeqB al = new GenKeySeqB();
      al.setDescription("my description");
      server.save(al);


      long sequenceCurrent = readSequenceValue(tx, GenKeySeqB.SEQUENCE_NAME);

      assertNotNull(al.getId());
      assertFalse(sequenceStart == sequenceCurrent);
      assertEquals(sequenceStart + 20, sequenceCurrent);
    }

  }

  private long readSequenceValue(Transaction tx, String sequence) throws SQLException {
    String sql;
    switch (spiEbeanServer().getDatabasePlatform().getPlatform().base()) {
      case H2 :
        sql = "select currval('" + sequence + "')";
        break;

      case DB2 :
        sql = "values previous value for " + sequence;

        break;
      case SQLSERVER :
        sql = "select current_value from sys.sequences where name = '" + sequence + "'";
        break;

      case MARIADB :
        throw new UnsupportedOperationException("reading sequence value outside of the current connection is not supported. "
            + "See https://mariadb.com/kb/en/previous-value-for-sequence_name/#description");
        
      default :
        throw new UnsupportedOperationException("reading sequence value from "
            + spiEbeanServer().getDatabasePlatform().getPlatform()
            + " is not supported.");

    }
    try (Statement stm = tx.getConnection().createStatement()) {
      ResultSet rs = stm.executeQuery(sql);
      rs.next();
      return rs.getLong(1);
    }
  }

  @Test
  public void testIdentity() throws SQLException {

    if (idType() != IdType.IDENTITY) {
      // only run this test when SEQUENCE is being used
      return;
    }

    try (Transaction tx = server().beginTransaction()) {

      GenKeyIdentity al = new GenKeyIdentity();
      al.setDescription("my description");
      server().save(al);

      // For JDBC batching we won't get the id until after
      // the batch has been flushed explicitly or via commit
      //assertNotNull(al.getId());

      tx.commit();

      assertNotNull(al.getId());
    }
  }
  
  @Test
  @ForPlatform({Platform.H2, Platform.MARIADB, Platform.SQLSERVER, Platform.DB2})
  public void testGeneratedKeys() throws SQLException {
    assumeTrue(idType() == IdType.SEQUENCE);

    SpiEbeanServer server = spiEbeanServer();
    List<Long> idList = new ArrayList<>(52);

    try (Transaction tx = server.beginTransaction()) {
      // bigger than increment
      for (int i = 1; i < 52; i++) {
        GenKeySequence gks = new GenKeySequence();
        gks.setDescription("my description " + i);
        server.save(gks);
        assertFalse(idList.contains(gks.getId()));
        idList.add(gks.getId());
      }
    }
  }

}<|MERGE_RESOLUTION|>--- conflicted
+++ resolved
@@ -23,16 +23,10 @@
 public class TestGeneratedKeys extends BaseTestCase {
 
   @Test
-<<<<<<< HEAD
-  @ForPlatform(Platform.H2)
-  public void testSequence() throws SQLException {
-    assumeTrue(idType() == IdType.SEQUENCE);
-
-    SpiEbeanServer server = spiEbeanServer();
-=======
   @ForPlatform(Platform.H2) // readSequenceValue is H2 specific
   public void testGenKeySeqA() throws SQLException {
     assumeTrue(idType() == IdType.SEQUENCE);
+    
     SpiEbeanServer server = spiEbeanServer();
 
     try (Transaction tx = server.beginTransaction()) {
@@ -50,7 +44,6 @@
       assertFalse(sequenceStart == sequenceCurrent);
       assertEquals(sequenceStart + 20, sequenceCurrent);
     }
->>>>>>> b450227b
 
   }
   
@@ -145,7 +138,7 @@
     try (Transaction tx = server.beginTransaction()) {
       // bigger than increment
       for (int i = 1; i < 52; i++) {
-        GenKeySequence gks = new GenKeySequence();
+        GenKeySeqA gks = new GenKeySeqA();
         gks.setDescription("my description " + i);
         server.save(gks);
         assertFalse(idList.contains(gks.getId()));
