package org.tests.query;

import io.ebean.xtest.BaseTestCase;
import io.ebean.DB;
import io.ebean.ExpressionList;
import io.ebean.Query;
import io.ebean.test.LoggedSql;
import org.junit.jupiter.api.Test;
import org.tests.model.basic.Customer;
import org.tests.model.basic.Order;
import org.tests.model.basic.ResetBasicData;

import java.time.LocalDate;
import java.util.List;
import java.util.Optional;

import static org.assertj.core.api.Assertions.assertThat;
import static org.junit.jupiter.api.Assertions.assertEquals;

public class TestQueryFilterMany extends BaseTestCase {

  @Test
  public void test() {

    ResetBasicData.reset();

    LoggedSql.start();

    Customer customer = DB.find(Customer.class)
      .fetchLazy("orders")
      .filterMany("orders").eq("status", Order.Status.NEW)
      .where().ieq("name", "Rob")
      .order().asc("id").setMaxRows(1)
      .findList().get(0);

    final int size = customer.getOrders().size();
    assertThat(size).isGreaterThan(0);

    List<String> sqlList = LoggedSql.stop();
    assertEquals(2, sqlList.size());
    assertThat(sqlList.get(1)).contains("status = ?");

    // Currently this does not include the query filter
    DB.refreshMany(customer, "orders");

  }

  @Test
  public void filterMany_firstMaxRows_fluidStyle() {

    ResetBasicData.reset();

    LoggedSql.start();

    final Query<Customer> query = DB.find(Customer.class)
      .where().ieq("name", "Rob")
      // fluid style adding maxRows/firstRow to filterMany
      .filterMany("orders").eq("status", Order.Status.NEW).order("id desc").setMaxRows(100).setFirstRow(3)
      .order().asc("id").setMaxRows(5);

    final List<Customer> customers = query.findList();
    assertThat(customers).isNotEmpty();
    List<String> sqlList = LoggedSql.stop();
    assertEquals(2, sqlList.size());
    assertThat(sqlList.get(0)).contains("lower(t0.name) = ?");
    assertThat(sqlList.get(1)).contains("status = ?");

    if (isH2() || isPostgresCompatible()) {
      assertThat(sqlList.get(0)).doesNotContain("offset");
      assertThat(sqlList.get(0)).contains(" limit 5");
      assertThat(sqlList.get(1)).contains(" offset 3");
      assertThat(sqlList.get(1)).contains(" limit 100");
    }
  }

  @Test
  public void test_firstMaxRows() {

    ResetBasicData.reset();

    LoggedSql.start();

    final Query<Customer> query = DB.find(Customer.class)
      .where().ieq("name", "Rob")
      .order().asc("id").setMaxRows(5);

    // non-fluid style adding maxRows/firstRow
    final ExpressionList<Customer> filterMany = query.filterMany("orders").order("id desc").eq("status", Order.Status.NEW);
    filterMany.setMaxRows(100);
    filterMany.setFirstRow(3);

    final List<Customer> customers = query.findList();
    assertThat(customers).isNotEmpty();
    List<String> sqlList = LoggedSql.stop();
    assertEquals(2, sqlList.size());

    assertThat(sqlList.get(0)).contains("lower(t0.name) = ?");
    assertThat(sqlList.get(1)).contains("status = ?");

    if (isH2() || isPostgresCompatible()) {
      assertThat(sqlList.get(0)).doesNotContain("offset");
      assertThat(sqlList.get(0)).contains(" limit 5");
      assertThat(sqlList.get(1)).contains(" offset 3");
      assertThat(sqlList.get(1)).contains(" limit 100");
    }
  }

  @Test
  public void filterMany_firstMaxRows_expressionFluidStyle() {

    ResetBasicData.reset();

    LoggedSql.start();

    final Query<Customer> query = DB.find(Customer.class)
      .where().ieq("name", "Rob")
      .filterMany("orders")
        .raw("status = ?", Order.Status.NEW)
        .setMaxRows(100).setFirstRow(3)
      .orderBy("orderDate desc, id")
      .query()
      .orderBy().asc("id").setMaxRows(5);

    final List<Customer> customers = query.findList();
    assertThat(customers).isNotEmpty();
    List<String> sqlList = LoggedSql.stop();
    assertEquals(2, sqlList.size());
    assertThat(sqlList.get(0)).contains("lower(t0.name) = ?");
    assertThat(sqlList.get(1)).contains("t0.status = ?");

    if (isH2() || isPostgresCompatible()) {
      assertThat(sqlList.get(0)).doesNotContain("offset");
      assertThat(sqlList.get(0)).contains(" limit 5");
      assertThat(sqlList.get(1)).contains(" order by t0.order_date desc, t0.id limit 100 offset 3");
    }
  }

  @Test
  public void filterManyRaw_firstMaxRows_expressionFluidStyle() {
    ResetBasicData.reset();

    LoggedSql.start();

    final Query<Customer> query = DB.find(Customer.class)
      .where().ieq("name", "Rob")
      // use expression + fluid style adding maxRows/firstRow to filterMany
      .filterManyRaw("orders", "status = ?", Order.Status.NEW)
      .setMaxRows(100).setFirstRow(3).order("orderDate desc, id")
      .order().asc("id").setMaxRows(5);

    final List<Customer> customers = query.findList();
    assertThat(customers).isNotEmpty();
    List<String> sqlList = LoggedSql.stop();
    assertEquals(2, sqlList.size());
    assertThat(sqlList.get(0)).contains("lower(t0.name) = ?");
    assertThat(sqlList.get(1)).contains("t0.status = ?");

    if (isH2() || isPostgresCompatible()) {
      assertThat(sqlList.get(0)).doesNotContain("offset");
      assertThat(sqlList.get(0)).contains(" limit 5");
      assertThat(sqlList.get(1)).contains(" order by t0.order_date desc, t0.id limit 100 offset 3");
    }
  }

  @Test
  public void filterManyRaw_singleQuery() {
    ResetBasicData.reset();

    LoggedSql.start();

    final Query<Customer> query = DB.find(Customer.class)
      .where().ieq("name", "Rob")
      .filterManyRaw("orders", "status = ?", Order.Status.NEW)
      .order().asc("id");

    final List<Customer> customers = query.findList();
    assertThat(customers).isNotEmpty();
    List<String> sqlList = LoggedSql.stop();
    assertEquals(1, sqlList.size());
    assertThat(sqlList.get(0)).contains(" where lower(t0.name) = ? and (t1.id is null or (t1.status = ?)) order by t0.id");
  }

  @Test
  public void test_with_findOne_rawSeparateQuery() {
    ResetBasicData.reset();

    LoggedSql.start();
    Customer customer = DB.find(Customer.class)
      .setMaxRows(1)
      .order().asc("id")
      .fetch("orders")
      .filterMany("orders").raw("orderDate is not null")
      .findOne();

    assertThat(customer).isNotNull();
    List<String> sql = LoggedSql.stop();
    assertThat(sql).hasSize(2);
    assertThat(sql.get(0)).contains("from o_customer t0 order by");
    assertThat(sql.get(1)).contains("from o_order t0 join o_customer t1 on t1.id = t0.kcustomer_id where");
  }

  @Test
  public void test_with_findOne_rawSameQuery() {
    ResetBasicData.reset();

    LoggedSql.start();
    var result = DB.find(Customer.class)
      .order().asc("id")
      .fetch("orders")
      .filterMany("orders").raw("orderDate is not null")
      .findList();

    assertThat(result).isNotEmpty();
    List<String> sql = LoggedSql.stop();
    assertThat(sql).hasSize(1);
    assertThat(sql.get(0)).contains("from o_customer t0 left join o_order t1");
    assertThat(sql.get(0)).contains("where (t1.id is null or (t1.order_date is not null)) order by t0.id");
  }

  @Test
  public void test_with_findOneOrEmpty() {

    ResetBasicData.reset();

    Optional<Customer> customer = DB.find(Customer.class)
      .setMaxRows(1)
      .order().asc("id")
      .fetch("orders")
      .filterMany("orders").raw("1 = 0")
      .findOneOrEmpty();

    assertThat(customer).isPresent();
  }

  @Test
  public void test_filterMany_with_isNotEmpty() {

    ResetBasicData.reset();

    LoggedSql.start();

    Query<Customer> query = DB.find(Customer.class)
      .filterMany("orders").raw("1=0")
      .where().isNotEmpty("orders")
      .query();

    List<Customer> list = query.findList();
    for (Customer customer : list) {
      assertThat(customer.getOrders()).isEmpty();
    }

    List<String> sqlList = LoggedSql.stop();
    assertEquals(1, sqlList.size());
    assertThat(sqlList.get(0)).contains("from o_customer t0 left join o_order t1 on t1.kcustomer_id = t0.id and t1.order_date is not null left join o_customer t2 on t2.id = t1.kcustomer_id where exists (select 1 from o_order x where x.kcustomer_id = t0.id and x.order_date is not null) and (t1.id is null or (1=0)) order by t0.id");
  }

  @Test
  public void test_filterMany_in_findCount() {

    ResetBasicData.reset();

    LoggedSql.start();

    Query<Customer> query = DB.find(Customer.class)
      .fetch("orders")
      .filterMany("orders").in("status", Order.Status.NEW)
      .order().asc("id");

    query.findCount();

    List<String> sqlList = LoggedSql.stop();
    assertEquals(1, sqlList.size());
    assertThat(sqlList.get(0)).contains("select count(*) from o_customer");
    assertThat(sqlList.get(0)).doesNotContain("order by");
  }

  @Test
  public void test_filterMany_copy_findList() {

    ResetBasicData.reset();
    LoggedSql.start();

    Query<Customer> query = DB.find(Customer.class)
      .fetch("orders")
      .filterMany("orders").in("status", Order.Status.NEW)
      .order().asc("id");

    query.copy().findList();

    List<String> sqlList = LoggedSql.stop();
    assertEquals(1, sqlList.size());
    assertThat(sqlList.get(0)).contains("from o_customer t0 left join o_order t1 on t1.kcustomer_id = t0.id and t1.order_date is not null left join o_customer t2 on t2.id = t1.kcustomer_id where (t1.id is null or (t1.status ");
    if (isPostgresCompatible()) {
      assertThat(sqlList.get(0)).contains("where (t1.id is null or (t1.status = any(?) order by t0.id");
    } else {
      assertThat(sqlList.get(0)).contains("where (t1.id is null or (t1.status in (?))) order by t0.id");
    }
  }

  @Test
  public void test_filterMany_fetchQuery() {

    ResetBasicData.reset();
    LoggedSql.start();

    Query<Customer> query = DB.find(Customer.class)
      .fetchQuery("orders") // explicitly fetch orders separately
      .filterMany("orders").in("status", Order.Status.NEW)
      .order().asc("id");

    query.findList();

    List<String> sqlList = LoggedSql.stop();
    assertEquals(2, sqlList.size());
    assertThat(sqlList.get(0)).contains("from o_customer t0");
    if (isPostgresCompatible()) {
      assertThat(sqlList.get(1)).contains("from o_order t0 join o_customer t1 on t1.id = t0.kcustomer_id where t0.order_date is not null and (t0.kcustomer_id) = any(?)");
      assertThat(sqlList.get(1)).contains(" and t0.status = any(?)");
    } else {
      assertThat(sqlList.get(1)).contains("from o_order t0 join o_customer t1 on t1.id = t0.kcustomer_id where t0.order_date is not null and (t0.kcustomer_id) in ");
      assertThat(sqlList.get(1)).contains(" and t0.status in ");
    }
  }

  @Test
  public void testDisjunction() {

    ResetBasicData.reset();
    LoggedSql.start();

    DB.find(Customer.class)
      .filterMany("orders")
      .or()
      .eq("status", Order.Status.NEW)
      .eq("orderDate", LocalDate.now())
      .findList();

    List<String> sql = LoggedSql.stop();
    assertEquals(1, sql.size());
    assertSql(sql.get(0)).contains(" from o_customer t0 left join o_order t1 on t1.kcustomer_id = t0.id and t1.order_date is not null left join o_customer t2 on t2.id = t1.kcustomer_id where (t1.id is null or ((t1.status = ? or t1.order_date = ?))) order by t0.id");
  }

  @Test
  public void testNestedFilterMany() {

    ResetBasicData.reset();
    LoggedSql.start();
    DB.find(Customer.class)
      .filterMany("contacts").isNotNull("firstName")
      .filterMany("contacts.notes").istartsWith("title", "foo")
      .findList();

    List<String> sql = LoggedSql.stop();

    assertThat(sql.size()).isGreaterThan(1);
    assertSql(sql.get(0)).contains(" from o_customer t0 left join contact t1 on t1.customer_id = t0.id where (t1.id is null or (t1.first_name is not null)) order by t0.id; --bind()");
    platformAssertIn(sql.get(1), " from contact_note t0 where (t0.contact_id)");
    assertSql(sql.get(1)).contains(" and lower(t0.title) like");
  }

  @Test
  public void testFetchAndFilterMany() {

    ResetBasicData.reset();
    LoggedSql.start();
    DB.find(Customer.class)
      .fetch("contacts")
      .filterMany("contacts.notes").istartsWith("title", "foo")
      .findList();

    List<String> sql = LoggedSql.stop();

    assertThat(sql.size()).isEqualTo(2);
    assertSql(sql.get(0)).contains(" from o_customer t0 left join contact t1 on t1.customer_id = t0.id");
    platformAssertIn(sql.get(1), " from contact_note t0 where (t0.contact_id)");
    assertSql(sql.get(1)).contains(" and lower(t0.title) like");
  }

  @Test
  public void testFilterManyUsingExpression() {

    ResetBasicData.reset();
    LoggedSql.start();

    DB.find(Customer.class)
      .where()
      .filterManyRaw("contacts", "firstName is not null and lower(email) like ?", "rob%")
      .findList();

    List<String> sql = LoggedSql.stop();

    assertThat(sql).hasSize(1);
    if (isSqlServer()) {
      assertSql(sql.get(0)).contains(" from o_customer t0 left join contact t1 on t1.customer_id = t0.id where (t1.id is null or ((t1.first_name is not null and lower(t1.email) like ?))) order by t0.id; --bind(rob%)");
    } else {
<<<<<<< HEAD
      assertSql(sql.get(0)).contains(" from o_customer t0 left join contact t1 on t1.customer_id = t0.id where t1.first_name is not null and lower(t1.email) like ? order by t0.id; --bind(rob%)");
=======
      assertSql(sql.get(0)).contains(" from o_customer t0 left join contact t1 on t1.customer_id = t0.id where (t1.id is null or ((t1.first_name is not null and lower(t1.email) like ? escape'|'))) order by t0.id; --bind(rob%)");
>>>>>>> edbd13c0
    }
  }
}<|MERGE_RESOLUTION|>--- conflicted
+++ resolved
@@ -393,11 +393,7 @@
     if (isSqlServer()) {
       assertSql(sql.get(0)).contains(" from o_customer t0 left join contact t1 on t1.customer_id = t0.id where (t1.id is null or ((t1.first_name is not null and lower(t1.email) like ?))) order by t0.id; --bind(rob%)");
     } else {
-<<<<<<< HEAD
-      assertSql(sql.get(0)).contains(" from o_customer t0 left join contact t1 on t1.customer_id = t0.id where t1.first_name is not null and lower(t1.email) like ? order by t0.id; --bind(rob%)");
-=======
       assertSql(sql.get(0)).contains(" from o_customer t0 left join contact t1 on t1.customer_id = t0.id where (t1.id is null or ((t1.first_name is not null and lower(t1.email) like ? escape'|'))) order by t0.id; --bind(rob%)");
->>>>>>> edbd13c0
     }
   }
 }