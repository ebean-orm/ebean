--- conflicted
+++ resolved
@@ -372,11 +372,7 @@
 
     assertThat(sql).hasSize(1);
     if (isSqlServer()) {
-<<<<<<< HEAD
-      assertSql(sql.get(0)).contains(" from o_customer t0 left join contact t1 on t1.customer_id = t0.id where t1.first_name is not null and lower(t1.email) like ? order by t0.id; --bind(rob%)");
-=======
       assertSql(sql.get(0)).contains(" from o_customer t0 left join contact t1 on t1.customer_id = t0.id where (t1.first_name is not null and lower(t1.email) like ?) order by t0.id; --bind(rob%)");
->>>>>>> 0b2c016a
     } else {
       assertSql(sql.get(0)).contains(" from o_customer t0 left join contact t1 on t1.customer_id = t0.id where t1.first_name is not null and lower(t1.email) like ? order by t0.id; --bind(rob%)");
     }
