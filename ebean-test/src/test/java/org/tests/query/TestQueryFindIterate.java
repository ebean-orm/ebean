--- conflicted
+++ resolved
@@ -138,11 +138,7 @@
     List<String> loggedSql = LoggedSql.stop();
 
     assertEquals(3, loggedSql.size());
-<<<<<<< HEAD
-    assertThat(trimSql(loggedSql.get(0), 7)).contains("select t0.id, t0.status, t0.order_date, t1.id, t1.name from o_order t0 join o_customer t1");
-=======
     assertThat(trimSql(loggedSql.get(0), 7)).contains(" t0.id, t0.status, t0.order_date, t1.id, t1.name from o_order t0 join o_customer t1");
->>>>>>> c13e0925
     assertThat(trimSql(loggedSql.get(1), 7)).contains(" t0.order_id, t0.id, t0.order_qty, t0.ship_qty, t0.unit_price");
     assertThat(trimSql(loggedSql.get(2), 7)).contains(" t0.order_id, t0.id, t0.ship_time, t0.cretime, t0.updtime, t0.version, t0.order_id from or_order_ship");
   }
