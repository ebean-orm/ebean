package org.tests.query.joins;

import io.ebean.DB;
import io.ebean.Query;
import io.ebean.test.LoggedSql;
import io.ebean.xtest.BaseTestCase;
import org.junit.jupiter.api.BeforeEach;
import org.junit.jupiter.api.Test;
import org.tests.model.basic.Order;
import org.tests.model.basic.OrderShipment;
import org.tests.model.basic.ResetBasicData;
import org.tests.model.basic.TreeNode;
import org.tests.model.family.ChildPerson;
import org.tests.model.family.ParentPerson;

import java.sql.Date;
import java.util.List;

import static org.assertj.core.api.Assertions.assertThat;
import static org.junit.jupiter.api.Assertions.assertEquals;

public class TestQueryJoinOnFormula extends BaseTestCase {

  @BeforeEach
  public void init() {
    ResetBasicData.reset();
  }

  @Test
  public void test_OrderFindIds() {

    LoggedSql.start();

    List<Integer> orderIds = DB.find(Order.class)
      .where().eq("totalItems", 3)
      .findIds();
    assertThat(orderIds).hasSize(2);

    List<String> loggedSql = LoggedSql.stop();
    assertEquals(1, loggedSql.size());
    assertThat(loggedSql.get(0)).contains(" left join (select order_id, count(*) as total_items,");
  }

  @Test
  public void test_OrderFindList() {

    LoggedSql.start();

    List<Order> orders = DB.find(Order.class)
      .where().eq("totalItems", 3)
      .findList();
    assertThat(orders).hasSize(2);

    List<String> loggedSql = LoggedSql.stop();
    assertEquals(1, loggedSql.size());
    assertThat(loggedSql.get(0)).contains(" left join (select order_id, count(*) as total_items,");
  }

  @Test
  public void test_OrderFindCount() {

    LoggedSql.start();

    int orders = DB.find(Order.class)
      .where().eq("totalItems", 3)
      .findCount();
    assertThat(orders).isEqualTo(2);

    List<String> sql = LoggedSql.stop();
    assertEquals(1, sql.size());
    assertSql(sql.get(0)).contains("join (select order_id, count(*) as total_items,");
    assertSql(sql.get(0)).contains("select count(*) from ( select t0.id from o_order t0 left join (select order_id,");
  }

  @Test
  public void testOrderOnChainedFormulaProperty() {
    // test that join to order.details is not included

    // Tests if SqlTreeBuilder.IncludesDistiller.createExtraJoin appends formulaJoinProperties
    Query<OrderShipment> shipQuery = DB.find(OrderShipment.class)
      .select("id")
      .order().asc("order.totalAmount");

    shipQuery.findList();
    assertSql(shipQuery.getGeneratedSql()).isEqualTo("select t0.id "
      + "from or_order_ship t0 "
      + "left join o_order t1 on t1.id = t0.order_id "
      + "left join (select order_id, count(*) as total_items, sum(order_qty*unit_price) as total_amount from o_order_detail group by order_id) z_bt1 on z_bt1.order_id = t1.id "
      + "order by z_bt1.total_amount");
  }

  @Test
  public void testWhereOnChainedFormulaProperty() {
    // test that join to order.details is not included

    // Tests if SqlTreeBuilder.IncludesDistiller.createExtraJoin appends formulaJoinProperties
    Query<OrderShipment> shipQuery = DB.find(OrderShipment.class)
      .select("id")
      .where().isNotNull("order.totalAmount").query();

    shipQuery.findList();
    assertSql(shipQuery.getGeneratedSql()).isEqualTo("select t0.id "
      + "from or_order_ship t0 "
      + "left join o_order t1 on t1.id = t0.order_id "
      + "left join (select order_id, count(*) as total_items, sum(order_qty*unit_price) as total_amount from o_order_detail group by order_id) z_bt1 on z_bt1.order_id = t1.id "
      + "where z_bt1.total_amount is not null");
  }

  @Test
  public void testWhereOnChainedFormulaManyWhere() {
    // test that join to order.details is not included

    // Tests if SqlTreeBuilder.IncludesDistiller.createExtraJoin appends formulaJoinProperties
    Query<OrderShipment> shipQuery = DB.find(OrderShipment.class)
      .select("id")
      .where().isNotNull("order.shipments.order.totalAmount").query();

    shipQuery.findList();
    if (platformDistinctOn()) {
      assertThat(shipQuery.getGeneratedSql()).contains("select distinct on (t0.id) t0.id from or_order_ship t0");
    } else {
      assertSql(shipQuery.getGeneratedSql()).contains("select distinct t0.id from or_order_ship t0 ");
    }
    assertThat(shipQuery.getGeneratedSql()).contains(
      "from or_order_ship t0 " +
        "join o_order u1 on u1.id = t0.order_id " +
        "join or_order_ship u2 on u2.order_id = u1.id " +
        "join o_order u3 on u3.id = u2.order_id " +
        "left join (select order_id, count(*) as total_items, sum(order_qty*unit_price) as total_amount from o_order_detail group by order_id) z_bu3 on z_bu3.order_id = u3.id " +
        "where z_bu3.total_amount is not null");
  }

  @Test
  public void testOrderOnChainedFormulaPropertyWithFetch() {

    // Tests if SqlTreeBuilder.buildSelectChain appends formulaJoinProperties
    Query<OrderShipment> shipQuery = DB.find(OrderShipment.class)
      .select("id")
      .fetch("order", "totalAmount")
      .order().asc("order.totalAmount");

    shipQuery.findList();
    assertSql(shipQuery.getGeneratedSql()).isEqualTo("select t0.id, t1.id, z_bt1.total_amount "
      + "from or_order_ship t0 "
      + "left join o_order t1 on t1.id = t0.order_id "
      + "left join (select order_id, count(*) as total_items, sum(order_qty*unit_price) as total_amount from o_order_detail group by order_id) z_bt1 on z_bt1.order_id = t1.id "
      + "order by z_bt1.total_amount");

  }

  @Test
  public void testWhereOnChainedFormulaPropertyWithFetch() {
    // Tests if SqlTreeBuilder.buildSelectChain appends formulaJoinProperties
    Query<OrderShipment> shipQuery = DB.find(OrderShipment.class)
      .select("id")
      .fetch("order", "totalAmount")
      .where().isNotNull("order.totalAmount").query();

    shipQuery.findList();
    assertSql(shipQuery.getGeneratedSql()).isEqualTo("select t0.id, t1.id, z_bt1.total_amount "
      + "from or_order_ship t0 "
      + "left join o_order t1 on t1.id = t0.order_id "
      + "left join (select order_id, count(*) as total_items, sum(order_qty*unit_price) as total_amount from o_order_detail group by order_id) z_bt1 on z_bt1.order_id = t1.id "
      + "where z_bt1.total_amount is not null");

  }

  @Test
  public void test_OrderFindCount_multiFormula() {

    LoggedSql.start();

    int orders = DB.find(Order.class)
      .where()
      .eq("totalItems", 3)
      .gt("totalAmount", 10)
      .findCount();

    assertThat(orders).isEqualTo(2);

    List<String> sql = LoggedSql.stop();
    assertEquals(1, sql.size());
    assertSql(sql.get(0)).contains("select count(*) from ( select t0.id from o_order t0 left join (select order_id,");
  }

  @Test
  public void test_OrderFindSingleAttributeList() {

    LoggedSql.start();

    List<Date> orderDates = DB.find(Order.class)
      .select("orderDate")
      .where().eq("totalItems", 3)
      .findSingleAttributeList();
    assertThat(orderDates).hasSize(2);

    List<String> sql = LoggedSql.stop();
    assertEquals(1, sql.size());
    assertSql(sql.get(0)).contains(" left join (select order_id, count(*) as total_items,");
    assertSql(sql.get(0)).contains("select t0.order_date from o_order t0");
  }

  @Test
  public void test_OrderFindOne() {

    LoggedSql.start();

    Order order = DB.find(Order.class)
      .select("totalItems")
      .where().eq("totalItems", 3)
      .setMaxRows(1)
      .orderById(true)
      .findOne();

    assertThat(order.getTotalItems()).isEqualTo(3);

    List<String> sql = LoggedSql.stop();
    assertEquals(1, sql.size());
    assertSql(sql.get(0)).contains("join (select order_id, count(*) as total_items,");
    if (isSqlServer()) {
      assertSql(sql.get(0)).contains("select top 1 t0.id, z_bt0.total_items from o_order t0 join (select");
    } else {
      assertSql(sql.get(0)).contains("select t0.id, z_bt0.total_items from o_order t0 join (select order_id");
    }
  }

  @Test
  public void test_ParentPersonFindIds() {

    LoggedSql.start();

    List<ParentPerson> orderIds = DB.find(ParentPerson.class)
      .where().eq("totalAge", 3)
      .findIds();

    List<String> loggedSql = LoggedSql.stop();
    assertEquals(1, loggedSql.size());
    assertThat(loggedSql.get(0)).contains("where coalesce(f2.child_age, 0) = ?; --bind(3)");
  }

  @Test
  public void test_ParentPersonFindList() {

    LoggedSql.start();

    DB.find(ParentPerson.class)
      .select("identifier")
      //.where().eq("totalAge", 3)
      .where().eq("familyName", "foo")
      .findList();

    List<String> sql = LoggedSql.stop();
    assertEquals(1, sql.size());
    assertSql(sql.get(0)).contains("select t0.identifier from parent_person t0 where t0.family_name = ?");
  }

  @Test
  public void test_ParentPersonFindCount() {

    LoggedSql.start();

    DB.find(ParentPerson.class)
      .where().eq("totalAge", 3)
      .findCount();

    List<String> sql = LoggedSql.stop();
    assertEquals(1, sql.size());
    assertSql(sql.get(0)).contains("where coalesce(f2.child_age, 0) = ?)");
    assertSql(sql.get(0)).contains("select count(*) from ( select t0.identifier from parent_person t0 left join (select i2.parent_identifier, count(*) as child_count");
  }

  @Test
  public void test_ParentPersonFindSingleAttributeList() {

    LoggedSql.start();

    DB.find(ParentPerson.class)
      .select("address")
      .where().eq("totalAge", 3)
      .findSingleAttributeList();

    List<String> sql = LoggedSql.stop();
    assertEquals(1, sql.size());
    assertSql(sql.get(0)).contains("select t0.address from parent_person t0 left join (select i2.parent_identifier");
    assertSql(sql.get(0)).contains("where coalesce(f2.child_age, 0) = ?; --bind(3)");
  }

  @Test
  public void test_ParentPersonFindOne() {

    LoggedSql.start();

    DB.find(ParentPerson.class)
      .where().eq("totalAge", 3)
      .setMaxRows(1)
      .orderById(true)
      .findOne();

    List<String> loggedSql = LoggedSql.stop();
    assertEquals(1, loggedSql.size());
    assertThat(loggedSql.get(0)).contains("where coalesce(f2.child_age, 0) = ? order by t0.identifier");
  }

  @Test
  public void test_ChildPersonParentFindIds() {

    LoggedSql.start();

    DB.find(ChildPerson.class)
      .where().eq("parent.totalAge", 3)
      .findIds();

    List<String> loggedSql = LoggedSql.stop();
    assertEquals(1, loggedSql.size());
    assertThat(loggedSql.get(0))
      .contains("select t0.identifier from child_person t0")
      .contains("left join (select i2.parent_identifier")
      .contains("where coalesce(f2.child_age, 0) = ?");
  }

  @Test
  public void test_ChildPersonParentFindCount() {

    LoggedSql.start();

    DB.find(ChildPerson.class)
      .where().eq("parent.totalAge", 3)
      .findCount();

    List<String> loggedSql = LoggedSql.stop();
    assertEquals(1, loggedSql.size());
    assertThat(loggedSql.get(0)).contains("select count(*) from child_person t0 left join parent_person t1 on t1.identifier = t0.parent_identifier");
    assertThat(loggedSql.get(0)).contains("where coalesce(f2.child_age, 0) = ?");
  }

  @Test
<<<<<<< HEAD
  public void test_fetch_only() {

    LoggedSql.start();

    DB.find(ChildPerson.class).select("name").fetch("parent.effectiveBean").findList();

    List<String> loggedSql = LoggedSql.stop();
    assertThat(loggedSql.get(0)).contains("from child_person t0 "
      + "left join parent_person t1 on t1.identifier = t0.parent_identifier "
      + "left join grand_parent_person j1 on j1.identifier = t1.parent_identifier "
      + "left join e_basic t2 on t2.id = coalesce(t1.some_bean_id, j1.some_bean_id)");
  }

  @Test
  public void test_where_only() {

    LoggedSql.start();

    DB.find(ChildPerson.class).select("name")
      .where().eq("parent.effectiveBean.name", "foo")
      .findList();

    List<String> loggedSql = LoggedSql.stop();
    assertThat(loggedSql.get(0))
      .contains("from child_person t0 "
        + "left join parent_person t1 on t1.identifier = t0.parent_identifier "
        + "left join grand_parent_person j1 on j1.identifier = t1.parent_identifier "
        + "left join e_basic t2 on t2.id = coalesce(t1.some_bean_id, j1.some_bean_id) "
        + "where t2.name = ?");
  }

  @Test
  public void test_fetch_one_prop_with_where() {

    LoggedSql.start();

    DB.find(ChildPerson.class).select("name")
      .fetch("parent", "name")
      //.fetch("parent.effectiveBean", "name")
      .where().eq("parent.effectiveBean.name", "foo")
      .findList();

    List<String> loggedSql = LoggedSql.stop();
    assertThat(loggedSql.get(0))
      .contains("from child_person t0 "
        + "left join parent_person t1 on t1.identifier = t0.parent_identifier "
        + "left join grand_parent_person j1 on j1.identifier = t1.parent_identifier "
        + "left join e_basic t2 on t2.id = coalesce(t1.some_bean_id, j1.some_bean_id)"
        + " where t2.name = ?"
      );
  }

  @Test
  public void test_fetch_complete_with_where() {

    LoggedSql.start();

    DB.find(ChildPerson.class).select("name")
      .fetch("parent")
      .where().eq("parent.effectiveBean.name", "foo")
      .findList();

    List<String> loggedSql = LoggedSql.stop();
    assertThat(loggedSql.get(0))
      .contains("from child_person t0 "
        + "left join parent_person t1 on t1.identifier = t0.parent_identifier "
        + "left join (select i2.parent_identifier, count(*) as child_count, sum(i2.age) as child_age from child_person i2 group by i2.parent_identifier) f2 on f2.parent_identifier = t1.identifier "
        + "left join grand_parent_person j1 on j1.identifier = t1.parent_identifier "
        + "left join e_basic t2 on t2.id = coalesce(t1.some_bean_id, j1.some_bean_id) "
        + "where t2.name = ?");
  }

=======
>>>>>>> 9223796f
  public void test_softRef() {

    LoggedSql.start();

    DB.find(TreeNode.class)
      .where().isNotNull("ref.id")
      .findList();

    List<String> loggedSql = LoggedSql.stop();
    assertThat(loggedSql.get(0)).contains("select t0.id, t0.soft_ref, t0.parent_id, t0_ref.id "
      + "from tree_node t0 "
      + "left join e_basic t0_ref on t0_ref.id = t0.soft_ref "
      + "left join e_basic t1 on t1.id = t0_ref.id where t1.id is not null");
  }

  @Test
  public void test_softRefChildren() {

    LoggedSql.start();

    DB.find(TreeNode.class).select("id")
      .where().isNotNull("children.ref.id")
      .findList();

    List<String> loggedSql = LoggedSql.stop();
    if (isPostgresCompatible()) {
      // TBD
    } else {
      assertThat(loggedSql.get(0)).contains("select distinct t0.id "
        + "from tree_node t0 "
        + "join tree_node u1 on u1.parent_id = t0.id "
        + "join e_basic u1_ref on u1_ref.id = u1.soft_ref "
        + "join e_basic u2 on u2.id = u1_ref.id where u2.id is not null");
    }
    LoggedSql.start();
    DB.find(TreeNode.class).select("id")
      .where().isNull("children.ref.id")
      .findList();

    loggedSql = LoggedSql.stop();
    if (isPostgresCompatible()) {
      // TBD
    } else {
      assertThat(loggedSql.get(0)).contains("select distinct t0.id "
        + "from tree_node t0 "
        + "left join tree_node u1 on u1.parent_id = t0.id "
        + "left join e_basic u1_ref on u1_ref.id = u1.soft_ref "
        + "left join e_basic u2 on u2.id = u1_ref.id where u2.id is null");
    }
  }
<<<<<<< HEAD

=======
>>>>>>> 9223796f
}<|MERGE_RESOLUTION|>--- conflicted
+++ resolved
@@ -334,7 +334,6 @@
   }
 
   @Test
-<<<<<<< HEAD
   public void test_fetch_only() {
 
     LoggedSql.start();
@@ -407,8 +406,6 @@
         + "where t2.name = ?");
   }
 
-=======
->>>>>>> 9223796f
   public void test_softRef() {
 
     LoggedSql.start();
@@ -459,8 +456,4 @@
         + "left join e_basic u2 on u2.id = u1_ref.id where u2.id is null");
     }
   }
-<<<<<<< HEAD
-
-=======
->>>>>>> 9223796f
 }