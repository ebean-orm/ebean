package org.tests.cascade;

import io.ebean.DB;
import io.ebean.test.LoggedSql;
import io.ebean.xtest.BaseTestCase;
import org.junit.jupiter.api.Test;

import java.util.ArrayList;
import java.util.List;
import java.util.function.Predicate;
import java.util.stream.Collectors;

import static java.util.Objects.requireNonNull;
import static org.assertj.core.api.Assertions.assertThat;

class TestOrphanCollectionReplacement extends BaseTestCase {

  @Test
  void replaceCollection_whenOrphan_expect_forcedInsertWithStatement() {
    long parentId = setup(1000); // can be handled by statement for SqlServer
    List<String> sql = doUpdate(parentId, name -> !"c0".equals(name));
    if (isH2() || isPostgresCompatible()) { // using deleted=true vs deleted=1
      assertThat(sql).hasSize(6);
      assertThat(sql.get(0)).contains("update coone_many set deleted=true where coone_id = ? and not ( id ");
      assertThat(sql.get(1)).contains(" -- bind(");
      assertThat(sql.get(3)).contains("insert into coone_many (coone_id, name, deleted) values (?,?,?)");
      assertThat(sql.get(4)).contains(" -- bind(");
    }

    if (isSqlServer()) {
      // statement mode
      assertThat(sql).hasSize(6);
      assertThat(sql.get(0)).contains("update coone_many set deleted=1 where coone_id = ? and not ( id ");
      assertThat(sql.get(1)).contains(" -- bind(");
      assertThat(sql.get(3)).contains("insert into coone_many (id, coone_id, name, deleted) values (?,?,?,?)");
      assertThat(sql.get(4)).contains(" -- bind(");
    }
    COOne fetchedUser2 = DB.find(COOne.class, parentId);
    requireNonNull(fetchedUser2);
    assertThat(fetchedUser2.getChildren())
      .hasSize(1000)
      .extracting(COOneMany::getName)
      .doesNotContain("c0")// filtered
      .contains("c1")
      .contains("cTest"); // added
  }

  @Test
  void replaceCollection_whenOrphan_expect_forcedInsertWithFilter() {
    long parentId = setup(2500); // we cannot make a "not in" query for so many params
    List<String> sql = doUpdate(parentId, name -> !"c0".equals(name));
    if (isH2() || isPostgresCompatible()) { // using deleted=true vs deleted=1
      // CHECKME: H2 would not require the batch mode here and could theoretically do it in fewer statements
      assertThat(sql).hasSize(7);
      assertThat(sql.get(0)).contains("select t0.id from coone_many t0 where coone_id=? and t0.deleted = false and t0.deleted = false; --bind");
      if (isH2()) {
        assertThat(sql.get(1)).contains("update coone_many set deleted=true where id  in (?)");
      }
      assertThat(sql.get(2)).contains(" -- bind(");
      assertThat(sql.get(4)).contains("insert into coone_many (coone_id, name, deleted) values (?,?,?)");
      assertThat(sql.get(5)).contains(" -- bind(");
    }

    if (isSqlServer()) {
      // filter mode
      assertThat(sql).hasSize(7);
      assertThat(sql.get(0)).contains("select t0.id from coone_many t0 where coone_id=? and t0.deleted = 0 and t0.deleted = 0; --bind");
      assertThat(sql.get(1)).contains("update coone_many set deleted=1 where id  in (?)");
      assertThat(sql.get(2)).contains(" -- bind(");
      assertThat(sql.get(4)).contains("insert into coone_many (id, coone_id, name, deleted) values (?,?,?,?)");
      assertThat(sql.get(5)).contains(" -- bind(");
    }
    COOne fetchedUser2 = DB.find(COOne.class, parentId);
    requireNonNull(fetchedUser2);
    assertThat(fetchedUser2.getChildren())
      .hasSize(2500)
      .extracting(COOneMany::getName)
      .doesNotContain("c0")// filtered
      .contains("c1")
      .contains("cTest"); // added
  }

  @Test
  void replaceCollection_whenOrphan_expect_forcedInsertWithManyReplacement() {
    long parentId = setup(5000); //  we will replace 2500 beans in this step
    List<String> sql = doUpdate(parentId, name -> Integer.parseInt(name.substring(1)) >= 2500);
    if (isH2()) { // using deleted=true vs deleted=1
      // CHECKME: H2 would not require the batch mode here and could theoretically do it in fewer statements
      assertThat(sql).hasSize(11);
      assertThat(sql.get(0)).contains("select t0.id from coone_many t0 where coone_id=? and t0.deleted = false and t0.deleted = false; --bind"); // find all Ids
      assertThat(sql.get(1)).contains("update coone_many set deleted=true where id  in (?,?,?");
      assertThat(sql.get(2)).contains(" -- bind(Array[1000]="); // update first 1000
      assertThat(sql.get(3)).contains(" -- bind(Array[1000]="); // update second 1000
      assertThat(sql.get(4)).contains("update coone_many set deleted=true where id  in (?,?,?");
      assertThat(sql.get(5)).contains(" -- bind(Array[500]="); // update last 500
      assertThat(sql.get(8)).contains("insert into coone_many (coone_id, name, deleted) values (?,?,?)");
      assertThat(sql.get(9)).contains(" -- bind(");
    }
    if (isPostgresCompatible()) {
      assertThat(sql).hasSize(9);
      assertThat(sql.get(0)).contains("select t0.id from coone_many t0 where coone_id=? and t0.deleted = false and t0.deleted = false; --bind"); // find all Ids
      assertThat(sql.get(1)).contains("update coone_many set deleted=true where id  = any(?");
      assertThat(sql.get(2)).contains(" -- bind(Array[1000]="); // update first 1000
      assertThat(sql.get(3)).contains(" -- bind(Array[1000]="); // update first 1000
      assertThat(sql.get(4)).contains(" -- bind(Array[500]="); // update last 500
      assertThat(sql.get(6)).contains("insert into coone_many (coone_id, name, deleted) values (?,?,?)");
      assertThat(sql.get(7)).contains(" -- bind(");
    }

    if (isSqlServer()) {
<<<<<<< HEAD
      assertThat(sql).hasSize(8);
      assertThat(sql.get(0)).contains("select t0.id from coone_many t0 where coone_id=? and t0.deleted = 0 and t0.deleted = 0; --bind"); // find all Ids
      assertThat(sql.get(1)).contains("update coone_many set deleted=1 where id  in (?,?,?");
      assertThat(sql.get(2)).contains(" -- bind(Array[1000]="); // update first 1000
      assertThat(sql.get(3)).contains(" -- bind(Array[1000]="); // update next 1000
      assertThat(sql.get(4)).contains("update coone_many set deleted=1 where id  in (?,?,?");
      assertThat(sql.get(5)).contains(" -- bind(Array[500]="); // update next 500
      assertThat(sql.get(6)).contains("insert into coone_many (id, coone_id, name, deleted) values (?,?,?,?)");
      assertThat(sql.get(7)).contains(" -- bind(");
=======
      assertThat(sql).hasSize(11);
      assertThat(sql.get(0)).contains("select t0.id from coone_many t0 where coone_id=? and t0.deleted = 0 and t0.deleted = 0; --bind"); // find all Ids
      assertThat(sql.get(1)).contains("update coone_many set deleted=1 where id  in (?,?,?");
      assertThat(sql.get(2)).contains(" -- bind(Array[1000]="); // update first 2000
      assertThat(sql.get(3)).contains(" -- bind(Array[1000]="); // update first 2000
      assertThat(sql.get(4)).contains("update coone_many set deleted=1 where id  in (?,?,?");
      assertThat(sql.get(5)).contains(" -- bind(Array[500]="); // update next 500
      assertThat(sql.get(6)).contains(" -- executeBatch() size:2");
      assertThat(sql.get(7)).contains(" -- executeBatch() size:1");
      assertThat(sql.get(8)).contains("insert into coone_many (id, coone_id, name, deleted) values (?,?,?,?)");
      assertThat(sql.get(9)).contains(" -- bind(");
      assertThat(sql.get(10)).contains(" -- executeBatch()"); // update next 500
>>>>>>> 1318cd70
    }

    COOne fetchedUser2 = DB.find(COOne.class, parentId);
    requireNonNull(fetchedUser2);
    assertThat(fetchedUser2.getChildren())
      .hasSize(2501)
      .extracting(COOneMany::getName)
      .doesNotContain("c0")// filtered
      .contains("c2500")
      .contains("cTest"); // added
  }

  private static List<String> doUpdate(long parentId, Predicate<String> filter) {
    COOne fetchedParent = DB.find(COOne.class, parentId);
    assert fetchedParent != null;

    List<COOneMany> filtered = fetchedParent.getChildren().stream().filter(r -> filter.test(r.getName())).collect(Collectors.toList());

    List<COOneMany> updatedRoles = new ArrayList<>();
    updatedRoles.addAll(filtered);
    updatedRoles.add(new COOneMany("cTest"));
    fetchedParent.setChildren(updatedRoles);

    LoggedSql.start();
    DB.save(fetchedParent);
    return LoggedSql.stop();
  }

  private static long setup(int count) {
    long parentId;
    // setup
    List<COOneMany> children = new ArrayList<>();
    for (int i = 0; i < count; i++) {
      children.add(new COOneMany("c" + i));

    }

    COOne parent = new COOne("p0");
    parent.setChildren(children);

    DB.save(parent);
    parentId = parent.getId();
    return parentId;
  }
}<|MERGE_RESOLUTION|>--- conflicted
+++ resolved
@@ -108,17 +108,6 @@
     }
 
     if (isSqlServer()) {
-<<<<<<< HEAD
-      assertThat(sql).hasSize(8);
-      assertThat(sql.get(0)).contains("select t0.id from coone_many t0 where coone_id=? and t0.deleted = 0 and t0.deleted = 0; --bind"); // find all Ids
-      assertThat(sql.get(1)).contains("update coone_many set deleted=1 where id  in (?,?,?");
-      assertThat(sql.get(2)).contains(" -- bind(Array[1000]="); // update first 1000
-      assertThat(sql.get(3)).contains(" -- bind(Array[1000]="); // update next 1000
-      assertThat(sql.get(4)).contains("update coone_many set deleted=1 where id  in (?,?,?");
-      assertThat(sql.get(5)).contains(" -- bind(Array[500]="); // update next 500
-      assertThat(sql.get(6)).contains("insert into coone_many (id, coone_id, name, deleted) values (?,?,?,?)");
-      assertThat(sql.get(7)).contains(" -- bind(");
-=======
       assertThat(sql).hasSize(11);
       assertThat(sql.get(0)).contains("select t0.id from coone_many t0 where coone_id=? and t0.deleted = 0 and t0.deleted = 0; --bind"); // find all Ids
       assertThat(sql.get(1)).contains("update coone_many set deleted=1 where id  in (?,?,?");
@@ -131,7 +120,6 @@
       assertThat(sql.get(8)).contains("insert into coone_many (id, coone_id, name, deleted) values (?,?,?,?)");
       assertThat(sql.get(9)).contains(" -- bind(");
       assertThat(sql.get(10)).contains(" -- executeBatch()"); // update next 500
->>>>>>> 1318cd70
     }
 
     COOne fetchedUser2 = DB.find(COOne.class, parentId);
