package org.tests.basic;

import io.ebean.BaseTestCase;
import io.ebean.DB;
import io.ebean.annotation.IgnorePlatform;
import io.ebean.annotation.Platform;
import org.junit.jupiter.api.Test;
import org.tests.model.basic.Address;
import org.tests.model.basic.metaannotation.SizeMedium;

import javax.persistence.PersistenceException;

import static org.assertj.core.api.Assertions.fail;
import static org.junit.jupiter.api.Assertions.assertTrue;

/**
 * Very simple test case to check if Ebean recognizes meta-annotation correctly.
 *
 * @author Roland Praml, FOCONIS AG
 */
public class TestMetaAnnotation extends BaseTestCase {

  private static final String spaces100 = new String(new char[100]).replace('\0', ' ');
  private static final String spaces101 = new String(new char[101]).replace('\0', ' ');

  /**
   * This test writes 100 spaces to "line1" which is annotated with &#64;Size(max=100)
   */
  @Test
  public void testWrite100SpacesToLine1() {

    Address address = new Address();
    address.setLine1(spaces100);
    DB.save(address);
  }

  /**
   * This test writes 100 spaces to "line1" which is meta-annotated with {@link SizeMedium}.
   */
  @Test
  public void testWrite100SpacesToLine2() {

    Address address = new Address();
    address.setLine2(spaces100);
    DB.save(address);
  }

  /**
   * This test writes 101 spaces to "line1" which is annotated with &#64;Size(max=100).
   */
  @Test
<<<<<<< HEAD
  @IgnorePlatform({Platform.POSTGRES, Platform.SQLSERVER, Platform.MYSQL, Platform.MARIADB, Platform.DB2}) // pg & mssql does not fail if string is too long.
=======
  @IgnorePlatform({Platform.POSTGRES, Platform.SQLSERVER, Platform.MYSQL, Platform.MARIADB, Platform.DB2, Platform.YUGABYTE}) // pg & mssql does not fail if string is too long.
>>>>>>> 9d506b43
  public void testWrite101SpacesToLine1() {

    Address address = new Address();
    address.setLine1(spaces101);
    try {
      DB.save(address);
      fail("Test failed, Could insert a too long string");
    } catch (PersistenceException e) {
      assertTrue(true);
    }
  }

  /**
   * This test writes 101 spaces to "line1" which is meta-annotated with {@link SizeMedium}.
   */
  @Test
<<<<<<< HEAD
  @IgnorePlatform({Platform.POSTGRES, Platform.SQLSERVER, Platform.MYSQL, Platform.MARIADB, Platform.DB2})
=======
  @IgnorePlatform({Platform.POSTGRES, Platform.SQLSERVER, Platform.MYSQL, Platform.MARIADB, Platform.DB2, Platform.YUGABYTE})
>>>>>>> 9d506b43
  public void testWrite101SpacesToLine2() {

    Address address = new Address();
    address.setLine2(spaces101);
    try {
      DB.save(address);
      fail("Test failed, Could insert a too long string");
    } catch (PersistenceException e) {
      assertTrue(true);
    }
  }

}<|MERGE_RESOLUTION|>--- conflicted
+++ resolved
@@ -49,11 +49,7 @@
    * This test writes 101 spaces to "line1" which is annotated with &#64;Size(max=100).
    */
   @Test
-<<<<<<< HEAD
-  @IgnorePlatform({Platform.POSTGRES, Platform.SQLSERVER, Platform.MYSQL, Platform.MARIADB, Platform.DB2}) // pg & mssql does not fail if string is too long.
-=======
   @IgnorePlatform({Platform.POSTGRES, Platform.SQLSERVER, Platform.MYSQL, Platform.MARIADB, Platform.DB2, Platform.YUGABYTE}) // pg & mssql does not fail if string is too long.
->>>>>>> 9d506b43
   public void testWrite101SpacesToLine1() {
 
     Address address = new Address();
@@ -70,11 +66,7 @@
    * This test writes 101 spaces to "line1" which is meta-annotated with {@link SizeMedium}.
    */
   @Test
-<<<<<<< HEAD
-  @IgnorePlatform({Platform.POSTGRES, Platform.SQLSERVER, Platform.MYSQL, Platform.MARIADB, Platform.DB2})
-=======
   @IgnorePlatform({Platform.POSTGRES, Platform.SQLSERVER, Platform.MYSQL, Platform.MARIADB, Platform.DB2, Platform.YUGABYTE})
->>>>>>> 9d506b43
   public void testWrite101SpacesToLine2() {
 
     Address address = new Address();
