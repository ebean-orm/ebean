package misc.migration.v1_0;

import io.ebean.annotation.Index;
<<<<<<< HEAD
import io.ebean.annotation.NotNull;
import io.ebean.annotation.Tablespace;

import javax.persistence.Column;
import javax.persistence.Entity;
import javax.persistence.Id;
import javax.persistence.Lob;
import javax.persistence.ManyToOne;
import javax.persistence.Table;
import javax.validation.constraints.Size;
=======
import io.ebean.annotation.*;
>>>>>>> 84a64f96

import javax.persistence.*;
import javax.validation.constraints.Size;
import java.io.File;
import java.sql.Timestamp;
import java.util.List;

@Entity
@Table(name = "migtest_e_basic")
<<<<<<< HEAD
@Tablespace(value = "TSTABLES", index = "INDEXTS")
=======
// Note: tablespaces are currently only supported for DB2
// to be prepared for future (when we support sql server filegroups),
// we allow to specify the DB-platform here
@Tablespace(value = "db2;TSTABLES;", index = "db2;INDEXTS;")
>>>>>>> 84a64f96
public class EBasic {

  public enum Status {
    @EnumValue("N")
    NEW,

    @EnumValue("A")
    ACTIVE,

    @EnumValue("I")
    INACTIVE,
  }

  @Id
  Integer id;

  Status status;

  @DbDefault("N")
  @NotNull
  Status status2;

  @Size(max=127)
  String name;

  @Size(max=127)
  String description;

  @Lob
  @Column(columnDefinition = "db2;blob(64M);")
  File descriptionFile;

  @DbJson
  @Column(columnDefinition = "db2;clob(16K) inline length 500 compact;")
  List<String> jsonList;

  @NotNull
  @DbDefault("X")
  @Column(columnDefinition = "db2;clob(16K) inline length 500 not logged;")
  String aLob;

  Timestamp someDate;

  boolean old_boolean;

  Boolean old_boolean2;

  @ManyToOne
  ERef eref;


  // test add & remove indices
  @Index
  @Size(max=127)
  String indextest1;

  @Index(unique = true)
  @Size(max=127)
  String indextest2;

  @Size(max=127)
  String indextest3;

  @Size(max=127)
  String indextest4;

  @Index(unique = false)
  @Size(max=127)
  String indextest5;

  @Index(unique = true)
  @Size(max=127)
  String indextest6;

  @NotNull
  int user_id;

  public EBasic() {

  }

  public EBasic(String name) {
    this.name = name;
  }

  public Integer getId() {
    return id;
  }

  public void setId(Integer id) {
    this.id = id;
  }

  public Status getStatus() {
    return status;
  }

  public void setStatus(Status status) {
    this.status = status;
  }

  public String getName() {
    return name;
  }

  public void setName(String name) {
    this.name = name;
  }

  public String getDescription() {
    return description;
  }

  public void setDescription(String description) {
    this.description = description;
  }

  public Timestamp getSomeDate() {
    return someDate;
  }

  public void setSomeDate(Timestamp someDate) {
    this.someDate = someDate;
  }

}<|MERGE_RESOLUTION|>--- conflicted
+++ resolved
@@ -1,20 +1,7 @@
 package misc.migration.v1_0;
 
 import io.ebean.annotation.Index;
-<<<<<<< HEAD
-import io.ebean.annotation.NotNull;
-import io.ebean.annotation.Tablespace;
-
-import javax.persistence.Column;
-import javax.persistence.Entity;
-import javax.persistence.Id;
-import javax.persistence.Lob;
-import javax.persistence.ManyToOne;
-import javax.persistence.Table;
-import javax.validation.constraints.Size;
-=======
 import io.ebean.annotation.*;
->>>>>>> 84a64f96
 
 import javax.persistence.*;
 import javax.validation.constraints.Size;
@@ -24,14 +11,10 @@
 
 @Entity
 @Table(name = "migtest_e_basic")
-<<<<<<< HEAD
-@Tablespace(value = "TSTABLES", index = "INDEXTS")
-=======
 // Note: tablespaces are currently only supported for DB2
 // to be prepared for future (when we support sql server filegroups),
 // we allow to specify the DB-platform here
 @Tablespace(value = "db2;TSTABLES;", index = "db2;INDEXTS;")
->>>>>>> 84a64f96
 public class EBasic {
 
   public enum Status {
