<<<<<<< HEAD
1956152763,     1.0__initial.sql
-734701228,     1.1.sql
364066694,      1.2__dropsFor_1.1.sql
-749133216,     1.3.sql
=======
-1519091511,    1.0__initial.sql
-370964456,     1.1.sql
364066694,      1.2__dropsFor_1.1.sql
591329540,      1.3.sql
>>>>>>> baddc769
-1199420632,    1.4__dropsFor_1.3.sql
-133543359,     R__db2_explain_tables.sql
561281075,      R__order_views.sql
<|MERGE_RESOLUTION|>--- conflicted
+++ resolved
@@ -1,14 +1,6 @@
-<<<<<<< HEAD
-1956152763,     1.0__initial.sql
--734701228,     1.1.sql
-364066694,      1.2__dropsFor_1.1.sql
--749133216,     1.3.sql
-=======
 -1519091511,    1.0__initial.sql
 -370964456,     1.1.sql
 364066694,      1.2__dropsFor_1.1.sql
 591329540,      1.3.sql
->>>>>>> baddc769
 -1199420632,    1.4__dropsFor_1.3.sql
--133543359,     R__db2_explain_tables.sql
 561281075,      R__order_views.sql
