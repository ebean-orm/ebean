<<<<<<< HEAD
-1312137506,    1.0__initial.sql
-1707845451,    1.1.sql
364066694,      1.2__dropsFor_1.1.sql
-1682746660,    1.3.sql
=======
2054922533,     1.0__initial.sql
1256892738,     1.1.sql
364066694,      1.2__dropsFor_1.1.sql
1760988648,     1.3.sql
>>>>>>> baddc769
-1199420632,    1.4__dropsFor_1.3.sql
-133543359,     R__db2_explain_tables.sql
561281075,      R__order_views.sql
<|MERGE_RESOLUTION|>--- conflicted
+++ resolved
@@ -1,14 +1,6 @@
-<<<<<<< HEAD
--1312137506,    1.0__initial.sql
--1707845451,    1.1.sql
-364066694,      1.2__dropsFor_1.1.sql
--1682746660,    1.3.sql
-=======
 2054922533,     1.0__initial.sql
 1256892738,     1.1.sql
 364066694,      1.2__dropsFor_1.1.sql
 1760988648,     1.3.sql
->>>>>>> baddc769
 -1199420632,    1.4__dropsFor_1.3.sql
--133543359,     R__db2_explain_tables.sql
 561281075,      R__order_views.sql
