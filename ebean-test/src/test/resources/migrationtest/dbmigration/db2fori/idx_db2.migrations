<<<<<<< HEAD
305924563,      1.0__initial.sql
125684563,      1.1.sql
364066694,      1.2__dropsFor_1.1.sql
1302478095,     1.3.sql
-1199420632,    1.4__dropsFor_1.3.sql
-133543359,     R__db2_explain_tables.sql
=======
1873955813,     1.0__initial.sql
1169863904,     1.1.sql
-1187336846,    1.2__dropsFor_1.1.sql
2066110925,     1.3.sql
-1713819679,    1.4__dropsFor_1.3.sql
>>>>>>> 84a64f96
561281075,      R__order_views.sql
<|MERGE_RESOLUTION|>--- conflicted
+++ resolved
@@ -1,15 +1,6 @@
-<<<<<<< HEAD
-305924563,      1.0__initial.sql
-125684563,      1.1.sql
-364066694,      1.2__dropsFor_1.1.sql
-1302478095,     1.3.sql
--1199420632,    1.4__dropsFor_1.3.sql
--133543359,     R__db2_explain_tables.sql
-=======
 1873955813,     1.0__initial.sql
 1169863904,     1.1.sql
 -1187336846,    1.2__dropsFor_1.1.sql
 2066110925,     1.3.sql
 -1713819679,    1.4__dropsFor_1.3.sql
->>>>>>> 84a64f96
 561281075,      R__order_views.sql
