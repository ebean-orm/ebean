--- conflicted
+++ resolved
@@ -1,14 +1,6 @@
-<<<<<<< HEAD
-2013908385,     1.0__initial.sql
--1221819499,    1.1.sql
-364066694,      1.2__dropsFor_1.1.sql
--1022780902,    1.3.sql
-=======
 -1073246286,    1.0__initial.sql
 2043476851,     1.1.sql
 364066694,      1.2__dropsFor_1.1.sql
 1155358918,     1.3.sql
->>>>>>> baddc769
 -1199420632,    1.4__dropsFor_1.3.sql
--133543359,     R__db2_explain_tables.sql
 561281075,      R__order_views.sql
