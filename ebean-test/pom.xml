--- conflicted
+++ resolved
@@ -76,11 +76,7 @@
     <dependency>
       <groupId>com.h2database</groupId>
       <artifactId>h2</artifactId>
-<<<<<<< HEAD
       <version>2.1.210</version>
-=======
-      <version>1.4.199</version>
->>>>>>> 6a6b6b82
     </dependency>
 
     <!-- Test dependencies -->
