--- conflicted
+++ resolved
@@ -4,11 +4,7 @@
   <parent>
     <artifactId>ebean-parent</artifactId>
     <groupId>io.ebean</groupId>
-<<<<<<< HEAD
-    <version>13.6.6</version>
-=======
     <version>13.11.3-SNAPSHOT</version>
->>>>>>> 09a831f2
   </parent>
 
   <name>ebean test</name>
@@ -32,32 +28,20 @@
     <dependency>
       <groupId>io.ebean</groupId>
       <artifactId>ebean-platform-h2</artifactId>
-<<<<<<< HEAD
-      <version>13.6.5</version>
-=======
-      <version>13.11.3-SNAPSHOT</version>
->>>>>>> 09a831f2
+      <version>13.11.3-SNAPSHOT</version>
     </dependency>
 
     <dependency>
       <groupId>io.ebean</groupId>
       <artifactId>ebean-core</artifactId>
-<<<<<<< HEAD
-      <version>13.6.5</version>
-=======
-      <version>13.11.3-SNAPSHOT</version>
->>>>>>> 09a831f2
+      <version>13.11.3-SNAPSHOT</version>
       <scope>provided</scope>
     </dependency>
 
     <dependency>
       <groupId>io.ebean</groupId>
       <artifactId>ebean-ddl-generator</artifactId>
-<<<<<<< HEAD
-      <version>13.6.5</version>
-=======
-      <version>13.11.3-SNAPSHOT</version>
->>>>>>> 09a831f2
+      <version>13.11.3-SNAPSHOT</version>
     </dependency>
 
     <dependency>
@@ -142,11 +126,7 @@
     <dependency>
       <groupId>io.ebean</groupId>
       <artifactId>ebean-platform-all</artifactId>
-<<<<<<< HEAD
-      <version>13.6.5</version>
-=======
-      <version>13.11.3-SNAPSHOT</version>
->>>>>>> 09a831f2
+      <version>13.11.3-SNAPSHOT</version>
       <scope>test</scope>
     </dependency>
 
