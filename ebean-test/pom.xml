<?xml version="1.0" encoding="UTF-8"?>
<project xmlns="http://maven.apache.org/POM/4.0.0" xmlns:xsi="http://www.w3.org/2001/XMLSchema-instance" xsi:schemaLocation="http://maven.apache.org/POM/4.0.0 http://maven.apache.org/xsd/maven-4.0.0.xsd">
  <modelVersion>4.0.0</modelVersion>
  <parent>
    <artifactId>ebean-parent</artifactId>
    <groupId>io.ebean</groupId>
<<<<<<< HEAD
    <version>12.12.4-FOC1-SNAPSHOT</version>
=======
    <version>12.13.1-SNAPSHOT</version>
>>>>>>> 5807874c
  </parent>

  <name>ebean test</name>
  <description>Testing support for Ebean</description>
  <artifactId>ebean-test</artifactId>

  <dependencies>

    <dependency>
      <groupId>org.slf4j</groupId>
      <artifactId>slf4j-api</artifactId>
      <version>1.7.30</version>
      <scope>provided</scope>
    </dependency>

    <dependency>
      <groupId>io.ebean</groupId>
      <artifactId>ebean-datasource</artifactId>
      <version>${ebean-datasource.version}</version>
    </dependency>

    <dependency>
      <groupId>io.ebean</groupId>
      <artifactId>ebean-core</artifactId>
<<<<<<< HEAD
      <version>12.12.4-FOC1-SNAPSHOT</version>
=======
      <version>12.13.1-SNAPSHOT</version>
>>>>>>> 5807874c
      <scope>provided</scope>
    </dependency>

    <dependency>
      <groupId>io.ebean</groupId>
      <artifactId>ebean-ddl-generator</artifactId>
<<<<<<< HEAD
      <version>12.12.4-FOC1-SNAPSHOT</version>
=======
      <version>12.13.1-SNAPSHOT</version>
>>>>>>> 5807874c
    </dependency>

    <dependency>
      <groupId>com.fasterxml.jackson.core</groupId>
      <artifactId>jackson-databind</artifactId>
      <version>${jackson.version}</version>
      <optional>true</optional>
    </dependency>

    <dependency>
      <groupId>com.fasterxml.jackson.datatype</groupId>
      <artifactId>jackson-datatype-jsr310</artifactId>
      <version>${jackson.version}</version>
      <optional>true</optional>
    </dependency>

    <dependency>
      <groupId>io.ebean</groupId>
      <artifactId>ebean-test-docker</artifactId>
      <version>4.2</version>
    </dependency>

    <dependency>
      <groupId>org.assertj</groupId>
      <artifactId>assertj-core</artifactId>
      <version>3.14.0</version>
    </dependency>

    <!-- Including JAXB for DB Migration generation with Java 11+ -->
    <dependency>
      <groupId>org.glassfish.jaxb</groupId>
      <artifactId>jaxb-runtime</artifactId>
      <version>2.3.2</version>
    </dependency>

    <!-- Not strictly required but bring in H2 Driver because we use it so much -->
    <dependency>
      <groupId>com.h2database</groupId>
      <artifactId>h2</artifactId>
      <version>1.4.199</version>
    </dependency>

    <!-- Test dependencies -->

    <dependency>
      <groupId>io.avaje</groupId>
      <artifactId>avaje-jsr305</artifactId>
      <version>1.1</version>
      <scope>test</scope>
    </dependency>

    <dependency>
      <groupId>io.ebean</groupId>
      <artifactId>ebean-migration</artifactId>
      <version>12.12.1</version>
      <scope>test</scope>
    </dependency>

    <dependency>
      <groupId>io.avaje</groupId>
      <artifactId>mod-uuid</artifactId>
      <version>1.1</version>
      <scope>test</scope>
    </dependency>

    <dependency>
      <groupId>javax.transaction</groupId>
      <artifactId>jta</artifactId>
      <version>1.1</version>
      <scope>test</scope>
    </dependency>

    <!-- validation annotations Size etc -->
    <dependency>
      <groupId>javax.validation</groupId>
      <artifactId>validation-api</artifactId>
      <version>2.0.1.Final</version>
      <scope>test</scope>
    </dependency>

    <dependency>
      <groupId>jakarta.validation</groupId>
      <artifactId>jakarta.validation-api</artifactId>
      <version>3.0.0</version>
      <scope>test</scope>
    </dependency>

    <dependency>
      <groupId>joda-time</groupId>
      <artifactId>joda-time</artifactId>
      <version>2.9.7</version>
      <scope>test</scope>
    </dependency>

    <dependency>
      <groupId>javax.annotation</groupId>
      <artifactId>javax.annotation-api</artifactId>
      <version>1.3.2</version>
      <scope>test</scope>
    </dependency>
    <dependency>
      <groupId>commons-io</groupId>
      <artifactId>commons-io</artifactId>
      <version>2.7</version>
      <scope>test</scope>
    </dependency>

    <dependency>
      <groupId>org.postgresql</groupId>
      <artifactId>postgresql</artifactId>
      <version>42.2.24</version>
      <exclusions>
        <exclusion>
          <groupId>org.checkerframework</groupId>
          <artifactId>checker-qual</artifactId>
        </exclusion>
      </exclusions>
      <scope>test</scope>
    </dependency>

    <dependency>
      <groupId>com.microsoft.sqlserver</groupId>
      <artifactId>mssql-jdbc</artifactId>
      <version>9.4.0.jre8</version>
      <scope>test</scope>
    </dependency>

    <dependency>
      <groupId>mysql</groupId>
      <artifactId>mysql-connector-java</artifactId>
      <version>8.0.26</version>
      <scope>test</scope>
    </dependency>

    <dependency>
      <groupId>org.mariadb.jdbc</groupId>
      <artifactId>mariadb-java-client</artifactId>
      <version>2.6.0</version>
      <scope>test</scope>
    </dependency>

    <dependency>
      <groupId>com.sap.cloud.db.jdbc</groupId>
      <artifactId>ngdbc</artifactId>
      <version>2.3.48</version>
      <scope>test</scope>
    </dependency>

    <dependency>
      <groupId>com.oracle.database.jdbc</groupId>
      <artifactId>ojdbc10</artifactId>
      <version>19.12.0.0</version>
      <scope>test</scope>
    </dependency>

    <dependency>
      <groupId>ch.qos.logback</groupId>
      <artifactId>logback-classic</artifactId>
      <version>1.2.3</version>
      <scope>test</scope>
    </dependency>

    <dependency>
      <groupId>io.avaje</groupId>
      <artifactId>junit</artifactId>
      <version>1.0</version>
      <scope>test</scope>
    </dependency>

  </dependencies>

  <profiles>
    <profile>
      <id>db2</id>
      <dependencies>
        <!-- https://mvnrepository.com/artifact/com.ibm.db2/jcc -->
        <dependency>
          <groupId>com.ibm.db2</groupId>
          <artifactId>jcc</artifactId>
          <version>11.5.5.0</version>
          <scope>test</scope>
        </dependency>
      </dependencies>
    </profile>
  </profiles>

  <build>
    <plugins>

      <plugin>
        <groupId>io.repaint.maven</groupId>
        <artifactId>tiles-maven-plugin</artifactId>
        <version>2.24</version>
        <extensions>true</extensions>
        <configuration>
          <tiles>
            <tile>io.ebean.tile:enhancement:12.11.3</tile>
            <tile>io.avaje.tile:moditech-module:1.0</tile>
          </tiles>
        </configuration>
      </plugin>

    </plugins>
  </build>

</project><|MERGE_RESOLUTION|>--- conflicted
+++ resolved
@@ -4,11 +4,7 @@
   <parent>
     <artifactId>ebean-parent</artifactId>
     <groupId>io.ebean</groupId>
-<<<<<<< HEAD
-    <version>12.12.4-FOC1-SNAPSHOT</version>
-=======
     <version>12.13.1-SNAPSHOT</version>
->>>>>>> 5807874c
   </parent>
 
   <name>ebean test</name>
@@ -33,22 +29,14 @@
     <dependency>
       <groupId>io.ebean</groupId>
       <artifactId>ebean-core</artifactId>
-<<<<<<< HEAD
-      <version>12.12.4-FOC1-SNAPSHOT</version>
-=======
       <version>12.13.1-SNAPSHOT</version>
->>>>>>> 5807874c
       <scope>provided</scope>
     </dependency>
 
     <dependency>
       <groupId>io.ebean</groupId>
       <artifactId>ebean-ddl-generator</artifactId>
-<<<<<<< HEAD
-      <version>12.12.4-FOC1-SNAPSHOT</version>
-=======
       <version>12.13.1-SNAPSHOT</version>
->>>>>>> 5807874c
     </dependency>
 
     <dependency>
