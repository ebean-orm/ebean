--- conflicted
+++ resolved
@@ -78,16 +78,6 @@
       <groupId>io.ebean</groupId>
       <artifactId>ebean-test</artifactId>
       <version>13.25.0-jakarta</version>
-<<<<<<< HEAD
-      <scope>test</scope>
-    </dependency>
-
-    <dependency>
-      <groupId>io.avaje</groupId>
-      <artifactId>junit</artifactId>
-      <version>1.1</version>
-=======
->>>>>>> ff1c73e2
       <scope>test</scope>
     </dependency>
 
