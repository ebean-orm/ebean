<?xml version="1.0" encoding="UTF-8"?>
<project xmlns="http://maven.apache.org/POM/4.0.0" xmlns:xsi="http://www.w3.org/2001/XMLSchema-instance" xsi:schemaLocation="http://maven.apache.org/POM/4.0.0 http://maven.apache.org/xsd/maven-4.0.0.xsd">
  <parent>
    <artifactId>ebean-parent</artifactId>
    <groupId>io.ebean</groupId>
<<<<<<< HEAD
    <version>12.16.1-SNAPSHOT</version>
=======
    <version>12.16.0-SNAPSHOT</version>
>>>>>>> 2faaf5f1
  </parent>
  <modelVersion>4.0.0</modelVersion>

  <artifactId>ebean-kotlin</artifactId>

  <properties>
    <maven.compiler.source>1.8</maven.compiler.source>
    <maven.compiler.target>1.8</maven.compiler.target>
    <ebean-maven-plugin.version>12.14.1</ebean-maven-plugin.version>
    <kotlin.version>1.6.0</kotlin.version>
  </properties>

  <dependencies>
    <dependency>
      <groupId>org.jetbrains.kotlin</groupId>
      <artifactId>kotlin-stdlib-jdk8</artifactId>
      <version>${kotlin.version}</version>
      <scope>provided</scope>
    </dependency>

    <dependency>
      <groupId>io.ebean</groupId>
      <artifactId>ebean-core</artifactId>
<<<<<<< HEAD
      <version>12.16.1-SNAPSHOT</version>
=======
      <version>12.16.0-SNAPSHOT</version>
>>>>>>> 2faaf5f1
      <scope>provided</scope>
    </dependency>

    <!-- test dependencies -->
    <dependency>
      <groupId>org.jetbrains.kotlin</groupId>
      <artifactId>kotlin-test</artifactId>
      <version>${kotlin.version}</version>
      <scope>test</scope>
    </dependency>

    <dependency>
      <groupId>io.avaje</groupId>
      <artifactId>junit</artifactId>
      <version>1.1</version>
      <scope>test</scope>
    </dependency>

    <dependency>
      <groupId>io.ebean</groupId>
      <artifactId>ebean-test</artifactId>
<<<<<<< HEAD
      <version>12.16.1-SNAPSHOT</version>
=======
      <version>12.16.0-SNAPSHOT</version>
>>>>>>> 2faaf5f1
      <scope>test</scope>
    </dependency>

  </dependencies>


  <build>
    <sourceDirectory>${project.basedir}/src/main/kotlin</sourceDirectory>
    <testSourceDirectory>${project.basedir}/src/test/kotlin</testSourceDirectory>

    <plugins>
      <plugin>
        <groupId>org.jetbrains.kotlin</groupId>
        <artifactId>kotlin-maven-plugin</artifactId>
        <version>${kotlin.version}</version>
        <configuration>
          <jvmTarget>1.8</jvmTarget>
        </configuration>
        <executions>
          <execution>
            <id>compile</id>
            <goals>
              <goal>compile</goal>
            </goals>
          </execution>
          <execution>
            <id>test-compile</id>
            <goals>
              <goal>test-compile</goal>
            </goals>
          </execution>
        </executions>
      </plugin>

      <plugin>
        <groupId>io.repaint.maven</groupId>
        <artifactId>tiles-maven-plugin</artifactId>
        <version>2.24</version>
        <extensions>true</extensions>
        <configuration>
          <tiles>
            <tile>io.ebean.tile:enhancement:12.15.0</tile>
          </tiles>
        </configuration>
      </plugin>

    </plugins>
  </build>

</project><|MERGE_RESOLUTION|>--- conflicted
+++ resolved
@@ -3,11 +3,7 @@
   <parent>
     <artifactId>ebean-parent</artifactId>
     <groupId>io.ebean</groupId>
-<<<<<<< HEAD
     <version>12.16.1-SNAPSHOT</version>
-=======
-    <version>12.16.0-SNAPSHOT</version>
->>>>>>> 2faaf5f1
   </parent>
   <modelVersion>4.0.0</modelVersion>
 
@@ -31,11 +27,7 @@
     <dependency>
       <groupId>io.ebean</groupId>
       <artifactId>ebean-core</artifactId>
-<<<<<<< HEAD
       <version>12.16.1-SNAPSHOT</version>
-=======
-      <version>12.16.0-SNAPSHOT</version>
->>>>>>> 2faaf5f1
       <scope>provided</scope>
     </dependency>
 
@@ -57,11 +49,7 @@
     <dependency>
       <groupId>io.ebean</groupId>
       <artifactId>ebean-test</artifactId>
-<<<<<<< HEAD
       <version>12.16.1-SNAPSHOT</version>
-=======
-      <version>12.16.0-SNAPSHOT</version>
->>>>>>> 2faaf5f1
       <scope>test</scope>
     </dependency>
 
