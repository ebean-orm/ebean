<?xml version="1.0" encoding="UTF-8"?>
<project xmlns="http://maven.apache.org/POM/4.0.0"
         xmlns:xsi="http://www.w3.org/2001/XMLSchema-instance"
         xsi:schemaLocation="http://maven.apache.org/POM/4.0.0 http://maven.apache.org/xsd/maven-4.0.0.xsd">
  <modelVersion>4.0.0</modelVersion>
  <parent>
    <artifactId>ebean-parent</artifactId>
    <groupId>io.ebean</groupId>
    <version>13.3.1-SNAPSHOT</version>
  </parent>

  <artifactId>ebean-kotlin</artifactId>

  <properties>
    <maven.compiler.source>1.8</maven.compiler.source>
    <maven.compiler.target>1.8</maven.compiler.target>
<<<<<<< HEAD
<!--    <ebean-maven-plugin.version>13.0.1-SNAPSHOT</ebean-maven-plugin.version>-->
=======
>>>>>>> 0e548ec1
    <kotlin.version>1.6.0</kotlin.version>
  </properties>

  <dependencies>
    <dependency>
      <groupId>org.jetbrains.kotlin</groupId>
      <artifactId>kotlin-stdlib-jdk8</artifactId>
      <version>${kotlin.version}</version>
      <scope>provided</scope>
    </dependency>

    <dependency>
      <groupId>io.ebean</groupId>
      <artifactId>ebean-core</artifactId>
      <version>13.3.1-SNAPSHOT</version>
      <scope>provided</scope>
    </dependency>

    <!-- test dependencies -->
    <dependency>
      <groupId>org.jetbrains.kotlin</groupId>
      <artifactId>kotlin-test</artifactId>
      <version>${kotlin.version}</version>
      <scope>test</scope>
    </dependency>

    <dependency>
      <groupId>io.avaje</groupId>
      <artifactId>junit</artifactId>
      <version>1.1</version>
      <scope>test</scope>
    </dependency>

    <dependency>
      <groupId>io.ebean</groupId>
      <artifactId>ebean-test</artifactId>
      <version>13.3.1-SNAPSHOT</version>
      <scope>test</scope>
    </dependency>

  </dependencies>


  <build>
    <sourceDirectory>${project.basedir}/src/main/kotlin</sourceDirectory>
    <testSourceDirectory>${project.basedir}/src/test/kotlin</testSourceDirectory>

    <plugins>
      <plugin>
        <groupId>org.jetbrains.kotlin</groupId>
        <artifactId>kotlin-maven-plugin</artifactId>
        <version>${kotlin.version}</version>
        <configuration>
          <jvmTarget>1.8</jvmTarget>
        </configuration>
        <executions>
          <execution>
            <id>compile</id>
            <goals>
              <goal>compile</goal>
            </goals>
          </execution>
          <execution>
            <id>test-compile</id>
            <goals>
              <goal>test-compile</goal>
            </goals>
          </execution>
        </executions>
      </plugin>

      <plugin>
        <groupId>io.repaint.maven</groupId>
        <artifactId>tiles-maven-plugin</artifactId>
        <version>2.24</version>
        <extensions>true</extensions>
        <configuration>
          <tiles>
            <tile>io.ebean.tile:enhancement:13.3.0</tile>
          </tiles>
        </configuration>
      </plugin>

    </plugins>
  </build>

</project><|MERGE_RESOLUTION|>--- conflicted
+++ resolved
@@ -14,10 +14,6 @@
   <properties>
     <maven.compiler.source>1.8</maven.compiler.source>
     <maven.compiler.target>1.8</maven.compiler.target>
-<<<<<<< HEAD
-<!--    <ebean-maven-plugin.version>13.0.1-SNAPSHOT</ebean-maven-plugin.version>-->
-=======
->>>>>>> 0e548ec1
     <kotlin.version>1.6.0</kotlin.version>
   </properties>
 
