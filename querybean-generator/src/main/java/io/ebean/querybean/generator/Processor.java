package io.ebean.querybean.generator;

import static io.ebean.querybean.generator.APContext.logError;
import static io.ebean.querybean.generator.APContext.logNote;
import static io.ebean.querybean.generator.APContext.typeElement;

import java.util.Arrays;
import java.util.Optional;
import java.util.Set;

import javax.annotation.processing.AbstractProcessor;
import javax.annotation.processing.FilerException;
import javax.annotation.processing.ProcessingEnvironment;
import javax.annotation.processing.RoundEnvironment;
import javax.annotation.processing.SupportedAnnotationTypes;
import javax.lang.model.SourceVersion;
import javax.lang.model.element.Element;
import javax.lang.model.element.TypeElement;

import io.avaje.prism.GenerateAPContext;
import io.avaje.prism.GenerateModuleInfoReader;
import io.avaje.prism.GenerateUtils;

/** Process compiled entity beans and generates 'query beans' for them. */
@GenerateUtils
@GenerateAPContext
@GenerateModuleInfoReader
@SupportedAnnotationTypes({
  ConverterPrism.PRISM_TYPE,
  EbeanComponentPrism.PRISM_TYPE,
  EntityPrism.PRISM_TYPE,
  EmbeddablePrism.PRISM_TYPE,
  ModuleInfoPrism.PRISM_TYPE
})
public class Processor extends AbstractProcessor implements Constants {

<<<<<<< HEAD
  private SimpleModuleInfoWriter moduleWriter;
=======
  private ProcessingContext processingContext;
>>>>>>> f83da15d

  @Override
  public synchronized void init(ProcessingEnvironment processingEnv) {
    super.init(processingEnv);
    ProcessingContext.init(processingEnv);
  }

  @Override
  public SourceVersion getSupportedSourceVersion() {
    return SourceVersion.latest();
  }

  @Override
  public boolean process(Set<? extends TypeElement> annotations, RoundEnvironment roundEnv) {
    APContext.setProjectModuleElement(annotations, roundEnv);
    ProcessingContext.readModuleInfo();
    int count = processEntities(roundEnv);
    processOthers(roundEnv);
<<<<<<< HEAD
    final int loaded = ProcessingContext.complete();
    initModuleInfoBean();
    if (count > 0) {
      String msg =
          "Ebean APT generated %s query beans, loaded %s others - META-INF/ebean-generated-info.mf entity-packages: %s";
      logNote(msg, count, loaded, ProcessingContext.getAllEntityPackages());
    }
=======
    final int loaded = processingContext.complete();
>>>>>>> f83da15d
    if (roundEnv.processingOver()) {
      writeModuleInfoBean();
      ProcessingContext.validateModule();
      ProcessingContext.clear();
    }
    return true;
  }

  private int processEntities(RoundEnvironment roundEnv) {
    int count = 0;

    for (Element element : getElements(roundEnv, EmbeddablePrism.PRISM_TYPE)) {
      generateQueryBeans(element);
      count++;
    }
    for (Element element : getElements(roundEnv, EntityPrism.PRISM_TYPE)) {
      generateQueryBeans(element);
      count++;
    }
    return count;
  }

  private void processOthers(RoundEnvironment round) {
    getElements(round, ConverterPrism.PRISM_TYPE).forEach(ProcessingContext::addOther);
    getElements(round, EbeanComponentPrism.PRISM_TYPE).forEach(ProcessingContext::addOther);
  }

  private Set<? extends Element> getElements(RoundEnvironment round, String name) {
    return Optional.ofNullable(typeElement(name))
        .map(round::getElementsAnnotatedWith)
        .orElse(Set.of());
  }

<<<<<<< HEAD
  private void initModuleInfoBean() {
    try {
      if (moduleWriter == null) {
        moduleWriter = new SimpleModuleInfoWriter();
      }
    } catch (Exception e) {
      e.printStackTrace();
      logError(
          "Failed to initialise EntityClassRegister error:"
              + e
              + " stack:"
              + Arrays.toString(e.getStackTrace()));
    }
  }

  private void writeModuleInfoBean() {
    try {
      if (moduleWriter == null) {
        logError("EntityClassRegister was not initialised and not written");
      } else {
        moduleWriter.write();
      }
    } catch (Exception e) {
      e.printStackTrace();
      logError(
          "Failed to write EntityClassRegister error:"
              + e
              + " stack:"
              + Arrays.toString(e.getStackTrace()));
=======
  private void writeModuleInfoBean() {
    try {
      new SimpleModuleInfoWriter(processingContext).write();
    } catch (FilerException e) {
      processingContext.logWarn(null, "FilerException trying to write EntityClassRegister: " + e);
    } catch (Throwable e) {
      processingContext.logError(null, "Failed to write EntityClassRegister error:" + e + " stack:" + Arrays.toString(e.getStackTrace()));
>>>>>>> f83da15d
    }
  }

  private void generateQueryBeans(Element element) {
    try {
      SimpleQueryBeanWriter beanWriter =
          new SimpleQueryBeanWriter((TypeElement) element);
      beanWriter.writeRootBean();
<<<<<<< HEAD
    } catch (Exception e) {
      e.printStackTrace();
      logError(element, "Error generating query beans: " + e);
=======
    } catch (Throwable e) {
      processingContext.logError(element, "Error generating query beans: " + e);
>>>>>>> f83da15d
    }
  }
}<|MERGE_RESOLUTION|>--- conflicted
+++ resolved
@@ -2,6 +2,7 @@
 
 import static io.ebean.querybean.generator.APContext.logError;
 import static io.ebean.querybean.generator.APContext.logNote;
+import static io.ebean.querybean.generator.APContext.logWarn;
 import static io.ebean.querybean.generator.APContext.typeElement;
 
 import java.util.Arrays;
@@ -34,11 +35,7 @@
 })
 public class Processor extends AbstractProcessor implements Constants {
 
-<<<<<<< HEAD
   private SimpleModuleInfoWriter moduleWriter;
-=======
-  private ProcessingContext processingContext;
->>>>>>> f83da15d
 
   @Override
   public synchronized void init(ProcessingEnvironment processingEnv) {
@@ -57,7 +54,6 @@
     ProcessingContext.readModuleInfo();
     int count = processEntities(roundEnv);
     processOthers(roundEnv);
-<<<<<<< HEAD
     final int loaded = ProcessingContext.complete();
     initModuleInfoBean();
     if (count > 0) {
@@ -65,9 +61,6 @@
           "Ebean APT generated %s query beans, loaded %s others - META-INF/ebean-generated-info.mf entity-packages: %s";
       logNote(msg, count, loaded, ProcessingContext.getAllEntityPackages());
     }
-=======
-    final int loaded = processingContext.complete();
->>>>>>> f83da15d
     if (roundEnv.processingOver()) {
       writeModuleInfoBean();
       ProcessingContext.validateModule();
@@ -101,19 +94,15 @@
         .orElse(Set.of());
   }
 
-<<<<<<< HEAD
   private void initModuleInfoBean() {
     try {
       if (moduleWriter == null) {
         moduleWriter = new SimpleModuleInfoWriter();
       }
-    } catch (Exception e) {
-      e.printStackTrace();
-      logError(
-          "Failed to initialise EntityClassRegister error:"
-              + e
-              + " stack:"
-              + Arrays.toString(e.getStackTrace()));
+    } catch (FilerException e) {
+      logWarn(null, "FilerException trying to write EntityClassRegister: " + e);
+    } catch (Throwable e) {
+      logError("Failed to write EntityClassRegister error:" + e + " stack:" + Arrays.toString(e.getStackTrace()));
     }
   }
 
@@ -131,15 +120,6 @@
               + e
               + " stack:"
               + Arrays.toString(e.getStackTrace()));
-=======
-  private void writeModuleInfoBean() {
-    try {
-      new SimpleModuleInfoWriter(processingContext).write();
-    } catch (FilerException e) {
-      processingContext.logWarn(null, "FilerException trying to write EntityClassRegister: " + e);
-    } catch (Throwable e) {
-      processingContext.logError(null, "Failed to write EntityClassRegister error:" + e + " stack:" + Arrays.toString(e.getStackTrace()));
->>>>>>> f83da15d
     }
   }
 
@@ -148,14 +128,8 @@
       SimpleQueryBeanWriter beanWriter =
           new SimpleQueryBeanWriter((TypeElement) element);
       beanWriter.writeRootBean();
-<<<<<<< HEAD
     } catch (Exception e) {
-      e.printStackTrace();
       logError(element, "Error generating query beans: " + e);
-=======
-    } catch (Throwable e) {
-      processingContext.logError(element, "Error generating query beans: " + e);
->>>>>>> f83da15d
     }
   }
 }